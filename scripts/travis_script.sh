#!/bin/bash

# Copyright (c) Jupyter Development Team.
# Distributed under the terms of the Modified BSD License.

set -ex
export DISPLAY=:99.0
sh -e /etc/init.d/xvfb start || true

export PATH="$HOME/miniconda/bin:$PATH"


if [[ $GROUP == tests ]]; then
    # Make sure we can start and kill the lab server
    jupyter lab --no-browser &
    TASK_PID=$!
    # Make sure the task is running
    ps -p $TASK_PID || exit 1
    sleep 5
    kill $TASK_PID
    wait $TASK_PID

    # Run the JS and python tests
    py.test
    yarn clean
    yarn build:src
    yarn build:test
    npm test
    yarn test:services || yarn test:services

    # Make sure we have CSS that can be converted with postcss
    npm install -g postcss-cli
    postcss jupyterlab/build/*.css > /dev/null

fi


if [[ $GROUP == coverage_and_docs ]]; then
    # Run the coverage and python tests.
    py.test
    yarn build
    yarn build:test
    yarn coverage

    # Run the link check
    pip install -q pytest-check-links
    py.test --check-links -k .md .
<<<<<<< HEAD
fi
=======

    # Build the api docs
    npm run docs
    cp jupyter_plugins.png docs

    # Verify tutorial docs build
    pushd tutorial
    conda env create -n test_docs -f environment.yml
    source activate test_docs
    make html
    source deactivate
    popd
fi
>>>>>>> 8b968bc8
<|MERGE_RESOLUTION|>--- conflicted
+++ resolved
@@ -45,9 +45,6 @@
     # Run the link check
     pip install -q pytest-check-links
     py.test --check-links -k .md .
-<<<<<<< HEAD
-fi
-=======
 
     # Build the api docs
     npm run docs
@@ -60,5 +57,4 @@
     make html
     source deactivate
     popd
-fi
->>>>>>> 8b968bc8
+fi