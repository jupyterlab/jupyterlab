% Copyright (c) Jupyter Development Team.

% Distributed under the terms of the Modified BSD License.

(extension-migration)=

# Extension Migration Guide

<<<<<<< HEAD
## JupyterLab 4.5 to 4.6 (not released yet)

### Building extensions with Rspack

In the upcoming 4.6, JupyterLab will use [Rspack](https://rspack.rs/) instead of
[Webpack](https://webpack.js.org/) to build extensions. Since Rspack strives for
compatibility with Webpack, no changes should be needed in most extensions and
extensions built with either system should interoperate with each other.
However, if an extension uses the experimental {ref}`webpackConfig` option, it
may need to [migrate](https://rspack.rs/guide/migration/webpack) its custom
Webpack config to Rspack.
=======
## JupyterLab 4.5.0 to 4.5.1

### IDefaultContentProvider

As part of the 4.5.0 release, a new token `IDefaultContentProvider` was wrongfully made public. The 4.5.1 release makes it deprecated and the token will be removed in 5.0.
>>>>>>> f74534e1

## JupyterLab 4.4 to 4.5

### File Browser updates

The file browser now emits a `selectionChanged` signal when the selected files and folders change.

If you maintain an extension which implements a subclass of `DirListing` that changes selection, it is recommended to
emit the `selectionChanged` signal when the selection changes. This will ensure that any listeners to the
`selectionChanged` signal are notified of the change.

### API updates

- The `NbConvert.IManager` interface was fixed to not require classes implementing the interface to provide a
  concrete `NbConvertManager` class. In addition, this interface now includes an optional `exportAs` method
  to export (and optionally download) a notebook to a specific format.
- The `NbConvertManager.IExportFormats` interface was moved to the `NbConvert` namespace. You should now use `NbConvert.IExportFormats` instead of `NbConvertManager.IExportFormats`.
  `NbConvertManager.IExportFormats` was however kept for backward compatibility.
- The `renameDialog` function has been deprecated. To display a rename dialog, use `DocumentManagerDialogs.rename` instead.

### `extra_labextensions_path` ordering

The default labextension paths now take precedence over those found in `extra_labextensions_path`. In other words,
`BaseExtensionApp.labextensions_path` now lists the extensions from `LabApp.labextensions_path`
before those found in `extra_labextensions_path`.

## JupyterLab 4.3 to 4.4

### Icons

The `@jupyterlab/debugger` icons were moved to `@jupyterlab/ui-components`.
The **icons in use** are in the `ui-components/style/icons/debugger` folder, while the **unused icons** in the `@jupyterlab/debugger` package are in the `ui-components/style/unused/` folder.

```{eval-rst}
.. list-table:: Updated imports
   :header-rows: 1

   * - Before
     - After
   * - ``import { closeAllIcon } from '@jupyterlab/debugger/lib/icons';``
     - ``import { closeAllIcon } from '@jupyterlab/ui-components';``
   * - ``import { continueIcon } from '@jupyterlab/debugger/lib/icons';``
     - ``import { runIcon } from '@jupyterlab/ui-components';`` or ``import { runIcon as continueIcon } from '@jupyterlab/ui-components';``
   * - ``import { exceptionIcon } from '@jupyterlab/debugger/lib/icons';``
     - ``import { exceptionsIcon } from '@jupyterlab/ui-components';`` or ``import { exceptionsIcon as exceptionIcon } from '@jupyterlab/ui-components';``
   * - ``import { openKernelSourceIcon } from '@jupyterlab/debugger/lib/icons';``
     - ``import { openKernelSourceIcon } from '@jupyterlab/ui-components';``
   * - ``import { pauseIcon } from '@jupyterlab/debugger/lib/icons';``
     - ``import { pauseIcon } from '@jupyterlab/ui-components';``
   * - ``import { stepIntoIcon } from '@jupyterlab/debugger/lib/icons';``
     - ``import { stepIntoIcon } from '@jupyterlab/ui-components';``
   * - ``import { stepOutIcon } from '@jupyterlab/debugger/lib/icons';``
     - ``import { stepOutIcon } from '@jupyterlab/ui-components';``
   * - ``import { stepOverIcon } from '@jupyterlab/debugger/lib/icons';``
     - ``import { stepOverIcon } from '@jupyterlab/ui-components';``
   * - ``import { stopIcon } from '@jupyterlab/debugger/lib/icons';``
     - ``import { stopIcon } from '@jupyterlab/ui-components';`` or ``import { stopIcon as terminateIcon } from '@jupyterlab/ui-components';``
   * - ``import { variableIcon } from '@jupyterlab/debugger/lib/icons';``
     - ``import { variableIcon } from '@jupyterlab/ui-components';``
   * - ``import { viewBreakpointIcon } from '@jupyterlab/debugger/lib/icons';``
     - ``import { viewBreakpointIcon } from '@jupyterlab/ui-components';``
```

### TypeScript update

As a follow-up to the update to TypeScript 5.5, the `tsconfig.json` configuration of the `@jupyterlab/buildutils` package changed
the `module` option from `commonjs` to `Node16`:

```diff
index 7095bede4bd5..8c5bff0d45d8 100644
--- a/buildutils/tsconfig.json
+++ b/buildutils/tsconfig.json
@@ -3,7 +3,7 @@
  "compilerOptions": {
    "outDir": "lib",
    "rootDir": "src",
-   "module": "commonjs",
+   "module": "Node16",
    "moduleResolution": "node16"
  },
  "include": ["src/*"],
```

### Support for Conditional Rendering in GroupItem

As of JupyterLab 4.4, the `GroupItem` component now supports conditional
rendering of elements. This improvement allows the component to gracefully handle `null` or
`undefined` children, eliminating the need for placeholder elements like `<div></div>`.

**Recommended Update for Extension Authors:**
Review your usage of `GroupItem` and replace any empty elements used as placeholders
with `null` values. This change ensures cleaner and more maintainable code while leveraging
the updated rendering logic.

**Example Update:**

**Before:**

```tsx
<GroupItem spacing={8}>{condition ? <SomeComponent /> : <div></div>}</GroupItem>
```

**After:**

```tsx
<GroupItem spacing={8}>{condition ? <SomeComponent /> : null}</GroupItem>
```

This change improves both the rendering performance and the maintainability of extensions
using the `GroupItem` component.

### API updates

- The `ConfigSection.create(options: ConfigSection.IOptions)` function has been deprecated.
  : This was previously exposed as a helper function to create config sections on the Jupyter Server.
  Instead, require the `IConfigSectionManager` token in a plugin, and use then `create` method to create a config section:

```ts
const plugin: JupyterFrontEndPlugin<void> = {
  id: 'example',
  requires: [IConfigSectionManager],
  activate: (
    app: JupyterFrontEnd,
    configSectionManager: ConfigSection.IManager
  ): void => {
    const section = configSectionManager.create({ name: 'notebook' });
  }
};
```

### Plugins

- `@jupyterlab/application-extension` from 4.3 to 4.4
  : - The `@jupyterlab/application:mimedocument` plugin id has been renamed to `@jupyterlab/application-extension:mimedocument`
- `@jupyterlab/help-extension` from 4.3 to 4.4
  : - The `@jupyterlab/help-extension:licences` plugin id has been moved to the `@jupyterlab/apputils-extension` extension,
  and is now split between `@jupyterlab/apputils-extension:licenses-client` and `@jupyterlab/apputils-extension:licenses-plugin`
- `@jupyterlab/lsp-extension` from 4.3 to 4.4
  : - The `@jupyterlab/lsp:ILSPCodeExtractorsManager` plugin id has been renamed to `@jupyterlab/lsp-extension:code-extractor-manager`
- `@jupyterlab/translation-extension` from 4.3 to 4.4
  : - The `@jupyterlab/translation:translator` plugin id has been renamed to `@jupyterlab/translation-extension:translator`
- `@jupyterlab/workspaces-extension` from 4.3 to 4.4
  : - The `@jupyterlab/workspaces:commands` plugin id has been renamed to `@jupyterlab/workspaces-extension:commands`

## JupyterLab 4.2 to 4.3

### CSS styling

Previously JupyterLab was leaking CSS rules globally. Starting from 4.3, this is not the case
anymore. The side effects for extensions are:

- DOM elements attached outside the application shell may have broken styles. To fix this,
  you should add the class `jp-ThemedContainer` to the DOM elements added outside the application shell.
- DOM elements `code`, `kbd`, `pre`, `samp` and `tt` may have broken styles. To fix this,
  prepend the class `.jp-ThemedContainer` to your rule; e.g.
  `.jp-Inspector-content pre` becomes `.jp-ThemedContainer .jp-Inspector-content pre`

The `jp-Inspector-default-content` class was renamed to `jp-Inspector-placeholderContent`.
The name of this contextual help class is now consistent with the equivalent table of contents and property inspector classes.

JupyterLab 4.3 updated to its dependency on `@lumino/widget` to the `2.5.0` version, which removed the following global styling
of widgets:

```css
.lm-Widget {
  overflow: hidden;
}
```

If you notice some inconsistencies with the styling of your extension, you may need to add this general rule back to the CSS of your extension,
or (preferably) scope it to the relevant widgets.

### Testing with Galata

Playwright was updated to version 1.46.1 (or higher). The changelog for version `1.46.0` mentions a possible
breaking change when defining fixture values that are array of objects.

See the [Playwright 1.46.0 release notes](https://github.com/microsoft/playwright/releases/tag/v1.46.0) for more information.

#### Shared model

The outputs set on the shared cell model are now expected to be wrapped
in the `Y.Map` objects rather than provided as plain objects
(or pycrdt `Map` objects rather than dictionaries when set on the backend).
Further, the `"text"` entry must now be specified as an `Array<string>`
object for outputs of `"stream"` type, allowing for better performance.
The use of plain objects is deprecated and will stop working in a future version.
For reference, see PRs:

- <https://github.com/jupyterlab/jupyterlab/pull/16498>
- <https://github.com/jupyter-server/jupyter_ydoc/pull/241>

## JupyterLab 4.1 to 4.2

### API updates

- The `CodeEditor.ICoordinate` interface was corrected to not include `toJSON()`, `x`, `y`,
  `width` and `height`; these properties were never set by methods returning `ICoordinate`
  and they were never used by methods accepting it.
- `CodeEditor.getCoordinateForPosition` return type was corrected to clarify that it can return
  `null`; previously `null` could be returned despite the return type indicating it would always
  return a non-null `ICoordinate` value.
- The commands `workspace-ui:save` and `workspace-ui:save-as` were moved
  from the `@jupyterlab/apputils-extension:workspaces` plugin to a new dedicated
  `@jupyterlab/workspaces-extension` package and can be explicitly required by
  requesting the `IWorkspaceCommands` token. This token is by default provided
  by the new `@jupyterlab/workspaces-extension:commands` plugin.
  The `@jupyterlab/apputils-extension:workspaces` plugin now only defines the
  workspace MIME type renderer used to open files with `.jupyterlab-workspace`
  extension as JupyterLab workspaces.
- The cell toolbar node has been moved from the cell node to the cell input node.
  Therefore the parent of the cell toolbar has changed and can not be used directly to
  retrieve the corresponding cell node anymore.

### Shortcuts extension rework

The `@jupyterlab/shortcuts-extension` package was reworked to fix multiple bugs and increase type safety.
While this package does not expose any programmatic APIs, and changes to the theming were minimal,
the major version of the package was increased to 5.0 to reflect the extend of the changes.

No action is required from extension authors (unless you used non-public components from `/lib`),
however the authors of applications built on top of JupyterLab components are encouraged to upgrade
to this new version as it can significantly improve the user experience.

## JupyterLab 4.0 to 4.1

### Plugin manager and extension locks

Prior to JupyterLab 4.1 there was no mechanisms:
\- for users to disable/enable individual plugins (rather than entire extensions)
\- for administrators to fully block users from enabling/disabling certain extensions

This version of JupyterLab enables both with the addition of {ref}`Plugin Manager <plugin-manager>`.

If your installation had any plugins disabled these will be automatically {ref}`locked <locking-plugins>`
on the first startup to ensure that there is no change to user-exposed functionality. The plugin manager
itself can be disabled and locked using `jupyter labextension` commands, but we recommend to instead
lock individual plugins as required.

If your extension previously included a custom enable/disable setting, you may be able to replace it
with instructions pointing users to the Plugin Manager. However, please consider whether your extension
may be used in distributions which do not include Plugin Manager or have it disabled.

### Use of UI toolkit for Toolbar and ToolbarButtonComponent

The Toolbar and ToolbarButtonComponent (from the package _ui-components_) now relies on the external library
[jupyter-ui-toolkit](https://github.com/jupyterlab-contrib/jupyter-ui-toolkit).

This library uses the web component technology (<https://developer.mozilla.org/en-US/docs/Web/API/Web_components>),
and is based on [FAST](https://www.fast.design/) library by Microsoft.

See <https://github.com/jupyterlab/frontends-team-compass/issues/143> for more context on the change.

- Changes the selectors of the `Toolbar` and `ToolbarButtonComponent`.

  - The DOM of `Toolbar` is now a `jp-toolbar` component instead of a `div`.

  - The DOM of `ToolbarButtonComponent` is now `jp-button` element instead of a `button`.

    This must be taken into account since the button itself is in the shadow DOM of the `jp-button` component,
    and cannot be accessed as a child of the toolbar component.

  - The icon in the `ToolbarButtonComponent` is a direct child of the `jp-button` component.

    The icon was previously encapsulated in a span with the class `.jp-ToolbarButtonComponent-icon`.
    Accessing that icon to change its properties require now something like `jp-button > svg`.

- If you are using jest to test your extension, some new ES6 packages dependencies are added to JupyterLab.

  They need to be ignored when transforming the code with Jest. You will need to update the
  `transformIgnorePatterns` to add:

  ```
  const esModules = [
    '@microsoft',
    '@jupyter/react-components',
    '@jupyter/web-components',
    'exenv-es6',
    ...
  ].join('|');
  ```

- Some CSS rules for `button` with the class `.jp-ToolbarButtonComponent` has been kept for backward compatibility.

  These rules are now **deprecated** and will be removed in Jupyterlab 5.
  The `button` elements in toolbars must be updated to `jp-button`, from
  [jupyter-ui-toolkit](https://github.com/jupyterlab-contrib/jupyter-ui-toolkit).

### CSS class name change in the `WindowedList` superclass of `StaticNotebook`

- The class `.jp-WindowedPanel-window` has been renamed to `.jp-WindowedPanel-viewport`.
- The notebook scroll container is now `.jp-WindowedPanel-outer` rather than `.jp-Notebook`
- Galata notebook helpers `getCell` and `getCellCount` were updated accordingly

### Change of notebook focus handling impacting command-mode shortcut selectors

Previously, focus in the notebook would revert to the notebook HTML node
when switching to command mode, which was preventing {kbd}`Tab` navigation
between cells, especially impacting users with accessibility needs.
In JupyterLab 4.1+ the focus stays on the active cell when switching to command
mode; this requires all shortcut selectors to be adjusted as follows:

- `.jp-Notebook:focus.jp-mod-commandMode`, `.jp-Notebook:focus`, and `[data-jp-traversable]:focus` should be replaced with:
  \- `.jp-Notebook.jp-mod-commandMode :focus:not(:read-write)` for JupyterLab 4.1.0+
  \- `.jp-Notebook.jp-mod-commandMode:not(.jp-mod-readWrite) :focus` for JupyterLab 4.1.1+
- `[data-jp-kernel-user]:focus` should be replaced with:
  \- `[data-jp-kernel-user] :focus:not(:read-write)` for JupyterLab 4.1.0+
  \- `[data-jp-kernel-user]:not(.jp-mod-readWrite) :focus:not(:read-write)` for JupyterLab 4.1.1+

Please note that `:not(:read-write)` fragment disables shortcuts
when text fields (such as cell editor) are focused to avoid intercepting
characters typed by the user into the text fields, however if your shortcut
does not correspond to any key/typographic character (e.g. most shortcuts
with {kbd}`Ctrl` modifier) you may prefer to drop this fragment
if you want the shortcut to be active in text fields.

Further, JupyterLab 4.1.1 introduced indicator class `.jp-mod-readWrite`
that is applied to the notebook node when the active element accepts
keyboard input as defined by `:read-write` selector. This indicator
class is required to detect `:read-write` elements which are nested
within an _open_ shadow DOM (such as Panel framework widgets).

If your framework uses a _closed_ shadow DOM, or expects keyboard
interactions on elements that are not recognised as editable by browser
heuristics of `:read-write` selector, you need to set a data attribute
`lm-suppress-shortcuts` on the outer host element to suppress shortcuts.

To prevent breaking the user experience these changes are made transparently
in the background, but will emit a warning and extension developers should
make the change at the source before the next major JupyterLab release.

### Visibility of `StatusBar` elements at high magnifications

- Statusbar items are now hidden by default at high magnification/low resolution to prevent overlap for those using the application at high magnifications.
- An additional `priority` property has been added to the options of `IStatusBar.registerStatusItem` method to allow the status bar item to remain visible;
  the intended usage is for small statusbar items that either add functionality that would be particularly useful at high zoom or is inaccessible otherwise.

## JupyterLab 3.x to 4.x

Because of significant type changes from JupyterLab 3.x to 4.x, we recommend **publishing a new major version**
of your extension to work with each major version of JupyterLab. For examples of extensions that use different
major versions for Lab 3 and Lab 4, see [jupyterlab-vim](https://github.com/jupyterlab-contrib/jupyterlab-vim)
and [jupyter-ai](https://github.com/jupyterlab/jupyter-ai).

### Upgrading extension using the upgrade script

JupyterLab 4.x provides a script to upgrade an existing extension to use the new extension system and packaging.

:::{note}
Back up your extension - the best if you use a version control like git, is to work on a new branch.
:::

First, make sure to update to JupyterLab 4 and install `copier` and some dependencies. With `pip`:

```bash
pip install -U jupyterlab[upgrade-extension]
```

Or with `conda`:

```bash
conda install -c conda-forge jupyterlab=4 "copier=9" jinja2-time
```

Then at the root folder of the extension, run:

```bash
python -m jupyterlab.upgrade_extension .
```

The upgrade script creates the necessary files for packaging the JupyterLab extension as a Python package.
The script will ask you for all files if you want to override them or not. By default the configuration files
will be overridden for the newer version. In particular, if you were using Python setuptools (aka `setup.py`
and/or `setup.cfg`), you will like need to update the `pyproject.toml` file (see
[PEP example](https://peps.python.org/pep-0621/#example)).

The upgrade script also updates the dependencies in `package.json` to the `^4.0.0` packages.

For more details about the new file structure and packaging of the extension, check out the extension tutorial: {ref}`extension-tutorial`

:::{note}
You will need to modify the code of your extension if it is impacted by the API changes mentioned below.
:::

### jlpm

The utility `jlpm` uses Yarn 3 (previously Yarn 1). This will require updating your
package configuration.

- Create a file `.yarnrc.yml` containing:

```yaml
enableImmutableInstalls: false
nodeLinker: node-modules
```

- Add to `.gitignore`

```
.yarn/
```

- Run `jlpm install`
  This will reset your `yarn.lock` content as its format has changed.

:::{note}
You can find more information on upgrading Yarn from version 1 to version 3 in
[Yarn documentation](https://v3.yarnpkg.com/getting-started/migration).
:::

If you are hit by multiple versions of the same packages (like `@lumino/widgets`),
TypeScript may complain that the types are not matching. One possible solution
is to force packages deduplication using:

```sh
jlpm dlx yarn-berry-deduplicate
```

### API breaking changes

:::{note}
With JupyterLab 4.x, the npm package version policy changed to not bump major version with
the Python package unless required to ease extension compatibility.
:::

Here is a list of JupyterLab npm packages that encountered API changes and therefore have
bumped their major version (following semver convention). We want to point out particularly
`@jupyterlab/documentsearch` and `@jupyterlab/toc` API that have been fully reworked.

- `@jupyterlab/application` from 3.x to 4.x
  : - Major version bump to allow alternate `ServiceManager` implementations in `JupyterFrontEnd`.
  Specifically this allows the use of a mock manager.
  This also makes the `JupyterLab.IOptions` more permissive to not require a shell when options are
  given and allow a shell that meets the `ILabShell` interface.
  As a consequence, all other `@jupyterlab/` packages have their major version bumped too.
  See <https://github.com/jupyterlab/jupyterlab/pull/11537> for more details.
  - Rename token `@jupyterlab/apputils:IConnectionLost` to `@jupyterlab/application:IConnectionLost`.
- `@jupyterlab/apputils` from 3.x to 4.x
  : - Rename `IToolbarWidgetRegistry.registerFactory` to `IToolbarWidgetRegistry.addFactory`
  - `ISanitizer` and `ISanitizer.IOptions` are deprecated in favor of `IRenderMime.ISanitizer` and
    `IRenderMime.ISanitizerOptions` in `@jupyterlab/rendermime-interfaces`.
  - Global `sessionContextDialogs` is removed; you should request the token `ISessionContextDialogs` (from `@jupyterlab/apputils`).
- `@jupyterlab/attachments` from 3.x to 4.x
  : Removed `modelDB` from `IAttachmentsModel.IOptions`.
- `@jupyterlab/buildutils` from 3.x to 4.x
  : - The `create-theme` script has been removed. If you want to create a new theme extension, you
  should use the [TypeScript extension template](https://github.com/jupyterlab/extension-template)
  (choosing `theme` as `kind` ) instead.
  - The `add-sibling` script has been removed. Check out {ref}`source-dev-workflow` instead.
  - The `exitOnUuncaughtException` util function has been renamed to `exitOnUncaughtException` (typo fix).
- `@jupyterlab/cells` from 3.x to 4.x
  : - `MarkdownCell.toggleCollapsedSignal` renamed `MarkdownCell.headingCollapsedChanged`
  To support notebook windowing, cell widget children (e.g. the editor or the output area) are not instantiated
  when the cell is attached to the notebook. You can test for `isPlaceholder()` to see if the cell has been
  fully instantiated or wait for the promise `ready` to be resolved. Additionally an attribute `inViewport`
  and a signal `inViewportChanged` are available to test if the cell is attached to the DOM.
  If you instantiate standalone cells outside of a notebook, you will probably need to set the constructor option
  `placeholder` to `false` to ensure direct rendering of the cell.
  - `InputArea.defaultContentFactory` and `Cell.defaultContentFactory` have been removed. If you need it, you
    can request the token `IEditorServices` from `@jupyterlab/codeeditor`. Then you can use
    `new Cell.ContentFactory({ editorFactory: token.factoryService.newInlineEditor });`.
- `@jupyterlab/celltags` from 3.x to 4.0
  The `@jupyterlab/celltags` package has been removed and replaced by a widget in `@jupyterlab/celltags-extension`.
  This widget is now rendered using `@jupyterlab/metadataform`.
- `@jupyterlab/codeeditor` from 3.x to 4.0
  : - `CodeEditor.IEditor` has changed:
  : - `resizeToFit()` is removed - `addKeydownHandler()` is removed - you should add a CodeMirror extension `EditorView.domEventHandlers` with
  : `Prec.high` (to ensure it is not captured by keyboard shortcuts). - `injectExtension()` added as experimental to inject a CodeMirror extension - you should prefer registering
  : new extensions with `IEditorExtensionRegistry`.
  - `CodeEditor.IOptions` has two new optional attributes:
    : - `extensions?: Extensions[]` to provide custom extensions at editor instantiation
    - `inline?: boolean` whether the editor is a subpart of a document (like the notebook) or not.
  - `CodeEditorWrapper.IOptions` has changed to `{ factory, model, editorOptions }`.
  - `CodeViewerWidget.IOptions` has changed to `{ factory, model, editorOptions }`.
- `@jupyterlab/codemirror` from 3.x to 4.0
  : - Configuration parameters changes:
  : - `fontFamily`, `fontSize` and `lineHeight`: grouped in a subdictionnary `customStyles`. - `insertSpaces`: changed for `indentUnit` that can take a value within ['Tab', '1', '2', '4', '8'] - `lineWrap`: changed - it is now a boolean. - `showTrailingSpace`: renamed `highlightTrailingWhitespace` - `coverGutterNextToScrollbar`: removed - `electricChars`: removed - `extraKeys`: removed - you should register new keymap using the CodeMirror extension `keymap.of(KeyBinding[])` - `handlePaste`: removed - `keymap`: removed - `lineSeparator`: removed - Line separator are normalized to `\n` - `lineWiseCopyCut`: removed - this is the default behavior - `scrollbarStyle`: removed - `styleSelectedText`: removed - `selectionPointer`: removed - `wordWrapColumn`: removed
  - `Mode` has been removed. You can instead request the token `IEditorLanguageHandler`. That provides
    similar API:
    \- `Mode.registerModeInfo` -> `IEditorLanguageHandler.addLanguage`
    \- `Mode.ensure()` -> `IEditorLanguageHandler.getLanguage()`
    \- `Mode.modeList` -> `IEditorLanguageHandler.getLanguages()`
    \- `Mode.run()` -> `IEditorLanguageHandler.highlight()`
    \- `Mode.findBest()` -> `IEditorLanguageHandler.findBest()`
    \- `Mode.findByName()` -> `IEditorLanguageHandler.findByName()`
    \- `Mode.findByMIME()` -> `IEditorLanguageHandler.findByMIME()`
    \- `Mode.findByExtension()` -> `IEditorLanguageHandler.findByExtension()`
  - `EditorSyntaxStatus` moved to `@jupyterlab/fileeditor`
- `@jupyterlab/codemirror-extension` from 3.x to 4.0
  : - Moved commands:
  \- `codemirror:change-theme` -> `fileeditor:change-theme` (moved to `@juptyerlab/fileeditor-extension`)
  \- `codemirror:change-mode` -> `fileeditor:change-language` (moved to `@juptyerlab/fileeditor-extension`)
  \- `codemirror:find` -> `fileeditor:find` (moved to `@juptyerlab/fileeditor-extension`)
  \- `codemirror:go-to-line` -> `fileeditor:go-to-line` (moved to `@juptyerlab/fileeditor-extension`)
  - Removed command: `codemirror:change-keymap`
  - Moved plugins:
    \- `@jupyterlab/codemirror-extension:commands` integrated within `@jupyterlab/fileeditor-extension:plugin`
    \- `@jupyterlab/codemirror-extension:editor-syntax-status` -> `@jupyterlab/fileeditor-extension:editor-syntax-status`
    \- `@jupyterlab/codemirror-extension:editor-syntax-status` -> `@jupyterlab/fileeditor-extension:editor-syntax-status`
- `@jupyterlab/completer` from 3.x to 4.x
  : Major version was bumped following major refactor aimed at performance improvements and enabling easier third-party integration.

  - Adding custom completion suggestions (items):
    : - In 3.x and earlier adding custom completion items required re-registering the completer connector for each file/cell
    using `register` method of old manager provided by `ICompletionManager` token; in 4.x this token and associated
    `ICompletableAttributes` interface was removed and a proper method of registering a custom source of completions
    (a provider of completions) was added. To create a completer provider for JupyterLab, users need to implement the
    `ICompletionProvider` interface and then register this provider with `ICompletionProviderManager` token.
    - In 3.x merging completions from different sources had to be performed by creating a connector internally merging
      results from other connectors. in 4.x `IProviderReconciliator` is used to merge completions from multiple providers,
      and can be customised in constructor for custom completion handlers (`CompletionHandler`); customizing reconciliator
      in JupyterLab-managed completers is not yet possible.
  - Rendering with `Completer.IRenderer`:
    : - In 3.x it was not possible to easily swap the renderer of JupyterLab-managed completers.
    In 4.x the renderer from the completion provider with highest rank is now used for all
    JupyterLab-managed completers. This behaviour is subject to revision in the future (please leave feedback).
    - Completer box is now using delayed rendering for off-screen content to improve time to first paint
      for top suggestions. To position the completer without rendering all items we search for the widest
      item using heuristic which can be adjusted in custom renderers (`itemWidthHeuristic`).
    - The documentation panel now implements a loading indicator (a progress bar) customizable via
      optional `createLoadingDocsIndicator` renderer method.
    - `createItemNode` was removed in favour of `createCompletionItemNode` which is now required.
    - `createCompletionItemNode` is no longer responsible for sanitization of labels which is now a
      responsibility of the model (see below).
  - Model:
    : - In 3.x it was not possible to easily swap the model of JupyterLab-managed completers.
    In 4.x the model factory from the completion provider with highest rank is now used for
    JupyterLab-managed completers. This behaviour is subject to revision in the future (please leave feedback).
    - Old methods for updating and accessing the completion items: `setOptions`, `options`, and `items` were removed
      in favour of `completionItems` and `setCompletionItems` which are now required members of `Completer.IModel`.
    - New signal `queryChanged` was added and has to be emitted by models.
    - Model is now responsible for sanitization of labels and preserving original label on `insertText` attribute
      (if not already defined); this change was required to properly handle escaping of HTML tags.

- `@jupyterlab/codeeditor` from 3.x to 4.x
  : - Remove `ISelectionStyle` (and therefore `defaultSelectionStyle` and `IEditor.selectionStyle`). This was envisaged
  for real-time collaboration. But this is not used in the final implementation.
- `@jupyterlab/console` from 3.x to 4.x
  : The type of `IConsoleHistory.sessionContext` has been updated to `ISessionContext | null` instead of `ISessionContext`.
  This might break the compilation of plugins accessing the `sessionContext` from a `ConsoleHistory`,
  in particular those with the strict null checks enabled.
- `@jupyterlab/coreutils` from 3.x to 4.x
  : The `Time` namespace does not use the `moment` library anymore for managing dates. Instead it switched to using
  the `Intl` API now available in modern web browsers. The `Time.format` function is still available but does not accept the
  `timeFormat` argument anymore.
- `@jupyterlab/debugger` from 3.x to 4.x
  : - The command `debugger:pause` command ID has been renamed `debugger:pause-on-exceptions` to avoid ambiguity with
  pausing the current running thread.
- `@jupyterlab/docmanager` from 3.x to 4.x
  : - The `renameDialog` now receives the `DocumentRegistry.Context` instead of a path.
  - The interface `DocumentManager.IWidgetOpener` is now `IDocumentWidgetOpener` and is provided
    by a new plugin `@jupyterlab/docmanager-extension:opener`.
    The `IDocumentWidgetOpener` interface also now defines an `` `opened` `` signal that is emitted when a widget is opened.
  - Removed the property `docProviderFactory` from the interface `DocumentManager.IOptions`.
- `@jupyterlab/docregister` from 3.x to 4.x
  : - `TextModelFactory.preferredLanguage(path: string)` will always return `''`. The editor languages is not available globally to provided it.
  You can recover the feature if needed, by requesting the token `IEditorLanguageHandler` from `@jupyterlab/codemirror`. Then you can use
  `token.findByFileName(widget.context.path)?.name ?? ''`.
- `@jupyterlab/docprovider` from 3.x to 4.x
  : This package is no longer present in JupyterLab. For documentation related to Real-Time Collaboration, please check out
  [RTC's documentation](https://jupyterlab.readthedocs.io/en/latest/user/rtc.html)
- `@jupyterlab/docregistry` from 3.x to 4.x
  : - Removed the property `docProviderFactory` from the interface `Context.IOptions`.
  - The constructor of the class `DocumentModel` receives a parameter `DocumentModel.IOptions`.
  - The method `IModelFactory.createNew` receives a parameter `DocumentRegistry.IModelOptions`.
  - The method `TextModelFactory.createNew` receives a parameter `DocumentModel.IOptions`.
- `@jupyterlab/documentsearch` from 3.x to 4.x
  : - `@jupyterlab/documentsearch:plugin` has been renamed to `@jupyterlab/documentsearch-extension:plugin`

  - `@jupyterlab/documentsearch:labShellWidgetListener` has been renamed to `@jupyterlab/documentsearch-extension:labShellWidgetListener`

  This may impact application configuration (for instance if the plugin was disabled).
  The search provider API has been fully reworked. But the logic is similar, for new type of documents
  you will need to register a `ISearchProviderFactory` to the `ISearchProviderRegistry`. The
  factory will build a `ISearchProvider` for the document widget.

- `@jupyterlab/extensionmanager` from 3.x to 4.x
  : The frontend API has been drastically reduced to fetch all information from the backend. It is now advised
  that you implement a custom `ExtensionManager` class for your needs rather than overriding the frontend plugins.
  See `jupyterlab/extensions/pypi.py` for an example using PyPI.org and pip. You can then register your manager
  by defining an entry point in the Python package; see `pyproject.toml::project.entry-points."jupyterlab.extension-manager_v1"`.
- `@jupyterlab/fileeditor` from 3.x to 4.x
  : Remove the class `FileEditorCodeWrapper`, instead, you can use `CodeEditorWrapper` from `@jupyterlab/codeeditor`.
- `@jupyterlab/filebrowser` from 3.x to 4.x
  : - Remove the property `defaultBrowser` from the interface `IFileBrowserFactory`. The default browser is now provided by it own
  plugin by requiring the token `IDefaultFileBrowser`.
  - Remove the `useFuzzyFilter` setter from the `FileBrowser` class.
- `@jupyterlab/filebrowser-extension` from 3.x to 4.x
  : Remove command `filebrowser:create-main-launcher`. You can replace by `launcher:create` (same behavior)
  All launcher creation actions are moved to `@jupyterlab/launcher-extension`.
- `@jupyterlab/imageviewer-extension` from 3.x to 4.x
  : Removed `addCommands` from public API
- `@jupyterlab/mainmenu` from 3.x to 4.x
  : - `IMainMenu.addMenu` signature changed from `addMenu(menu: Menu, options?: IMainMenu.IAddOptions): void`
  to `addMenu(menu: Menu, update?: boolean, options?: IMainMenu.IAddOptions): void`
  - Removed `createEditMenu`, `createFileMenu`, `createKernelMenu`, `createViewMenu`, `createRunMenu`,
    `createTabsMenu`, `createHelpMenu` from public API.
- `@jupyterlab/notebook` from 3.x to 4.x
  : - `NotebookWidgetFactory.IOptions` has no `sessionDialogs` option any more.
  - The `NotebookPanel._onSave` method is now `private`.
  - `NotebookActions.collapseAll` method renamed to `NotebookActions.collapseAllHeadings`.
  - Command `Collapsible_Headings:Toggle_Collapse` renamed to `notebook:toggle-heading-collapse`.
  - Command `Collapsible_Headings:Collapse_All` renamed to `notebook:collapse-all-headings`.
  - Command `Collapsible_Headings:Expand_All` renamed to `notebook:expand-all-headings`.
  - To support windowing, a new method `scrollToItem(index, behavior)` is available to scroll to any
    cell that may or may not be in the DOM. And new `cellInViewportChanged` signal is available to listen
    for cells entering or leaving the viewport (in windowing mode). And `scrollToCell(cell)` is now returning
    a `Promise<void>` calling internally `scrollToItem`.
  - `fullyRendered`, `placeholderCellRendered` and `remainingCellToRenderCount` have been removed.
    The defer rendering mode still exists. It will render some cells during spare CPU Idle time.
  - Settings `numberCellsToRenderDirectly`, `remainingTimeBeforeRescheduling`, `renderCellOnIdle`,
    `observedTopMargin` and `observedBottomMargin` have been removed. Instead a `windowingMode`
    with value of _defer_, _full_ or _none_ and `overscanCount` have been added to manage the rendering
    mode.
  - Added the property `sharedModel` to the interface `NotebookModel.IOptions`.
  - The method `NotebookModelFactory.createNew` receives a parameter `NotebookModelFactory.IModelOptions`.
  - The default Notebook toolbar's `restart-and-run` button now refers to the command
    `notebook:restart-run-all` instead of `runmenu:restart-and-run-all`.
  - `StaticNotebook.defaultContentFactory` has been removed. If you need it, you can request the token
    `IEditorServices` from `@jupyterlab/codeeditor`. You can obtain it by requested
    `new NotebookPanel.ContentFactory({ editorFactory: token.factoryService.newInlineEditor });`
  - `notebooktools` module does not provides anymore the `ActiveCellTool`, the `NotebookMetadataEditorTool`
    and the `CellMetadataEditorTool`. All these widget are replaced by widgets in `@jupyterlab/notebook-extension`,
    and are rendered using `@jupyterlab/metadataform`.
    The `KeySelector` has also been removed as not used anymore, replaced by the use of `@jupyterlab/metadataform`
    to provides selection for metadata keys.
- `@jupyterlab/rendermime` from 3.x to 4.x
  : - The markdown parser has been extracted to its own plugin `@jupyterlab/markedparser-extension:plugin`
  that provides a new token `IMarkdownParser` (defined in `@jupyterlab/rendermime`).
  Consequently the `IRendererFactory.createRenderer` has a new option `markdownParser`.
  - [Not breaking] `IRenderMime.IExtension` has a new optional `description: string` attribute for documentation.
- `@jupyterlab/rendermime-interfaces` from 3.x to 4.x
  Remove `IRenderMime.IRenderer.translator?` attribute; the translator object is still passed to
  the constructor if needed by the renderer factory.
- `@jupyterlab/services` from 6.x to 7.x
  : - Remove `Contents.IDrive.modelDBFactory` and `Contents.IManager.getModelDBFactory`.
  - Added `Contents.IDrive.sharedModelFactory` and `Contents.IManager.getsharedModelFactory`.
- `@jupyterlab/shared-models` from 3.x to 4.x
  : This package is no longer present in JupyterLab. For documentation related to the shared models,
  please check out [@jupyter/ydoc documentation](https://jupyter-ydoc.readthedocs.io/en/latest).
- `@jupyterlab/statusbar` from 3.x to 4.x
  : - Setting `@jupyterlab/statusbar-extension:plugin . startMode` moved to `@jupyterlab/application-extension:shell . startMode`
  - Plugin `@jupyterlab/statusbar-extension:mode-switch` renamed to `@jupyterlab/application-extension:mode-switch`
  - Plugin `@jupyterlab/statusbar-extension:kernel-status` renamed to `@jupyterlab/apputils-extension:kernel-status`
  - Plugin `@jupyterlab/statusbar-extension:running-sessions-status` renamed to `@jupyterlab/apputils-extension:running-sessions-status`
  - Plugin `@jupyterlab/statusbar-extension:line-col-status` renamed to `@jupyterlab/codemirror-extension:line-col-status`
  - `HoverBox` component moved from `@jupyterlab/apputils` to `@jupyterlab/ui-components`.
  - Removed `STATUSBAR_PLUGIN_ID` from public API.
- `@jupyterlab/terminal` from 3.x to 4.x
  : - Xterm.js upgraded from 4.x to 5.x
  - `IThemeObject.selection` renamed to `selectionBackground`
- `@jupyterlab/terminal-extension` from 3.x to 4.x
  : Removed `addCommands` from public API
- `@jupyterlab/toc` from 3.x to 4.x
  : `@jupyterlab/toc:plugin` renamed `@jupyterlab/toc-extension:registry`
  This may impact application configuration (for instance if the plugin was disabled).
  The namespace `TableOfContentsRegistry` has been renamed `TableOfContents`.
  The API has been fully reworked. The new table of content providers must implement a factory
  `TableOfContents.IFactory` that will create a model `TableOfContents.IModel<TableOfContents.IHeading>`
  for supported widget. The model provides a list of headings described by a `text` and
  a `level` and optionally a `prefix`, a `collapsed` state and a `dataset` (data
  DOM attributes dictionary).
- `@jupyterlab/ui-components` from 3.x to 4.x
  : - Major version bumped following removal of Blueprint JS dependency. Extensions using proxied
  components like `Checkbox`, `Select` or `Intent` will need to import them explicitly
  from Blueprint JS library. Extensions using `Button`, `Collapse` or `InputGroup` may
  need to switch to the Blueprint components as the interfaces of those components in JupyterLab
  do not match those of Blueprint JS.
  - Remove `Collapse` React component.
  - Form component registry changes:
    : - Rename the plugin `'@jupyterlab/ui-components-extension:form-component-registry'` to `'@jupyterlab/ui-components-extension:form-renderer-registry'`
    - Rename the `IFormComponentRegistry` token to `IFormRendererRegistry`, from `@jupyterlab/ui-components:ISettingEditorRegistry`
      to `@jupyterlab/ui-components:IFormRendererRegistry`.
    - The `FormRendererRegistry` registers `IFormRenderer` instead of `Field` renderers.
      A `IFormRenderer` defines a `fieldRenderer` (this is the renderer to set for backward compatibility)
      or a `widgetRenderer`.
      The renderer id must follow the convention `<ISettingRegistry.IPlugin.id>.<propertyName>`. This is to
      ensure a custom renderer is not used for property with the same name but different schema.
- `@jupyterlab/translation` from 3.x to 4.x
  Renamed the method `locale` into the property `languageCode` in the `NullTranslator`
- `@jupyterlab/vdom` and `@jupyterlab/vdom-extension` have been removed.
  The underlying [vdom](https://github.com/nteract/vdom) Python package is unmaintained.
  So it was decided to drop it from core packages.
- `jupyter.extensions.hub-extension` from 3.x to 4.x
  : - Renamed `jupyter.extensions.hub-extension` to `@jupyterlab/hub-extension:plugin`.
  - Renamed `jupyter.extensions.hub-extension:plugin` to `@jupyterlab/hub-extension:menu`.
- TypeScript 5.0 update
  As a result of the update to TypeScript 5.0, a couple of interfaces have had their definitions changed.
  The `anchor` parameter of `HoverBox.IOptions` is now a `DOMRect` instead of `ClientRect`.
  The `CodeEditor.ICoordinate` interface now extends `DOMRectReadOnly` instead of `JSONObject, ClientRect`.
- React 18.2.0 update
  The update to React 18.2.0 (from 17.0.1) should be propagated to extensions as well.
  Here is the documentation about the [migration to react 18](https://reactjs.org/blog/2022/03/08/react-18-upgrade-guide.html).

### Testing with Jest

Jest has been updated to 29.2.0 (and _ts-jest_ to 29.0.0). And therefore the jest configuration provided by
`@jupyterlab/testutils` is compatible for that version. In particular:

- The unmaintained reporter `jest-summary-reporter` has been replaced by the new default `github-actions` reporter.
- The helper `flakyIt` has been removed. You can use the new [jest.retryTimes](https://jestjs.io/docs/jest-object#jestretrytimesnumretries-options) instead.

With JupyterLab 4, we fixed circular dependencies due to the `testutils` package. So it is now only a facade to export
helpers from various core packages. The exported helpers are the same as before expect for:

- `NBTestUtils.DEFAULT_CONTENT`: Removed - you could imported from `@jupyterlab/notebook/lib/testutils` but we strongly advice not to and to use your own test data.
- `NBTestUtils.DEFAULT_CONTENT_45`: Removed

### Testing with Galata

The in-page helpers are now in a JupyterLab extension to live in the common Webpack shared scoped. That new extension
is contained in the JupyterLab python package at `jupyterlab.galata`. It requires to update your Jupyter server
configuration by adding the following line:

```python
import jupyterlab
c.LabApp.extra_labextensions_path = str(Path(jupyterlab.__file__).parent / "galata")
```

:::{note}
To ease configuration, we have introduce a new helper function `jupyterlab.galata.configure_jupyter_server`. So you can
simplify the server configuration to be `jupyterlab.galata.configure_jupyter_server(c)`.
:::

Here are the changes in the Javascript package `@jupyterlab/galata` from 4.x to 5.x:
: - `ContentsHelper` and `galata.newContentsHelper` have new constructor arguments to use Playwright API request object:
`new ContentsHelper(baseURL, page?, request?)` -> `new ContentsHelper(request?, page?)`
`galata.newContentsHelper(baseURL, page?, request?)` -> `galata.newContentsHelper(request?, page?)`
you need to provide `request` or `page`; they both are fixtures provided by Playwright.

- `galata.Mock.clearRunners(baseURL, runners, type)` -> `galata.Mock.clearRunners(request, runners, type)`
- In-pages helpers are now in an extension define in `jupyterlab/galata/extension` and
  store in `@jupyterlab/galata/lib/extension`. And the global object has been renamed `window.galata` instead
  of `window.galataip` (it still exists but it is deprecated).

### Deprecated code removed

The following deprecated API's have been removed:

- `@jupyterlab/csvviewer`: `CSVDelimiter.delimiterChanged` has been removed - dead code. You can directly access the delimiter from the `CSVViewer` widget.
- `@jupyterlab/mainmenu`: `IJupyterLabMenu` and `JupyterLabMenu` have been removed. You can use directly `IRankedMenu` and `RankedMenu` from `@jupyterlab/ui-components`
- `@jupyterlab/notebook`: `NotebookWidgetFactory` default toolbar is now empty as the button helpers are deprecated.
- `@jupyterlab/rendermime`: `RenderMimeRegistry.IUrlResolverOptions` does not accept `session`; you must set the `path` (accessible through `session.path`).
- `@jupyterlab/ui-components`:
  : - `RankedMenu.menu : Menu` has been removed as `RankedMenu` inherits from `Menu`.
  - `LabIconStyle.IProps` does not accept `kind` nor `justify`. You should use `stylesheet` or `elementPosition` respectively.

### Extension Development Changes

- The `externalExtensions` field in the `dev_mode/package.json` file corresponding to the `@jupyterlab/application-top`
  `private` package has now been removed in `4.0`. If you were using this field to develop source extensions against
  a development build of JupyterLab, you should instead switch to the federated extensions system (via the `--extensions-in-dev-mode` flag)
  or to using the `--splice-source` option. See {ref}`prebuilt-dev-workflow` and {ref}`source-dev-workflow` for more information.
- The `webpack` dependency in `@jupyterlab/builder` has been updated to `5.72` (or newer). Base rules have been updated to use the
  [Asset Modules](https://webpack.js.org/guides/asset-modules) instead of the previous `file-loader`, `raw-loader` and `url-loader`.
  This might affect third-party extensions if they were relying on specific behaviors from these loaders.
- In JupyterLab 3.x, the CSS for a \_disabled\_ prebuilt extensions would still be loaded on the page.
  This is no longer the case in JupyterLab 4.0.
- `window.jupyterlab` is not exposed anymore when starting JupyterLab with the `--expose-app-in-browser` flag.
  Use `window.jupyterapp` instead.

(extension-migration-3-5-3-6)=

## JupyterLab 3.5 to 3.6

### AsyncIterable Support

For the events service, we are using a JavaScript feature introduced in ES2018. If your code is
using TypeScript with ES2017 target (as JupyterLab 3.6), you will either need to update your
target to ES2018 or add `"ES2018"` to the [TypeScript lib option](https://www.typescriptlang.org/tsconfig#lib).

:::{note}
JupyterLab 3.6.0 was released with an updated target "ES2018". We strongly advise updating to 3.6.1,
which reverts the target back to "ES2017".
:::

### Jest configuration update

If you are using jest to test your extension, some new ES6 packages dependencies are added to JupyterLab 3.6.
They need to be ignore when transforming the code with Jest. You will need to update the
`transformIgnorePatterns` to match:

```{code-block} javascript
:emphasize-lines: 3

const esModules = [
  '@jupyterlab/',
  '@jupyter/ydoc',
  'lib0',
  'y\\-protocols',
  'y\\-websocket',
  'yjs'
].join('|');

// ...

transformIgnorePatterns: [`/node_modules/(?!${esModules}).+`]
```

For more information, have a look at {ref}`testing-with-jest`.

### Real-Time Collaboration

In JupyterLab v3.6, it is necessary to install Jupyter Server v2.0 to use real-time collaboration.
This requirement was introduced to take advantage of the new identity API in Jupyter Server v2.0.

On the other side, we also changed how JupyterLab loads documents (only in collaborative mode).
Instead of using the content API, now the provider opens a WebSocket connection to the
`YDocWebSocketHandler`, which is implemented in an external
[jupyter server extension](https://github.com/jupyter-server/jupyter_server_ydoc).

In addition, the shared models' package was moved to an external package called [@jupyter/ydoc](https://github.com/jupyter-server/jupyter_ydoc). All the extensions that depend on
`@jupyterlab/shared-models` will need to update to depend in `@jupyter/ydoc@~0.2.2`; the API should
be the same.

**API Changes:**
To be able to fix RTC and make it stable. It was necessary to change the API and make a few breaking changes.
These changes should not affect the vast majority of extensions. They will only affect a couple
of extensions focused on RTC.

It was necessary to change the paradigm of how JupyterLab loads documents and replace the locking mechanism
in the back-end. Instead of identifying the first client to open the document, it now centralizes
the process by instantiating a YDoc client in the back-end. This client is the only one that loads
the content of the document into memory and shares it with every other client connected.

The involved packages are:

- `@jupyterlab/docprovider`:
  : - The interface `IDocumentProvider`, now extends from `IDisposable`.
  Removed: `acquireLock`, `releaseLock`, `setPath`, `destroy`, `requestInitialContent` and `putInitializedState`.
  Added: `ready` and `isDisposed`.
  - `IDocumentProviderFactory.IOptions` is now templated with `T extends ISharedDocument = ISharedDocument`.
    And the `ymodel` attribute has been renamed `model` typed `T` (relaxing typing from `YDocument` to `ISharedDocument`).
  - `WebSocketProviderWithLocks` has been renamed to `WebSocketProvider`.
    It does not extend `WebSocketProvider` from `y-websocket` anymore.
  - `WebSocketProvider.IOptions` has a new optional attribute, `user`.
- `@jupyterlab/services`:
  : - The interface `IManager` has a new optional property, `user` that implement {ts:interface}`services.User.IManager`.
  - The `ServiceManager` class implements the optional property `user` from the `IManager`.

(extension-migration-3-0-3-1)=

## JupyterLab 3.0 to 3.1

### New main and context menus customization

JupyterLab 3.1 introduces a new way to hook commands into {ref}`mainmenu` and {ref}`context-menu`.
It allows the final user to customize those menus through settings as it is already possible for
the shortcuts.
Using the API is not recommended any longer except to create dynamic menus.

### Jest configuration update

If you are using jest to test your extension, some new ES6 packages dependencies are added to JupyterLab.
They need to be ignore when transforming the code with Jest. You will need to update the
`transformIgnorePatterns` to match:

```
const esModules = [
  '@jupyterlab/',
  'lib0',
  'y\\-protocols',
  'y\\-websocket',
  'yjs'
].join('|');

// ...

transformIgnorePatterns: [`/node_modules/(?!${esModules}).+`]
```

For more information, have a look at {ref}`testing-with-jest`.

:::{note}
Here is an example of pull request to update to JupyterLab 3.1 in `@jupyterlab/git` extension:
<https://github.com/jupyterlab/jupyterlab-git/pull/979/files>
:::

(extension-migration-2-3)=

## JupyterLab 2.x to 3.x

Here are some helpful tips for migrating an extension from JupyterLab 2.x to JupyterLab 3.x.

### Upgrading library versions manually

To update the extensions so it is compatible with the 3.0 release, update the compatibility
range of the `@jupyterlab` dependencies in the `package.json`. The diff should be similar to:

```diff
index 6f1562f..3fcdf37 100644
^^^ a/package.json
+++ b/package.json
   "dependencies": {
-    "@jupyterlab/application": "^2.0.0",
+    "@jupyterlab/application": "^3.0.0",
```

### Upgrading library versions using the upgrade script

JupyterLab 3.0 provides a script to upgrade an existing extension to use the new extension system and packaging.

First, make sure to update to JupyterLab 3.0 and install `jupyter-packaging` and `cookiecutter`. With `pip`:

```bash
pip install jupyterlab -U
pip install jupyter-packaging cookiecutter
```

Or with `conda`:

```bash
conda install -c conda-forge jupyterlab=3 jupyter-packaging cookiecutter
```

Then at the root folder of the extension, run:

```bash
python -m jupyterlab.upgrade_extension .
```

The upgrade script creates the necessary files for packaging the JupyterLab extension as a Python package, such as
`setup.py` and `pyproject.toml`.

The upgrade script also updates the dependencies in `package.json` to the `^3.0.0` packages. Here is an example diff:

```diff
index 6f1562f..3fcdf37 100644
^^^ a/package.json
+++ b/package.json
@@ -29,9 +29,13 @@
   "scripts": {
-    "build": "tsc",
-    "build:labextension": "npm run clean:labextension && mkdirp myextension/labextension && cd myextension/labextension && npm pack ../..",
-    "clean": "rimraf lib tsconfig.tsbuildinfo",
+    "build": "jlpm run build:lib && jlpm run build:labextension:dev",
+    "build:prod": "jlpm run build:lib && jlpm run build:labextension",
+    "build:lib": "tsc",
+    "build:labextension": "jupyter labextension build .",
+    "build:labextension:dev": "jupyter labextension build --development True .",
+    "clean": "rimraf lib tsconfig.tsbuildinfo myextension/labextension",
+    "clean:all": "jlpm run clean:lib && jlpm run clean:labextension",
   "clean:labextension": "rimraf myextension/labextension",
   "eslint": "eslint . --ext .ts,.tsx --fix",
   "eslint:check": "eslint . --ext .ts,.tsx",
@@ -59,12 +63,12 @@
   ]
   },
   "dependencies": {
-    "@jupyterlab/application": "^2.0.0",
-    "@jupyterlab/apputils": "^2.0.0",
-    "@jupyterlab/observables": "^3.0.0",
+    "@jupyterlab/builder": "^3.0.0",
+    "@jupyterlab/application": "^3.0.0",
+    "@jupyterlab/apputils": "^3.0.0",
+    "@jupyterlab/observables": "^3.0.0",
   "@lumino/algorithm": "^1.2.3",
   "@lumino/commands": "^1.10.1",
   "@lumino/disposable": "^1.3.5",
@@ -99,6 +103,13 @@
-    "typescript": "~3.8.3"
+    "typescript": "~4.0.1"
   },
   "jupyterlab": {
-    "extension": "lib/plugin"
+    "extension": "lib/plugin",
+    "outputDir": "myextension/labextension/"
   }
}
```

On the diff above, we see that additional development scripts are also added, as they are used by the new extension system workflow.

The diff also shows the new `@jupyterlab/builder` as a `devDependency`.
`@jupyterlab/builder` is a package required to build the extension as a federated (prebuilt) extension.
It hides away internal dependencies such as `webpack`, and produces the assets that can then be distributed as part of a Python package.

Extension developers do not need to interact with `@jupyterlab/builder` directly, but instead can use the
`jupyter labextension build` command. This command is run automatically as part of the `build` script
(`jlpm run build`).

For more details about the new file structure and packaging of the extension, check out the extension tutorial: {ref}`extension-tutorial`

### Publishing the extension to PyPI and conda-forge

Starting from JupyterLab 3.0, extensions can be distributed as a Python package.

The extension tutorial provides explanations to package the extension so it can be
published on PyPI and conda forge: {ref}`extension-tutorial-publish`.

:::{note}
While publishing to PyPI is the new recommended way for distributing extensions to users,
it is still useful to continue publishing extensions to `npm` as well,
so other developers can extend them in their own extensions.
:::

(extension-migration-1-2)=

## JupyterLab 1.x to 2.x

Here are some helpful tips for migrating an extension from JupyterLab 1.x to
JupyterLab 2.x. We will look at two examples of extensions that cover most of
the APIs that extension authors might be using:

- `@jupyterlab/debugger` migration pull request:
  <https://github.com/jupyterlab/debugger/pull/337/files>
- `@jupyterlab/shortcutui` migration pull request:
  <https://github.com/jupyterlab/jupyterlab-shortcutui/pull/53/files>

### Upgrading library versions

The `@phosphor/*` libraries that JupyterLab 1.x uses have been renamed to
`@lumino/*`. Updating your `package.json` is straightforward. The easiest
way to do this is to look in the
[JupyterLab core packages code base](https://github.com/jupyterlab/jupyterlab/tree/main/packages)
and to simply adopt the versions of the relevant libraries that are used
there.

:::{figure} images/extension_migration_dependencies_debugger.png
:align: center
:alt: Updating the debugger extension's libraries in package.json
:class: jp-screenshot

Updating the debugger extension's libraries in `package.json`
:::

:::{figure} images/extension_migration_dependencies_shortcuts.png
:align: center
:alt: Updating the shortcuts UI extension's libraries in package.json
:class: jp-screenshot

Updating the shortcuts UI extension's libraries in `package.json`
:::

:::{tip}
In these examples, note that we are using the `2.0.0-beta.x` version of
many libraries. This was to test the extensions against the JupyterLab 2.0
beta release before the final version. For the final release, your
`package.json` should depend on version `^2.0.0` of these packages.
:::

Migrating from `@phosphor` to `@lumino`
^^^^^^^^^^^^^^^^^^^^^^^^^^^^^^^^^^^^^^^^^^-

The foundational packages used by JupyterLab are now all prefixed with the NPM
namespace `@lumino` instead of `@phosphor`. The APIs for these packages
have not changed. The `@phosphor` namespaced imports need to be updated to
the new `@lumino` namespaced packages:

```{eval-rst}
.. list-table:: Update from ``@phosphor/...`` to ``@lumino/...``

  * - ``@phosphor/application``
    - ``@lumino/application``
  * - ``@phosphor/collections``
    - ``@lumino/collections``
  * - ``@phosphor/commands``
    - ``@lumino/commands``
  * - ``@phosphor/coreutils``
    - ``@lumino/coreutils``
  * - ``@phosphor/datagrid``
    - ``@lumino/datagrid``
  * - ``@phosphor/datastore``
    - ``@lumino/datastore``
  * - ``@phosphor/default-theme``
    - ``@lumino/default-theme``
  * - ``@phosphor/disposable``
    - ``@lumino/disposable``
  * - ``@phosphor/domutils``
    - ``@lumino/domutils``
  * - ``@phosphor/dragdrop``
    - ``@lumino/dragdrop``
  * - ``@phosphor/keyboard``
    - ``@lumino/keyboard``
  * - ``@phosphor/messaging``
    - ``@lumino/messaging``
  * - ``@phosphor/properties``
    - ``@lumino/properties``
  * - ``@phosphor/signaling``
    - ``@lumino/signaling``
  * - ``@phosphor/virtualdom``
    - ``@lumino/virtualdom``
  * - ``@phosphor/widgets``
    - ``@lumino/widgets``
```

:::{warning}
`p-` prefixed CSS classes, `data-p-` attributes and `p-` DOM events
are deprecated. They will continue to work until the next major release of
Lumino.

- `.p-` CSS classes such as `.p-Widget` should be updated to `.lm-`,
  e.g. `.lm-Widget`
- `data-p-` attributes such as `data-p-dragscroll` should be updated to
  `data-lm-`, e.g. `data-lm-dragscroll`
- `p-` DOM events such as `p-dragenter` should be updated to `lm-`,
  e.g. `lm-dragenter`
  :::

Updating former `@jupyterlab/coreutils` imports
^^^^^^^^^^^^^^^^^^^^^^^^^^^^^^^^^^^^^^^^^^^^^^^^-

JupyterLab 2.0 introduces several new packages with classes and tokens that
have been moved out of `@jupyterlab/coreutils` into their own packages. These
exports have been moved.

:::{tip}
It might be helpful to delete `node_modules` and `yarn.lock` when
updating these libraries.
:::

| Export                   | Package                       |
| ------------------------ | ----------------------------- |
| `DataConnector`          | `@jupyterlab/statedb`         |
| `Debouncer`              | `@lumino/polling`             |
| `DefaultSchemaValidator` | `@jupyterlab/settingregistry` |
| `IDataConnector`         | `@jupyterlab/statedb`         |
| `IObjectPool`            | `@jupyterlab/statedb`         |
| `IPoll`                  | `@lumino/polling`             |
| `IRateLimiter`           | `@lumino/polling`             |
| `IRestorable`            | `@jupyterlab/statedb`         |
| `IRestorer`              | `@jupyterlab/statedb`         |
| `ISchemaValidator`       | `@jupyterlab/settingregistry` |
| `ISettingRegistry`       | `@jupyterlab/settingregistry` |
| `IStateDB`               | `@jupyterlab/statedb`         |
| `nbformat`               | `@jupyterlab/nbformat`        |
| `Poll`                   | `@lumino/polling`             |
| `RateLimiter`            | `@lumino/polling`             |
| `RestorablePool`         | `@jupyterlab/statedb`         |
| `SettingRegistry`        | `@jupyterlab/settingregistry` |
| `Settings`               | `@jupyterlab/settingregistry` |
| `StateDB`                | `@jupyterlab/statedb`         |
| `Throttler`              | `@lumino/polling`             |

### Using `Session` and `SessionContext` to manage kernel sessions

:::{note}
For full API documentation and examples of how to use
`@jupyterlab/services`,
[consult the repository](https://github.com/jupyterlab/jupyterlab/tree/main/packages/services#readme).
:::

`ConsolePanel` and `NotebookPanel` now expose a
`sessionContext: ISessionContext` attribute that allows for a uniform way to
interact with kernel sessions.

Any widget that matches the `interface IDocumentWidget` has a
`context: DocumentRegistry.IContext` attribute with a
`sessionContext: ISessionContext` attribute.

For example, consider how the `@jupyterlab/debugger` extension's
`DebuggerService` updated its `isAvailable()` method.

:::{figure} images/extension_migration_session.png
:align: center
:alt: Updating the isAvailable method of the debugger service
:class: jp-screenshot

From the [PR migrating the debugger extension to JupyterLab 2.0](https://github.com/jupyterlab/debugger/pull/337/files#diff-22ccf3ebb0cb6b300ee90a38b88edff8)
:::

:::{note}
`await kernel.ready` is no longer necessary before the kernel connection
`kernel` can be used. Kernel messages will be buffered as needed while a
kernel connection is coming online, so you should be able to use a kernel
connection immediately. If you want to retrieve the kernel info (or if for
some other reason you want to wait until at least one message has returned
from a new kernel connection), you can do `await kernel.info`.
:::

### Using the new icon system and `LabIcon`

:::{note}
For full API documentation and examples of how to use
the new icon support based on `LabIcon` from `@jupyterlab/ui-components`,
[consult the repository](https://github.com/jupyterlab/jupyterlab/tree/main/packages/ui-components#readme).
:::<|MERGE_RESOLUTION|>--- conflicted
+++ resolved
@@ -6,7 +6,6 @@
 
 # Extension Migration Guide
 
-<<<<<<< HEAD
 ## JupyterLab 4.5 to 4.6 (not released yet)
 
 ### Building extensions with Rspack
@@ -18,13 +17,12 @@
 However, if an extension uses the experimental {ref}`webpackConfig` option, it
 may need to [migrate](https://rspack.rs/guide/migration/webpack) its custom
 Webpack config to Rspack.
-=======
+
 ## JupyterLab 4.5.0 to 4.5.1
 
 ### IDefaultContentProvider
 
 As part of the 4.5.0 release, a new token `IDefaultContentProvider` was wrongfully made public. The 4.5.1 release makes it deprecated and the token will be removed in 5.0.
->>>>>>> f74534e1
 
 ## JupyterLab 4.4 to 4.5
 
