--- conflicted
+++ resolved
@@ -423,7 +423,6 @@
   fs.unlinkSync(importFilePath);
 });
 
-<<<<<<< HEAD
 test('Ensure that fuzzy filter works properly', async ({ page }) => {
   // Helper function to rename a notebook
   const renameNotebook = async (oldName: string, newName: string) => {
@@ -469,7 +468,8 @@
 
   // Only one file should be visible
   await expect(page.locator('.jp-DirListing-item')).toHaveCount(1);
-=======
+});
+
 test('Read-only cells should remain read-only after changing settings', async ({
   page
 }) => {
@@ -494,5 +494,4 @@
   // Assert the first cell is still read-only
   const cell = page.locator('.jp-Notebook-cell').nth(0);
   await expect(cell.locator('.jp-mod-readOnly')).toHaveCount(1);
->>>>>>> c8a53da7
 });