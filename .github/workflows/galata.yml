--- conflicted
+++ resolved
@@ -168,33 +168,14 @@
           path: |
             core/galata/playwright-report
 
-<<<<<<< HEAD
-      - name: Update snapshots
-        if: failure()
-        run: |
-          cd galata
-          jlpm run test:doc:update
-        working-directory: core
-
-      - name: Upload updated snapshots
-        if: failure()
-        uses: actions/upload-artifact@v2
-        with:
-          name: jupyterlab-documentation-updated-snapshots
-          # Export test snapshots and documenation screenshots (not
-          # tested as their content changes at each run)
-          path: |
-            core/galata/test/**/*-snapshots/*.*
-            core/galata/test/**/screenshots/*.*
 
       - name: Stop JupyterLab
         if: always()
         run: |
           kill -s SIGTERM $(pgrep jupyter-lab)
 
-=======
->>>>>>> ec014bb7
+
       - name: Print JupyterLab logs
         if: always()
         run: |
-          cat /tmp/jupyterlab_server.log+          cat /tmp/jupyterlab_server.lo