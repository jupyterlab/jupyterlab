name: Linux Tests

on:
  push:
    branches: [3.2.x]
  pull_request:
    branches: [3.2.x]
  release:
    types: [published]

jobs:
  linuxtests:
    name: Linux
    strategy:
      matrix:
        group: [integrity, integrity2, integrity3, release_test, docs, usage, usage2, splice_source, python, examples, interop, nonode, linkcheck, lint]
        # This will be used by the base setup action
        python-version: ["3.7", "3.10"]
        include:
          - group: release_test
            upload-output: true
        exclude:
          - group: integrity
            python-version: "3.7"
          - group: integrity2
            python-version: "3.7"
          - group: integrity3
            python-version: "3.7"
          - group: release_test
            python-version: "3.7"
          - group: docs
            python-version: "3.7"
          - group: usage
            python-version: "3.7"
          - group: usage2
            python-version: "3.7"
          - group: linkcheck
            python-version: "3.7"
          - group: nonode
            python-version: "3.7"
          - group: lint
            python-version: "3.7"
          - group: examples
            python-version: "3.7"
          - group: splice_source
            python-version: "3.7"
      fail-fast: false
    timeout-minutes: 30
    runs-on: ubuntu-20.04
    steps:
<<<<<<< HEAD
      - uses: actions/checkout@v2
      - name: Set up Python
        uses: actions/setup-python@v2
        with:
          python-version: ${{ matrix.python }}
=======
      - name: Checkout
        uses: actions/checkout@v2
>>>>>>> 9739bbf7

      - name: Base Setup
        uses: jupyterlab/maintainer-tools/.github/actions/base-setup@v1

      - name: Setup firefox
        uses: browser-actions/setup-firefox@latest

      - name: Install dependencies
        env:
          GROUP: ${{ matrix.group }}
        run: |
          bash ./scripts/ci_install.sh

      - name: Run test ${{ matrix.group }}
        env:
          GROUP: ${{ matrix.group }}
          JLAB_BROWSER_TYPE: firefox
        run: |
          bash ./scripts/ci_script.sh

      - name: Upload ${{ matrix.group }} results
        if: ${{ matrix.upload-output && always() }}
        uses: actions/upload-artifact@v2
        with:
          name: ${{ matrix.group }} ${{ github.run_number }}
          path: ./build/${{ matrix.group }}_output<|MERGE_RESOLUTION|>--- conflicted
+++ resolved
@@ -48,16 +48,8 @@
     timeout-minutes: 30
     runs-on: ubuntu-20.04
     steps:
-<<<<<<< HEAD
-      - uses: actions/checkout@v2
-      - name: Set up Python
-        uses: actions/setup-python@v2
-        with:
-          python-version: ${{ matrix.python }}
-=======
       - name: Checkout
         uses: actions/checkout@v2
->>>>>>> 9739bbf7
 
       - name: Base Setup
         uses: jupyterlab/maintainer-tools/.github/actions/base-setup@v1
