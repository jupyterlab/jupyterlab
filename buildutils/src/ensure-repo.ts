/* -----------------------------------------------------------------------------
| Copyright (c) Jupyter Development Team.
| Distributed under the terms of the Modified BSD License.
|----------------------------------------------------------------------------*/

/**
 * Ensure the integrity of the packages in the repo.
 *
 * Ensure the core package version dependencies match everywhere.
 * Ensure imported packages match dependencies.
 * Ensure a consistent version of all packages.
 * Manage the metapackage meta package.
 */
import { execSync } from 'child_process';
import * as glob from 'glob';
import * as path from 'path';
import * as fs from 'fs-extra';
import * as utils from './utils';
import {
  ensurePackage,
  ensureUiComponents,
  IEnsurePackageOptions
} from './ensure-package';

type Dict<T> = { [key: string]: T };

type CoreData = Map<string, any>;

// URL config for this branch
// Source and target branches
// Target RTD version name
// For main these will be the same, for other branches the source
// branch is whichever branch it was created from
// The current release branch should target RTD stable
// Main should target latest
// All other release branches should target a specific named version
const URL_CONFIG = {
  source: 'main',
  target: 'main',
  rtdVersion: 'latest'
};

// Data to ignore.
const MISSING: Dict<string[]> = {
  '@jupyterlab/coreutils': ['path'],
  '@jupyterlab/buildutils': [
    'assert',
    'child_process',
    'fs',
    'path',
    'webpack'
  ],
  '@jupyterlab/builder': ['path'],
  '@jupyterlab/galata': ['fs', 'path', '@jupyterlab/galata'],
  '@jupyterlab/testing': ['child_process', 'fs', 'path'],
  '@jupyterlab/vega5-extension': ['vega-embed']
};

const UNUSED: Dict<string[]> = {
  // url is a polyfill for sanitize-html
  '@jupyterlab/apputils': ['@types/react'],
  '@jupyterlab/application': ['@fortawesome/fontawesome-free'],
  '@jupyterlab/builder': [
    '@lumino/algorithm',
    '@lumino/application',
    '@lumino/commands',
    '@lumino/coreutils',
    '@lumino/disposable',
    '@lumino/domutils',
    '@lumino/dragdrop',
    '@lumino/messaging',
    '@lumino/properties',
    '@lumino/signaling',
    '@lumino/virtualdom',
    '@lumino/widgets',

    // The libraries needed for building other extensions.
    '@babel/core',
    '@babel/preset-env',
    'css-loader',
    'path-browserify',
    'process',
    'style-loader',
    'terser-webpack-plugin',
    'webpack-cli',
    'worker-loader',
    'source-map-loader'
  ],
  '@jupyterlab/buildutils': ['inquirer', 'verdaccio'],
  '@jupyterlab/codemirror': [
    '@codemirror/lang-cpp',
    '@codemirror/lang-css',
    '@codemirror/lang-html',
    '@codemirror/lang-java',
    '@codemirror/lang-javascript',
    '@codemirror/lang-json',
    '@codemirror/lang-markdown',
    '@codemirror/lang-php',
    '@codemirror/lang-python',
    '@codemirror/lang-rust',
    '@codemirror/lang-sql',
    '@codemirror/lang-wast',
    '@codemirror/lang-xml',
    '@codemirror/legacy-modes'
  ],
  '@jupyterlab/codemirror-extension': [
    '@codemirror/lang-markdown',
    '@codemirror/legacy-modes'
  ],
  '@jupyterlab/coreutils': ['path-browserify'],
  '@jupyterlab/fileeditor': ['regexp-match-indices'],
  '@jupyterlab/markedparser-extension': [
    // only (but always) imported asynchronously
    'marked-gfm-heading-id',
    'marked-mangle'
  ],
  '@jupyterlab/services': ['ws'],
  '@jupyterlab/testing': [
    '@babel/core',
    '@babel/preset-env',
    'fs-extra',
    'identity-obj-proxy',
    'jest-environment-jsdom',
    'jest-junit'
  ],
  '@jupyterlab/testutils': [
    '@jupyterlab/application',
    '@jupyterlab/apputils',
    '@jupyterlab/notebook',
    '@jupyterlab/rendermime'
  ],
  '@jupyterlab/test-csvviewer': ['csv-spectrum'],
  '@jupyterlab/vega5-extension': ['vega', 'vega-lite']
};

// Packages that are allowed to have differing versions
const DIFFERENT_VERSIONS: Array<string> = ['vega-lite', 'vega', 'vega-embed'];

// Packages that have backward versions support
const BACKWARD_VERSIONS: Record<string, Record<string, string>> = {
  '@jupyterlab/rendermime-interfaces': {
    '@lumino/coreutils': '^1.11.0',
    '@lumino/widgets': '^1.37.2'
  }
};

const SKIP_CSS: Dict<string[]> = {
  '@jupyterlab/application': ['@jupyterlab/rendermime'],
  '@jupyterlab/application-extension': ['@jupyterlab/apputils'],
  '@jupyterlab/builder': [
    '@lumino/algorithm',
    '@lumino/application',
    '@lumino/commands',
    '@lumino/coreutils',
    '@lumino/disposable',
    '@lumino/domutils',
    '@lumino/dragdrop',
    '@lumino/messaging',
    '@lumino/properties',
    '@lumino/signaling',
    '@lumino/virtualdom',
    '@lumino/widgets'
  ],
  '@jupyterlab/completer': ['@jupyterlab/codeeditor'],
  '@jupyterlab/docmanager': ['@jupyterlab/statusbar'], // Statusbar styles should not be used by status reporters
  '@jupyterlab/docregistry': [
    '@jupyterlab/codeeditor', // Only used for model
    '@jupyterlab/codemirror', // Only used for Mode.findByFileName
    '@jupyterlab/rendermime' // Only used for model
  ],
  '@jupyterlab/documentsearch': [
    '@jupyterlab/cells',
    '@jupyterlab/codeeditor',
    '@jupyterlab/codemirror',
    '@jupyterlab/fileeditor',
    '@jupyterlab/notebook'
  ],
  '@jupyterlab/filebrowser': ['@jupyterlab/statusbar'],
  '@jupyterlab/fileeditor': ['@jupyterlab/statusbar'],
  '@jupyterlab/galata': [
    '@jupyterlab/application',
    '@jupyterlab/apputils',
    '@jupyterlab/debugger',
    '@jupyterlab/docmanager',
    '@jupyterlab/notebook'
  ],
  '@jupyterlab/galata-extension': [
    '@jupyterlab/application',
    '@jupyterlab/apputils',
    '@jupyterlab/cells',
    '@jupyterlab/debugger',
    '@jupyterlab/docmanager',
    '@jupyterlab/notebook'
  ],
  '@jupyterlab/help-extension': ['@jupyterlab/application'],
  '@jupyterlab/lsp': ['codemirror'],
  '@jupyterlab/metapackage': [
    '@jupyterlab/ui-components',
    '@jupyterlab/apputils',
    '@jupyterlab/codeeditor',
    '@jupyterlab/statusbar',
    '@jupyterlab/codemirror',
    '@jupyterlab/rendermime-interfaces',
    '@jupyterlab/rendermime',
    '@jupyterlab/docregistry',
    '@jupyterlab/application',
    '@jupyterlab/property-inspector',
    '@jupyterlab/application-extension',
    '@jupyterlab/docmanager',
    '@jupyterlab/filebrowser',
    '@jupyterlab/mainmenu',
    '@jupyterlab/apputils-extension',
    '@jupyterlab/attachments',
    '@jupyterlab/outputarea',
    '@jupyterlab/cells',
    '@jupyterlab/notebook',
    '@jupyterlab/cell-toolbar',
    '@jupyterlab/cell-toolbar-extension',
    '@jupyterlab/celltags-extension',
    '@jupyterlab/fileeditor',
    '@jupyterlab/codemirror-extension',
    '@jupyterlab/completer',
    '@jupyterlab/console',
    '@jupyterlab/completer-extension',
    '@jupyterlab/launcher',
    '@jupyterlab/console-extension',
    '@jupyterlab/csvviewer',
    '@jupyterlab/documentsearch',
    '@jupyterlab/csvviewer-extension',
    '@jupyterlab/debugger',
    '@jupyterlab/debugger-extension',
    '@jupyterlab/docmanager-extension',
    '@jupyterlab/documentsearch-extension',
    '@jupyterlab/extensionmanager',
    '@jupyterlab/extensionmanager-extension',
    '@jupyterlab/filebrowser-extension',
    '@jupyterlab/fileeditor-extension',
    '@jupyterlab/inspector',
    '@jupyterlab/help-extension',
    '@jupyterlab/htmlviewer',
    '@jupyterlab/htmlviewer-extension',
    '@jupyterlab/hub-extension',
    '@jupyterlab/imageviewer',
    '@jupyterlab/imageviewer-extension',
    '@jupyterlab/inspector-extension',
    '@jupyterlab/javascript-extension',
    '@jupyterlab/json-extension',
    '@jupyterlab/launcher-extension',
    '@jupyterlab/logconsole',
    '@jupyterlab/logconsole-extension',
    '@jupyterlab/lsp',
    '@jupyterlab/lsp-extension',
    '@jupyterlab/mainmenu-extension',
    '@jupyterlab/markdownviewer',
    '@jupyterlab/markdownviewer-extension',
    '@jupyterlab/markedparser-extension',
    '@jupyterlab/mathjax-extension',
    '@jupyterlab/mermaid',
    '@jupyterlab/mermaid-extension',
    '@jupyterlab/metadataform',
    '@jupyterlab/metadataform-extension',
    '@jupyterlab/nbconvert-css',
    '@jupyterlab/notebook-extension',
    '@jupyterlab/pdf-extension',
    '@jupyterlab/pluginmanager',
    '@jupyterlab/pluginmanager-extension',
    '@jupyterlab/rendermime-extension',
    '@jupyterlab/running',
    '@jupyterlab/running-extension',
    '@jupyterlab/services-extension',
    '@jupyterlab/settingeditor',
    '@jupyterlab/settingeditor-extension',
    '@jupyterlab/shortcuts-extension',
    '@jupyterlab/statusbar-extension',
    '@jupyterlab/terminal',
    '@jupyterlab/terminal-extension',
    '@jupyterlab/theme-dark-extension',
    '@jupyterlab/theme-light-extension',
    '@jupyterlab/toc',
    '@jupyterlab/toc-extension',
    '@jupyterlab/tooltip',
    '@jupyterlab/tooltip-extension',
    '@jupyterlab/translation-extension',
    '@jupyterlab/ui-components-extension',
    '@jupyterlab/vega5-extension',
    '@jupyterlab/workspaces-extension'
  ],
<<<<<<< HEAD
  '@jupyterlab/notebook': [
    '@jupyterlab/application',
    '@jupyterlab/markedparser-extension' // only used in tests
=======
  '@jupyterlab/notebook': ['@jupyterlab/application'],
  '@jupyterlab/notebook-extension': [
    '@jupyterlab/cell-toolbar' // Only used for CellBarExtension.WIDGET_ID_ARG
>>>>>>> 7b5b5c84
  ],
  '@jupyterlab/rendermime-interfaces': ['@lumino/widgets'],
  '@jupyterlab/shortcuts-extension': ['@jupyterlab/application'],
  '@jupyterlab/testutils': [
    '@jupyterlab/application',
    '@jupyterlab/apputils',
    '@jupyterlab/notebook',
    '@jupyterlab/rendermime',
    '@jupyterlab/testing'
  ],
  '@jupyterlab/theme-light-extension': [
    '@jupyterlab/application',
    '@jupyterlab/apputils'
  ],
  '@jupyterlab/theme-dark-extension': [
    '@jupyterlab/application',
    '@jupyterlab/apputils'
  ]
};

const pkgData: Dict<any> = {};
const pkgPaths: Dict<string> = {};
const pkgNames: Dict<string> = {};
const depCache: Dict<string> = {};
const locals: Dict<string> = {};

/**
 * Ensure branch integrity - GitHub and RTD urls, and workflow target branches
 *
 * @returns An array of messages for changes.
 */
function ensureBranch(): string[] {
  const messages: string[] = [];

  const { source, target, rtdVersion } = URL_CONFIG;

  // Handle the github_version in conf.py
  const confPath = 'docs/source/conf.py';
  const oldConfData = fs.readFileSync(confPath, 'utf-8');
  const confTest = new RegExp('"github_version": "(.*)"');
  const newConfData = oldConfData.replace(
    confTest,
    `"github_version": "${target}"`
  );
  if (newConfData !== oldConfData) {
    messages.push(`Overwriting ${confPath}`);
    fs.writeFileSync(confPath, newConfData, 'utf-8');
  }

  // Handle urls in files
  // Get all files matching the desired file types
  const fileTypes = ['.json', '.md', '.rst', '.yml', '.ts', '.tsx', '.py'];
  let files = execSync('git ls-tree -r HEAD --name-only')
    .toString()
    .trim()
    .split(/\r?\n/);
  files = files.filter(filePath => {
    return (
      fileTypes.indexOf(path.extname(filePath)) !== -1 &&
      !filePath.endsWith('_static/switcher.json')
    );
  });

  // Set up string replacements
  const base = '/jupyterlab/jupyterlab';
  const rtdString = `jupyterlab.readthedocs.io/en/${rtdVersion}/`;
  const urlMap = [
    [`\/jupyterlab\/jupyterlab\/${source}\/`, `${base}/${target}/`],
    [`\/jupyterlab\/jupyterlab\/blob\/${source}\/`, `${base}/blob/${target}/`],
    [`\/jupyterlab\/jupyterlab\/tree\/${source}\/`, `${base}/tree/${target}/`],
    [`jupyterlab.readthedocs.io\/en\/.*?\/`, rtdString]
  ];

  // Make the string replacements
  files.forEach(filePath => {
    if (path.basename(filePath) === 'ensure-repo.ts') {
      return;
    }
    const oldData = fs.readFileSync(filePath, 'utf-8');
    let newData = oldData;
    urlMap.forEach(section => {
      const test = new RegExp(section[0], 'g');
      const replacer = section[1];
      if (newData.match(test)) {
        newData = newData.replace(test, replacer);
      }
    });

    // Make sure the root RTD links point to stable
    const badgeLink = '(http://jupyterlab.readthedocs.io/en/stable/)';
    const toReplace = badgeLink.replace('stable', rtdVersion);
    if (badgeLink !== toReplace) {
      while (newData.indexOf(toReplace) !== -1) {
        newData = newData.replace(toReplace, badgeLink);
      }
    }

    if (newData !== oldData) {
      messages.push(`Overwriting ${filePath}`);
      fs.writeFileSync(filePath, newData, 'utf-8');
    }
  });

  // Handle workflow file target branches
  const workflows = glob.sync(path.join('.github', 'workflows', '*.yml'));
  workflows.forEach(filePath => {
    let workflowData = fs.readFileSync(filePath, 'utf-8');
    const test = new RegExp(`\\[${source}\\]`, 'g');
    if (workflowData.match(test)) {
      if (workflowData.match(test)![1] !== `[${target}]`) {
        messages.push(`Overwriting ${filePath}`);
        workflowData = workflowData.replace(test, `[${target}]`);
        fs.writeFileSync(filePath, workflowData, 'utf-8');
      }
    }
  });

  return messages;
}

/**
 * Ensure the metapackage package.
 *
 * @returns An array of messages for changes.
 */
function ensureMetaPackage(): string[] {
  const basePath = path.resolve('.');
  const mpPath = path.join(basePath, 'packages', 'metapackage');
  const mpJson = path.join(mpPath, 'package.json');
  const mpData = utils.readJSONFile(mpJson);
  const messages: string[] = [];
  const seen: Dict<boolean> = {};

  utils.getCorePaths().forEach(pkgPath => {
    if (path.resolve(pkgPath) === path.resolve(mpPath)) {
      return;
    }
    const name = pkgNames[pkgPath];
    if (!name) {
      return;
    }
    seen[name] = true;
    const data = pkgData[name];
    let valid = true;

    // Ensure it is a dependency.
    if (!mpData.dependencies[name] && name !== '@jupyterlab/testing') {
      valid = false;
      mpData.dependencies[name] = '^' + data.version;
    }

    if (!valid) {
      messages.push(`Updated: ${name}`);
    }
  });

  // Make sure there are no extra deps.
  Object.keys(mpData.dependencies).forEach(name => {
    if (!(name in seen)) {
      messages.push(`Removing dependency: ${name}`);
      delete mpData.dependencies[name];
    }
  });

  // Add to build:all target
  mpData.scripts['build:all'] = 'npm run build';

  // Write the files.
  if (messages.length > 0) {
    utils.writePackageData(mpJson, mpData);
  }

  // Update the global data.
  pkgData[mpData.name] = mpData;

  return messages;
}

/**
 * Get the core data for the given core paths.
 */
function getCoreData(corePaths: string[]): CoreData {
  const coreData = new Map<string, any>();

  corePaths.forEach(pkgPath => {
    const dataPath = path.join(pkgPath, 'package.json');
    let data: any;
    try {
      data = utils.readJSONFile(dataPath);
    } catch (e) {
      return;
    }

    coreData.set(data.name, data);
  });

  return coreData;
}

/**
 * Ensure a core package.
 */
function ensureCorePackage(corePackage: any, corePaths: string[]) {
  corePackage.jupyterlab.extensions = {};
  corePackage.dependencies = {};

  const singletonPackages: string[] = corePackage.jupyterlab.singletonPackages;
  const coreData = getCoreData(corePaths);

  corePaths.forEach(pkgPath => {
    const dataPath = path.join(pkgPath, 'package.json');
    let data: any;
    try {
      data = utils.readJSONFile(dataPath);
    } catch (e) {
      return;
    }

    // If the package has a tokens.ts file, make sure it is noted as a singleton
    if (
      fs.existsSync(path.join(pkgPath, 'src', 'tokens.ts')) &&
      !singletonPackages.includes(data.name)
    ) {
      singletonPackages.push(data.name);
    }
  });

  // These are not sorted when writing out by default
  singletonPackages.sort();

  // Populate the yarn resolutions. First we make sure direct packages have
  // resolutions.
  coreData.forEach((data, name) => {
    // Insist on a restricted version in the yarn resolution.
    corePackage.resolutions[name] = `~${data.version}`;
  });

  // Then fill in any missing packages that should be singletons from the direct
  // package dependencies.
  coreData.forEach(data => {
    if (data.dependencies) {
      Object.entries(data.dependencies).forEach(([dep, version]) => {
        if (
          singletonPackages.includes(dep) &&
          !(dep in corePackage.resolutions)
        ) {
          corePackage.resolutions[dep] = version;
        }
      });
    }
  });

  // At this point, each singleton should have a resolution. Check this.
  const unresolvedSingletons = singletonPackages.filter(
    pkg => !(pkg in corePackage.resolutions)
  );
  if (unresolvedSingletons.length > 0) {
    throw new Error(
      `Singleton packages must have a resolved version number; these do not: ${unresolvedSingletons.join(
        ', '
      )}`
    );
  }
}

/**
 * Ensure the federated example core package.
 */
function ensureFederatedExample(): string[] {
  const basePath = path.resolve('.');
  const corePath = path.join(
    basePath,
    'examples',
    'federated',
    'core_package',
    'package.json'
  );
  const corePackage = utils.readJSONFile(corePath);
  // the list of dependencies might differ from the main JupyterLab application
  const dependencies = new Set(Object.keys(corePackage.dependencies));

  const corePaths = utils.getCorePaths().filter(p => {
    return dependencies.has(`@jupyterlab/${path.basename(p)}`);
  });

  ensureCorePackage(corePackage, corePaths);

  const coreData = getCoreData(corePaths);
  corePackage.jupyterlab.extensions = [];
  coreData.forEach((data, name) => {
    // Make sure it is included as a dependency.
    corePackage.dependencies[data.name] = `^${data.version}`;

    const meta = data.jupyterlab;
    const keep = meta?.extension || meta?.mimeExtension;
    if (!keep) {
      return;
    }
    corePackage.jupyterlab.extensions.push(name);
  });

  corePackage.jupyterlab.extensions.sort();

  // Write the package.json back to disk.
  if (utils.writePackageData(corePath, corePackage)) {
    return ['Updated federated example'];
  }
  return [];
}

/**
 * Ensure the jupyterlab application package.
 */
function ensureJupyterlab(): string[] {
  const basePath = path.resolve('.');
  const corePath = path.join(basePath, 'dev_mode', 'package.json');
  const corePackage = utils.readJSONFile(corePath);
  const corePaths = utils.getCorePaths();

  ensureCorePackage(
    corePackage,
    corePaths.filter(p => !/\/packages\/testing$/.test(p))
  );
  corePackage.jupyterlab.mimeExtensions = {};

  const coreData = getCoreData(corePaths);
  coreData.forEach((data, name) => {
    // Determine if the package wishes to be included in the top-level
    // dependencies.
    const meta = data.jupyterlab;
    const keep = !!(
      meta &&
      (meta.coreDependency || meta.extension || meta.mimeExtension)
    );
    if (!keep) {
      return;
    }

    // Make sure it is included as a dependency.
    corePackage.dependencies[data.name] = `~${data.version}`;

    // Handle extensions.
    ['extension', 'mimeExtension'].forEach(item => {
      let ext = data.jupyterlab[item];
      if (ext === true) {
        ext = '';
      }
      if (typeof ext !== 'string') {
        return;
      }
      corePackage.jupyterlab[`${item}s`][name] = ext;
    });
  });

  corePackage.jupyterlab.linkedPackages = {};
  utils.getLernaPaths().forEach(pkgPath => {
    const dataPath = path.join(pkgPath, 'package.json');
    let data: any;
    try {
      data = utils.readJSONFile(dataPath);
    } catch (e) {
      return;
    }
    // Skip private packages.
    if (data.private === true) {
      return;
    }

    // watch all src, build, and test files in the Jupyterlab project
    const relativePath = utils.ensureUnixPathSep(
      path.join('..', path.relative(basePath, pkgPath))
    );
    corePackage.jupyterlab.linkedPackages[data.name] = relativePath;
  });

  // Update the dev mode version.
  const curr = utils.getPythonVersion();
  corePackage.jupyterlab.version = curr;

  // Write the package.json back to disk.
  if (utils.writePackageData(corePath, corePackage)) {
    return ['Updated dev mode'];
  }
  return [];
}

/**
 * Ensure buildutils and builder bin files are symlinked
 */
function ensureBuildUtils() {
  const basePath = path.resolve('.');
  ['builder', 'buildutils'].forEach(packageName => {
    const utilsPackage = path.join(basePath, packageName, 'package.json');
    const utilsData = utils.readJSONFile(utilsPackage);
    for (const name in utilsData.bin) {
      const src = path.join(basePath, packageName, utilsData.bin[name]);
      const dest = path.join(basePath, 'node_modules', '.bin', name);
      try {
        fs.lstatSync(dest);
        fs.removeSync(dest);
      } catch (e) {
        // no-op
      }
      fs.symlinkSync(src, dest, 'file');
      fs.chmodSync(dest, 0o777);
    }
  });
}

/**
 * Ensure the repo integrity.
 */
export async function ensureIntegrity(): Promise<boolean> {
  const messages: Dict<string[]> = {};

  if (process.env.SKIP_INTEGRITY_CHECK === 'true') {
    console.log('Skipping integrity check');
    return true;
  }

  // Handle branch integrity
  const branchMessages = ensureBranch();
  if (branchMessages.length > 0) {
    messages['branch'] = branchMessages;
  }

  // Pick up all the package versions.
  const paths = utils.getLernaPaths();

  // This package is not part of the workspaces but should be kept in sync.
  paths.push('./jupyterlab/tests/mock_packages/mimeextension');

  const cssImports: Dict<string[]> = {};
  const cssModuleImports: Dict<string[]> = {};

  // Get the package graph.
  const graph = utils.getPackageGraph();

  // Gather all of our package data and other metadata.
  paths.forEach(pkgPath => {
    // Read in the package.json.
    let data: any;
    try {
      data = utils.readJSONFile(path.join(pkgPath, 'package.json'));
    } catch (e) {
      console.error(e);
      return;
    }

    pkgData[data.name] = data;
    pkgPaths[data.name] = pkgPath;
    pkgNames[pkgPath] = data.name;
    locals[data.name] = pkgPath;
  });

  // Build up an ordered list of CSS imports for each local package.
  Object.keys(locals).forEach(name => {
    const data = pkgData[name];
    const deps: Dict<string> = data.dependencies || {};
    const skip = SKIP_CSS[name] || [];
    // Initialize cssData with explicit css imports if available
    const cssData: Dict<string[]> = {
      ...(data.jupyterlab && data.jupyterlab.extraStyles)
    };
    const cssModuleData: Dict<string[]> = {
      ...(data.jupyterlab && data.jupyterlab.extraStyles)
    };

    // Add automatic dependency css
    Object.keys(deps).forEach(depName => {
      // Bail for skipped imports and known extra styles.
      if (skip.includes(depName) || depName in cssData) {
        return;
      }

      const depData = graph.getNodeData(depName) as any;
      if (typeof depData.style === 'string') {
        cssData[depName] = [depData.style];
      }
      if (typeof depData.styleModule === 'string') {
        cssModuleData[depName] = [depData.styleModule];
      } else if (typeof depData.style === 'string') {
        cssModuleData[depName] = [depData.style];
      }
    });

    // Get our CSS imports in dependency order.
    cssImports[name] = [];
    cssModuleImports[name] = [];

    graph.dependenciesOf(name).forEach(depName => {
      if (depName in cssData) {
        cssData[depName].forEach(cssPath => {
          cssImports[name].push(`${depName}/${cssPath}`);
        });
      }
      if (depName in cssModuleData) {
        cssModuleData[depName].forEach(cssModulePath => {
          cssModuleImports[name].push(`${depName}/${cssModulePath}`);
        });
      }
    });
  });

  // Update the metapackage.
  let pkgMessages = ensureMetaPackage();
  if (pkgMessages.length > 0) {
    const pkgName = '@jupyterlab/metapackage';
    if (!messages[pkgName]) {
      messages[pkgName] = [];
    }
    messages[pkgName] = messages[pkgName].concat(pkgMessages);
  }

  // Validate each package.
  for (const name in locals) {
    // application-top is handled elsewhere
    if (name === '@jupyterlab/application-top') {
      continue;
    }
    const unused = UNUSED[name] || [];
    // Allow jest-junit to be unused in the test suite.
    if (name.indexOf('@jupyterlab/test-') === 0) {
      unused.push('jest-junit');
    }

    const options: IEnsurePackageOptions = {
      pkgPath: pkgPaths[name],
      data: pkgData[name],
      depCache,
      missing: MISSING[name],
      unused,
      locals,
      cssImports: cssImports[name],
      cssModuleImports: cssModuleImports[name],
      differentVersions: DIFFERENT_VERSIONS,
      backwardVersions: BACKWARD_VERSIONS
    };

    if (name === '@jupyterlab/metapackage') {
      options.noUnused = false;
    }

    const pkgMessages = await ensurePackage(options);
    if (pkgMessages.length > 0) {
      messages[name] = pkgMessages;
    }
  }

  // ensure the icon svg imports
  pkgMessages = await ensureUiComponents(pkgPaths['@jupyterlab/ui-components']);
  if (pkgMessages.length > 0) {
    const pkgName = '@jupyterlab/ui-components';
    if (!messages[pkgName]) {
      messages[pkgName] = [];
    }
    messages[pkgName] = messages[pkgName].concat(pkgMessages);
  }

  // Handle the top level package.
  const corePath = path.resolve('.', 'package.json');
  const coreData: any = utils.readJSONFile(corePath);
  if (utils.writePackageData(corePath, coreData)) {
    messages['top'] = ['Update package.json'];
  }

  // Handle buildutils
  ensureBuildUtils();

  // Handle the federated example application
  pkgMessages = ensureFederatedExample();
  if (pkgMessages.length > 0) {
    messages['@jupyterlab/example-federated-core'] = pkgMessages;
  }

  // Handle the JupyterLab application top package.
  pkgMessages = ensureJupyterlab();
  if (pkgMessages.length > 0) {
    messages['@application/top'] = pkgMessages;
  }

  // Handle any messages.
  if (Object.keys(messages).length > 0) {
    console.debug(JSON.stringify(messages, null, 2));
    if (process.argv.indexOf('--force') !== -1) {
      console.debug(
        '\n\nPlease run `jlpm run integrity` locally and commit the changes'
      );
      process.exit(1);
    }
    try {
      utils.run('jlpm install');
    } catch (error) {
      // Fallback in case this script is called during editable installation
      utils.run(`node jupyterlab/staging/yarn.js install`);
    }

    console.debug('\n\nMade integrity changes!');
    console.debug('Please commit the changes by running:');
    console.debug('git commit -a -m "Package integrity updates"');
    return false;
  }

  console.debug('Repo integrity verified!');
  return true;
}

if (require.main === module) {
  void ensureIntegrity().catch(e => {
    process.exitCode = 1;
    console.error(e);
  });
}<|MERGE_RESOLUTION|>--- conflicted
+++ resolved
@@ -285,15 +285,12 @@
     '@jupyterlab/vega5-extension',
     '@jupyterlab/workspaces-extension'
   ],
-<<<<<<< HEAD
   '@jupyterlab/notebook': [
     '@jupyterlab/application',
     '@jupyterlab/markedparser-extension' // only used in tests
-=======
-  '@jupyterlab/notebook': ['@jupyterlab/application'],
+  ],
   '@jupyterlab/notebook-extension': [
     '@jupyterlab/cell-toolbar' // Only used for CellBarExtension.WIDGET_ID_ARG
->>>>>>> 7b5b5c84
   ],
   '@jupyterlab/rendermime-interfaces': ['@lumino/widgets'],
   '@jupyterlab/shortcuts-extension': ['@jupyterlab/application'],
