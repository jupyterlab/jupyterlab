import path from 'path';

const esModules = [
<<<<<<< HEAD
  'lib0',
  'y\\-protocols',
  'y\\-websocket',
  'yjs',
  'lsp-ws-connection'
=======
  '@codemirror',
  'lib0',
  'y\\-protocols',
  'y\\-websocket',
  'yjs'
>>>>>>> 32fd153d
].join('|');

module.exports = function (baseDir: string) {
  return {
    preset: 'ts-jest/presets/js-with-babel',
    moduleNameMapper: {
      '\\.(css|less|sass|scss)$': 'identity-obj-proxy',
      '\\.(gif|ttf|eot)$': '@jupyterlab/testutils/lib/jest-file-mock.js'
    },
    transform: {
      '\\.svg$': 'jest-raw-loader'
    },
    testTimeout: 10000,
    setupFiles: ['@jupyterlab/testutils/lib/jest-shim.js'],
    testPathIgnorePatterns: ['/lib/', '/node_modules/'],
    moduleFileExtensions: [
      'ts',
      'tsx',
      'js',
      'jsx',
      'json',
      'node',
      'mjs',
      'cjs'
    ],
    transformIgnorePatterns: [`/node_modules/(?!${esModules}).+`],
    reporters: ['default', 'jest-junit', 'jest-summary-reporter'],
    coverageReporters: ['json', 'lcov', 'text', 'html'],
    coverageDirectory: path.join(baseDir, 'coverage'),
    testRegex: '/test/.*.spec.ts[x]?$',
    globals: {
      'ts-jest': {
        tsconfig: `./tsconfig.test.json`
      }
    }
  };
};<|MERGE_RESOLUTION|>--- conflicted
+++ resolved
@@ -1,19 +1,12 @@
 import path from 'path';
 
 const esModules = [
-<<<<<<< HEAD
+  '@codemirror',
   'lib0',
   'y\\-protocols',
   'y\\-websocket',
   'yjs',
   'lsp-ws-connection'
-=======
-  '@codemirror',
-  'lib0',
-  'y\\-protocols',
-  'y\\-websocket',
-  'yjs'
->>>>>>> 32fd153d
 ].join('|');
 
 module.exports = function (baseDir: string) {
