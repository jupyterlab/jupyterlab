<<<<<<< HEAD
ci:
  # Same schedule interval as dependabot see .github/dependabot.yml
  autoupdate_schedule: monthly
  # skip any check that needs internet access
  skip: [prettier, eslint, stylelint]

default_language_version:
  node: system

repos:
  - repo: https://github.com/pre-commit/pre-commit-hooks
    rev: v5.0.0
    hooks:
      - id: forbid-new-submodules
      - id: end-of-file-fixer
        exclude: galata/.*-snapshots
      - id: check-case-conflict
      - id: check-executables-have-shebangs
      - id: requirements-txt-fixer
      - id: check-added-large-files
      - id: check-case-conflict
      - id: check-toml
      - id: check-yaml
      - id: debug-statements
      - id: check-builtin-literals
      - id: trailing-whitespace
        exclude: (.bumpversion.cfg|yarn.js)

  - repo: https://github.com/python-jsonschema/check-jsonschema
    rev: 0.29.3
    hooks:
      - id: check-github-workflows

  # Check ruff version is aligned with the one in pyproject.toml
  - repo: https://github.com/astral-sh/ruff-pre-commit
    rev: v0.6.9
    hooks:
      - id: ruff
        args: ["--fix"]
      - id: ruff-format

  - repo: local
    hooks:
      - id: prettier
        name: prettier
        entry: 'npm run prettier:files'
        language: node
        types_or: [json, ts, tsx, javascript, jsx, css]
        exclude: \.ipynb$
      - id: eslint
        name: eslint
        entry: 'npm run eslint:files'
        language: node
        types_or: [ts, tsx, javascript, jsx]
      - id: stylelint
        name: stylelint
        entry: 'npm run stylelint:files'
        language: node
        types: [css]
      - id: integrity
        name: integrity
        entry: 'npm run integrity --force'
        language: node
        stages: [pre-push]
=======
ci:
  # Same schedule interval as dependabot see .github/dependabot.yml
  autoupdate_schedule: monthly
  # skip any check that needs internet access
  skip: [prettier, eslint, stylelint]

default_language_version:
  node: system

repos:
  - repo: https://github.com/pre-commit/pre-commit-hooks
    rev: v5.0.0
    hooks:
      - id: forbid-new-submodules
      - id: end-of-file-fixer
        exclude: galata/.*-snapshots
      - id: check-case-conflict
      - id: check-executables-have-shebangs
      - id: requirements-txt-fixer
      - id: check-added-large-files
      - id: check-case-conflict
      - id: check-toml
      - id: check-yaml
      - id: debug-statements
      - id: check-builtin-literals
      - id: trailing-whitespace
        exclude: (.bumpversion.cfg|yarn.js)

  - repo: https://github.com/python-jsonschema/check-jsonschema
    rev: 0.33.0
    hooks:
      - id: check-github-workflows

  # Check ruff version is aligned with the one in pyproject.toml
  - repo: https://github.com/astral-sh/ruff-pre-commit
    rev: v0.11.12
    hooks:
      - id: ruff
        args: ["--fix"]
      - id: ruff-format

  - repo: local
    hooks:
      - id: prettier
        name: prettier
        entry: 'npm run prettier:files'
        language: node
        types_or: [json, ts, tsx, javascript, jsx, css]
        exclude: \.ipynb$
      - id: eslint
        name: eslint
        entry: 'npm run eslint:files'
        language: node
        types_or: [ts, tsx, javascript, jsx]
      - id: stylelint
        name: stylelint
        entry: 'npm run stylelint:files'
        language: node
        types: [css]
      - id: integrity
        name: integrity
        entry: 'npm run integrity --force'
        language: node
        stages: [pre-push]
>>>>>>> c3a51aea
<|MERGE_RESOLUTION|>--- conflicted
+++ resolved
@@ -1,131 +1,64 @@
-<<<<<<< HEAD
-ci:
-  # Same schedule interval as dependabot see .github/dependabot.yml
-  autoupdate_schedule: monthly
-  # skip any check that needs internet access
-  skip: [prettier, eslint, stylelint]
-
-default_language_version:
-  node: system
-
-repos:
-  - repo: https://github.com/pre-commit/pre-commit-hooks
-    rev: v5.0.0
-    hooks:
-      - id: forbid-new-submodules
-      - id: end-of-file-fixer
-        exclude: galata/.*-snapshots
-      - id: check-case-conflict
-      - id: check-executables-have-shebangs
-      - id: requirements-txt-fixer
-      - id: check-added-large-files
-      - id: check-case-conflict
-      - id: check-toml
-      - id: check-yaml
-      - id: debug-statements
-      - id: check-builtin-literals
-      - id: trailing-whitespace
-        exclude: (.bumpversion.cfg|yarn.js)
-
-  - repo: https://github.com/python-jsonschema/check-jsonschema
-    rev: 0.29.3
-    hooks:
-      - id: check-github-workflows
-
-  # Check ruff version is aligned with the one in pyproject.toml
-  - repo: https://github.com/astral-sh/ruff-pre-commit
-    rev: v0.6.9
-    hooks:
-      - id: ruff
-        args: ["--fix"]
-      - id: ruff-format
-
-  - repo: local
-    hooks:
-      - id: prettier
-        name: prettier
-        entry: 'npm run prettier:files'
-        language: node
-        types_or: [json, ts, tsx, javascript, jsx, css]
-        exclude: \.ipynb$
-      - id: eslint
-        name: eslint
-        entry: 'npm run eslint:files'
-        language: node
-        types_or: [ts, tsx, javascript, jsx]
-      - id: stylelint
-        name: stylelint
-        entry: 'npm run stylelint:files'
-        language: node
-        types: [css]
-      - id: integrity
-        name: integrity
-        entry: 'npm run integrity --force'
-        language: node
-        stages: [pre-push]
-=======
-ci:
-  # Same schedule interval as dependabot see .github/dependabot.yml
-  autoupdate_schedule: monthly
-  # skip any check that needs internet access
-  skip: [prettier, eslint, stylelint]
-
-default_language_version:
-  node: system
-
-repos:
-  - repo: https://github.com/pre-commit/pre-commit-hooks
-    rev: v5.0.0
-    hooks:
-      - id: forbid-new-submodules
-      - id: end-of-file-fixer
-        exclude: galata/.*-snapshots
-      - id: check-case-conflict
-      - id: check-executables-have-shebangs
-      - id: requirements-txt-fixer
-      - id: check-added-large-files
-      - id: check-case-conflict
-      - id: check-toml
-      - id: check-yaml
-      - id: debug-statements
-      - id: check-builtin-literals
-      - id: trailing-whitespace
-        exclude: (.bumpversion.cfg|yarn.js)
-
-  - repo: https://github.com/python-jsonschema/check-jsonschema
-    rev: 0.33.0
-    hooks:
-      - id: check-github-workflows
-
-  # Check ruff version is aligned with the one in pyproject.toml
-  - repo: https://github.com/astral-sh/ruff-pre-commit
-    rev: v0.11.12
-    hooks:
-      - id: ruff
-        args: ["--fix"]
-      - id: ruff-format
-
-  - repo: local
-    hooks:
-      - id: prettier
-        name: prettier
-        entry: 'npm run prettier:files'
-        language: node
-        types_or: [json, ts, tsx, javascript, jsx, css]
-        exclude: \.ipynb$
-      - id: eslint
-        name: eslint
-        entry: 'npm run eslint:files'
-        language: node
-        types_or: [ts, tsx, javascript, jsx]
-      - id: stylelint
-        name: stylelint
-        entry: 'npm run stylelint:files'
-        language: node
-        types: [css]
-      - id: integrity
-        name: integrity
-        entry: 'npm run integrity --force'
-        language: node
-        stages: [pre-push]
->>>>>>> c3a51aea
+ci:
+  # Same schedule interval as dependabot see .github/dependabot.yml
+  autoupdate_schedule: monthly
+  # skip any check that needs internet access
+  skip: [prettier, eslint, stylelint]
+
+default_language_version:
+  node: system
+
+repos:
+  - repo: https://github.com/pre-commit/pre-commit-hooks
+    rev: v5.0.0
+    hooks:
+      - id: forbid-new-submodules
+      - id: end-of-file-fixer
+        exclude: galata/.*-snapshots
+      - id: check-case-conflict
+      - id: check-executables-have-shebangs
+      - id: requirements-txt-fixer
+      - id: check-added-large-files
+      - id: check-case-conflict
+      - id: check-toml
+      - id: check-yaml
+      - id: debug-statements
+      - id: check-builtin-literals
+      - id: trailing-whitespace
+        exclude: (.bumpversion.cfg|yarn.js)
+
+  - repo: https://github.com/python-jsonschema/check-jsonschema
+    rev: 0.33.0
+    hooks:
+      - id: check-github-workflows
+
+  # Check ruff version is aligned with the one in pyproject.toml
+  - repo: https://github.com/astral-sh/ruff-pre-commit
+    rev: v0.11.12
+    hooks:
+      - id: ruff
+        args: ["--fix"]
+      - id: ruff-format
+
+  - repo: local
+    hooks:
+      - id: prettier
+        name: prettier
+        entry: 'npm run prettier:files'
+        language: node
+        types_or: [json, ts, tsx, javascript, jsx, css]
+        exclude: \.ipynb$
+      - id: eslint
+        name: eslint
+        entry: 'npm run eslint:files'
+        language: node
+        types_or: [ts, tsx, javascript, jsx]
+      - id: stylelint
+        name: stylelint
+        entry: 'npm run stylelint:files'
+        language: node
+        types: [css]
+      - id: integrity
+        name: integrity
+        entry: 'npm run integrity --force'
+        language: node
+        stages: [pre-push]