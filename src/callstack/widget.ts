--- conflicted
+++ resolved
@@ -24,15 +24,6 @@
     this.label.addClass('jp-DebuggerSidebarVariables-header-label');
     this.header.addWidget(this.label);
 
-<<<<<<< HEAD
-    //toolbar
-    this.toolbar = new ToolbarWidget();
-    this.toolbar.createSpanElement(`fa fa-active`, 'Continue');
-    this.toolbar.createSpanElement(`fa fa-stop`, 'Stop');
-    this.toolbar.createSpanElement(`fa fa-stepOver`, 'Step Over');
-    this.toolbar.createSpanElement(`fa fa-stepIn`, 'Step In');
-    this.toolbar.createSpanElement(`fa fa-stepOut`, 'Step Out');
-=======
     const toolbar = new Toolbar();
     toolbar.addItem(
       'continue',
@@ -59,7 +50,6 @@
     toolbar.addItem('step-out', new ToolbarButton({ label: 'Step Out' }));
 
     this.toolbar = toolbar;
->>>>>>> f86e13fc
     this.header.addWidget(this.toolbar);
   }
 }