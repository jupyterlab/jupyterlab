import {
  JupyterLab, JupyterLabPlugin,
} from '@jupyterlab/application';

import {
  Token
} from '@phosphor/coreutils';

import {
  Widget
} from '@phosphor/widgets';

import { ISettingRegistry } from '@jupyterlab/coreutils';

const STATUSBAR_ITEM_CLASS = 'jp-Statusbar-item';

export
interface IStatusBar {

}

export
class StatusBar extends Widget implements IStatusBar {
  constructor(options: StatusBar.IOptions) {
    super();
  }
<<<<<<< HEAD
}

export
abstract class StatusBarItem extends Widget {
  constructor(/*params*/)
  {
    super({node: document.createElement('statusbutton')})
    

  }
}

export
class ManagedStatusBarItem extends StatusBarItem {
  /*construct ManagedStatusBarItem*/
  constructor(options: ManagedStatusBarItem.IOptions = {}){
    super();
  }
  /*add something to handle event?*/


}

export
namespace ManagedStatusBarItem{
  export
  interface IOptions{
      color?: string;
      icon?: string;
      text?: string;
      commandId?: string;
  }
}
=======
}

export
abstract class StatusBarItem extends Widget {}

export
class ManagedStatusBarItem extends StatusBarItem {}
>>>>>>> 3719717a

export
namespace StatusBar {

  /**
   * Options for creating a new StatusBar instance
   */
  export
  interface IOptions {

  }
}


export
const IStatusBar = new Token<IStatusBar>('jupyterlab-statusbar:statusbar');

/**
 * Initialization data for the statusbar extension.
 */
const statusbar: JupyterLabPlugin<IStatusBar> = {
  id: 'jupyterlab-statusbar',
  autoStart: true,
  requires: [ISettingRegistry],
  provides: IStatusBar,
  activate: (app: JupyterLab) => {
    return new StatusBar({ })
  }
};

export default statusbar;<|MERGE_RESOLUTION|>--- conflicted
+++ resolved
@@ -24,7 +24,6 @@
   constructor(options: StatusBar.IOptions) {
     super();
   }
-<<<<<<< HEAD
 }
 
 export
@@ -58,15 +57,7 @@
       commandId?: string;
   }
 }
-=======
-}
 
-export
-abstract class StatusBarItem extends Widget {}
-
-export
-class ManagedStatusBarItem extends StatusBarItem {}
->>>>>>> 3719717a
 
 export
 namespace StatusBar {
