--- conflicted
+++ resolved
@@ -1,39 +1,29 @@
 // Local CSS must be loaded prior to loading other libs.
 import '../style/index.css';
 
-import {
-  JupyterLab, JupyterLabPlugin,
-} from '@jupyterlab/application';
+import { JupyterLab, JupyterLabPlugin } from '@jupyterlab/application';
 
-import {
-  StatusBar, IStatusBar
-} from './statusBar';
+import { StatusBar, IStatusBar } from './statusBar';
 
 // Export default status bar items
-<<<<<<< HEAD
-import { runningSessionItem, notebookTrustItem } from './defaults';
-=======
-import { runningKernelsItem } from './defaults';
->>>>>>> 97d03dc5
+import { runningKernelsItem, notebookTrustItem } from './defaults';
 
 /**
  * Initialization data for the statusbar extension.
  */
 const statusBar: JupyterLabPlugin<IStatusBar> = {
-  id: 'jupyterlab-statusbar/statusbar',
-  provides: IStatusBar,
-  autoStart: true,
-  activate: (app: JupyterLab) => {
-    return new StatusBar({ host: app.shell });
-  }
+    id: 'jupyterlab-statusbar/statusbar',
+    provides: IStatusBar,
+    autoStart: true,
+    activate: (app: JupyterLab) => {
+        return new StatusBar({ host: app.shell });
+    }
 };
 
 const plugins: JupyterLabPlugin<any>[] = [
-<<<<<<< HEAD
-  statusBar, runningSessionItem, notebookTrustItem
-=======
-  statusBar, runningKernelsItem
->>>>>>> 97d03dc5
+    statusBar,
+    runningKernelsItem,
+    notebookTrustItem
 ];
 
 export default plugins;
