# Copyright (c) Jupyter Development Team.
# Distributed under the terms of the Modified BSD License.

[build-system]
requires = ["hatchling>=1.21.1"]
build-backend = "hatchling.build"

[project]
name = "jupyterlab"
description = "JupyterLab computational environment"
readme = "README.md"
license = { file = "LICENSE" }
requires-python = ">=3.9"
authors = [
    { name = "Jupyter Development Team", email = "jupyter@googlegroups.com" },
]
keywords = [
    "ipython",
    "jupyter",
]
classifiers = [
    "Development Status :: 5 - Production/Stable",
    "Framework :: Jupyter",
    "Framework :: Jupyter :: JupyterLab",
    "Framework :: Jupyter :: JupyterLab :: 4",
    "Intended Audience :: Developers",
    "Intended Audience :: Science/Research",
    "Intended Audience :: System Administrators",
    "License :: OSI Approved :: BSD License",
    "Programming Language :: Python",
    "Programming Language :: Python :: 3.9",
    "Programming Language :: Python :: 3.10",
    "Programming Language :: Python :: 3.11",
    "Programming Language :: Python :: 3.12",
    "Programming Language :: Python :: 3.13",
]
dependencies = [
    "async_lru>=1.0.0",
    "httpx>=0.25.0",
    "importlib-metadata>=4.8.3;python_version<\"3.10\"",
    "importlib-resources>=1.4;python_version<\"3.9\"",
    "ipykernel>=6.5.0",
    "jinja2>=3.0.3",
    "jupyter_core",
    "jupyter_server>=2.4.0,<3",
    "jupyter-lsp>=2.0.0",
    "jupyterlab_server>=2.27.1,<3",
    "notebook_shim>=0.2",
    "packaging",
    "setuptools>=41.1.0",
    "tomli>=1.2.2;python_version<\"3.11\"",
    "tornado>=6.2.0",
    "traitlets",
]
dynamic = [
    "version",
]

[project.scripts]
jlpm = "jupyterlab.jlpmapp:main"
jupyter-lab = "jupyterlab.labapp:main"
jupyter-labextension = "jupyterlab.labextensions:main"
jupyter-labhub = "jupyterlab.labhubapp:main"

[project.entry-points."jupyterlab.extension_manager_v1"]
readonly = "jupyterlab.extensions:get_readonly_manager"
pypi = "jupyterlab.extensions:get_pypi_manager"

[project.urls]
Homepage = "https://jupyter.org"
Changelog = "https://jupyterlab.readthedocs.io/en/stable/getting_started/changelog.html"
Documentation = "https://jupyterlab.readthedocs.io"
Source = "https://github.com/jupyterlab/jupyterlab"
Issues = "https://github.com/jupyterlab/jupyterlab/issues/new/choose"
Gitter = "https://gitter.im/jupyterlab/jupyterlab"
Pypi = "https://pypi.org/project/jupyterlab"

[project.optional-dependencies]
docs = [
<<<<<<< HEAD
=======
    "sphinx>=1.8,<8.2.0",
    "sphinx-copybutton",
    "pydata-sphinx-theme>=0.13.0",
    "pytest",
    "pytest-jupyter",
    "pytest-check-links",
>>>>>>> 2607c109
    "jsx-lexer",
    "myst-parser",
    "pydata-sphinx-theme>=0.13.0",
    "pytest-check-links",
    "pytest-jupyter",
    "pytest",
    "sphinx-copybutton",
    "sphinx>=1.8,<8.1.0",
]
docs-screenshots = [
    "altair==5.4.1",
    "ipython==8.16.1",
    "ipywidgets==8.1.5",
    "jupyterlab-geojson==3.4.0",
    "jupyterlab-language-pack-zh-CN==4.2.post3",
    "matplotlib==3.9.2",
    "nbconvert>=7.0.0",
    "pandas==2.2.3",
    "scipy==1.14.1",
    "vega_datasets==0.9.0",
]
test = [
    "coverage",
    "pytest-check-links>=0.7",
    "pytest-console-scripts",
    "pytest-cov",
    "pytest-jupyter>=0.5.3",
    "pytest-timeout",
    "pytest-tornasync",
    "pytest>=7.0",
    "requests_cache",
    "requests",
    "virtualenv",
]
# Check ruff version is aligned with the one in .pre-commit-config.yaml
dev = [
    "build",
    "bump2version",
    "coverage",
    "hatch",
<<<<<<< HEAD
    "pre-commit",
    "pytest-cov",
    "ruff==0.5.6",
=======
    "bump2version",
    "ruff==0.7.2",
>>>>>>> 2607c109
]
upgrade-extension = [
    "copier>=9,<10",
    "jinja2-time<0.3",
    "pydantic<3.0",
    "pyyaml-include<3.0",
    "tomli-w<2.0"
]

[tool.check-wheel-contents]
ignore = ["W002", "W004"]

[tool.hatch.version]
path = "jupyterlab/_version.py"
source = "code"

[tool.hatch.build.targets.wheel.shared-data]
"jupyterlab/static" = "share/jupyter/lab/static"
"jupyterlab/schemas" = "share/jupyter/lab/schemas"
"jupyterlab/themes" = "share/jupyter/lab/themes"
"jupyter-config" = "etc/jupyter"
"jupyterlab.svg" = "share/icons/hicolor/scalable/apps/jupyterlab.svg"
"jupyterlab.desktop" = "share/applications/jupyterlab.desktop"

[tool.hatch.build]
ignore-vcs = true

[tool.hatch.build.targets.sdist]
include = [
    "/*.md",
    "/buildapi.py",
    "/conftest.py",
    "/docs",
    "/docker",
    "/Dockerfile",
    "/.dockerignore",
    "/galata",
    "/jupyter-config",
    "/jupyterlab",
    "/package.json",
    "jupyterlab.svg",
    "jupyterlab.desktop"
]
exclude = [
    "/.github",
    "*.js.map",
    "node_modules",
    "/clean.py",
    "/binder",
    "/builder",
    "/buildutils",
    "/dist",
    "/docs/build",
    "/docs/source/api",
    "/design",
    "/dev_mode",
    "/examples",
    "/galata/lib",
    "/jupyterlab/staging/build",
    "/jupyterlab/staging/.yarn",
    "/packages",
    "/release",
    "/testutils"
]

[tool.hatch.build.targets.wheel]
include = [
    "/jupyterlab",
]
exclude = [
    "*.js.map",
    "/jupyterlab/staging/build",
    "/jupyterlab/staging/.yarn",
    "node_modules"
]

[tool.hatch.build.hooks.jupyter-builder]
dependencies = ["hatch-jupyter-builder>=0.3.2"]
build-function = "buildapi.builder"
ensured-targets = [
    "jupyterlab/static/package.json",
    "jupyterlab/schemas/@jupyterlab/shortcuts-extension/shortcuts.json",
    "jupyterlab/themes/@jupyterlab/theme-light-extension/index.css"
]
install-pre-commit-hook = true

[tool.hatch.build.hooks.jupyter-builder.editable-build-kwargs]
build_cmd = "build"
source_dir = "packages"
build_dir = "dev_mode/static"
npm = ["node", "jupyterlab/staging/yarn.js"]

[tool.hatch.build.hooks.jupyter-builder.build-kwargs]
build_cmd = "build:prod:minimize"
path = "jupyterlab/staging"
source_dir = "jupyterlab/staging"
build_dir = "jupyterlab/static"
npm = ["node", "yarn.js"]

[tool.pytest.ini_options]
testpaths = "jupyterlab/tests"
norecursedirs = "node_modules .git _build .ipynb_checkpoints"
addopts = "--pdbcls=IPython.terminal.debugger:Pdb -v --junitxml=junit.xml"
ignore = "tests examples"

[tool.jupyter-releaser.options]
version-cmd = "jlpm bumpversion --force --skip-commit"
npm-install-options = "--legacy-peer-deps"
release-message = "[ci skip] Publish {version}"
tag-message = "[ci skip] Release {tag_name}"

[tool.jupyter-releaser.hooks]
before-bump-version = [
    "pip install -e .[dev]",
    "git checkout .",
]
before-build-npm = [
    "jlpm",
    "jlpm run build:all",
]
before-build-python = [
    "node buildutils/lib/local-repository start",
    "jlpm run before:build:python",
    "node buildutils/lib/local-repository stop",
]
after-publish-assets = "npm run after:publish:assets"

[tool.ruff]
exclude = ["*.ipynb"]
target-version = "py39"
line-length = 100
lint.select = [
  "A", "B", "C", "DTZ", "E", "EM", "F", "FBT", "I", "ICN", "N",
  "PLC", "PLE", "PLR", "PLW", "Q", "RUF", "S", "SIM", "T", "TID", "UP",
  "W", "YTT",
]
lint.ignore = [
# Q000 Single quotes found but double quotes preferred
"Q000",
# FBT001 Boolean positional arg in function definition
"FBT001", "FBT002", "FBT003",
# E501 Line too long (158 > 100 characters)
"E501",
# PLR0913 Too many arguments to function call
"PLR0913",
# SIM105 Use `contextlib.suppress(...)`
"SIM105",
]

[tool.ruff.lint.per-file-ignores]
# F821 Undefined name `c`
"binder/jupyter_config.py" = ["F821"]
# RUF012 Mutable class attributes should be annotated with `typing.ClassVar`
"examples/example_check.py" = ["RUF012"]
# RUF012 Mutable class attributes should be annotated with `typing.ClassVar`
"examples/federated/main.py" = ["RUF012"]
# T201 `print` found
"examples/test_examples.py" = ["T201"]
# T201 `print` found
"galata/*" = ["T201"]
# F821 Undefined name `c`
# S104 Possible binding to all interfaces
# S105 Possible hardcoded password: `""`
"galata/jupyter_server_test_config.py" = ["F821", "S104", "S105"]
# T201 `print` found
"jupyterlab/browser_check.py" = ["RUF012", "T201"]
# C901 method is too complex
"jupyterlab/commands.py" = ["C901"]
# B028 No explicit `stacklevel` keyword argument found
"jupyterlab/debuglog.py" = ["B028"]
"jupyterlab/extensions/manager.py" = ["C901"]
# RUF012 Mutable class attributes should be annotated with `typing.ClassVar`
# T201 `print` found
"jupyterlab/labapp.py" = ["RUF012", "T201"]
# RUF012 Mutable class attributes should be annotated with `typing.ClassVar`
"jupyterlab/labextensions.py" = ["RUF012"]
# C901 method is too complex
# S101 Use of `assert` detected
# N802 Function name `foo` should be lowercase
# EM101 Exception must not use a string literal
# PLR2004 Magic value used in comparison
"jupyterlab/tests/*" = ["C901", "S101", "N802", "E501", "EM101", "EM102", "EM103", "PLR2004"]
# RUF012 Mutable class attributes should be annotated with `typing.ClassVar`
"jupyterlab/tests/echo_kernel.py" = ["RUF012"]
# T201 `print` found
"scripts/milestone_check.py" = ["T201", "UP031"]
# N806 Variable `tM` in function should be lowercase
# N816 Variable `comparatorTrimReplace` in global scope should not be mixedCase
# PLC1901 test can be simplified as an empty string is falsey
# PLR1714 Consider merging multiple comparisons
# PLR5501 Use `elif` instead of `else` then `if`, to reduce indentation
"jupyterlab/semver.py" = ["C901", "EM101", "EM102", "N806", "N816", "PLC1901", "PLR1714", "PLR5501"]
# T201 `print` found
"jupyterlab/upgrade_extension.py" = ["T201"]
# RUF012 Mutable class attributes should be annotated with `typing.ClassVar`
"packages/services/examples/node/main.py" = ["RUF012"]
# T201 `print` found
"scripts/i18n_check.py" = ["T201"]<|MERGE_RESOLUTION|>--- conflicted
+++ resolved
@@ -77,23 +77,14 @@
 
 [project.optional-dependencies]
 docs = [
-<<<<<<< HEAD
-=======
     "sphinx>=1.8,<8.2.0",
     "sphinx-copybutton",
     "pydata-sphinx-theme>=0.13.0",
     "pytest",
     "pytest-jupyter",
     "pytest-check-links",
->>>>>>> 2607c109
     "jsx-lexer",
     "myst-parser",
-    "pydata-sphinx-theme>=0.13.0",
-    "pytest-check-links",
-    "pytest-jupyter",
-    "pytest",
-    "sphinx-copybutton",
-    "sphinx>=1.8,<8.1.0",
 ]
 docs-screenshots = [
     "altair==5.4.1",
@@ -109,37 +100,32 @@
 ]
 test = [
     "coverage",
+    "pytest>=7.0",
     "pytest-check-links>=0.7",
     "pytest-console-scripts",
     "pytest-cov",
     "pytest-jupyter>=0.5.3",
     "pytest-timeout",
     "pytest-tornasync",
-    "pytest>=7.0",
+    "requests",
     "requests_cache",
-    "requests",
     "virtualenv",
 ]
 # Check ruff version is aligned with the one in .pre-commit-config.yaml
 dev = [
     "build",
-    "bump2version",
+    "pre-commit",
+    "pytest-cov",
     "coverage",
     "hatch",
-<<<<<<< HEAD
-    "pre-commit",
-    "pytest-cov",
-    "ruff==0.5.6",
-=======
     "bump2version",
     "ruff==0.7.2",
->>>>>>> 2607c109
 ]
 upgrade-extension = [
+    "pyyaml-include<3.0",
     "copier>=9,<10",
     "jinja2-time<0.3",
     "pydantic<3.0",
-    "pyyaml-include<3.0",
     "tomli-w<2.0"
 ]
 
