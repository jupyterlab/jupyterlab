--- conflicted
+++ resolved
@@ -84,13 +84,8 @@
     "myst-parser",
 ]
 docs-screenshots = [
-<<<<<<< HEAD
     "altair==5.0.0",
-    "ipython==8.13.1",
-=======
-    "altair==4.2.2",
     "ipython==8.13.2",
->>>>>>> 4692b6b0
     "ipywidgets==8.0.6",
     "jupyterlab-geojson==3.3.1",
     "jupyterlab-language-pack-zh-CN==3.6.post2",
