--- conflicted
+++ resolved
@@ -7,9 +7,6 @@
     "esModuleInterop": true,
     "incremental": true,
     "jsx": "react",
-<<<<<<< HEAD
-    "lib": ["DOM", "DOM.Iterable", "ES2018", "ES2020.Intl", "ES2020"],
-=======
     "lib": [
       "DOM",
       "DOM.Iterable",
@@ -18,7 +15,6 @@
       "ES2020.Intl",
       "ES2020.String"
     ],
->>>>>>> c3a51aea
     "module": "esnext",
     "moduleResolution": "node",
     "noEmitOnError": true,
