**[Installation](#installation)** |
**[Documentation](http://jupyterlab.readthedocs.io)** |
**[Contributing](#contributing)** |
**[License](#license)** |
**[Team](#team)** |
**[Getting help](#getting-help)** |

# [JupyterLab](http://jupyterlab.github.io/jupyterlab/)

[![PyPI version](https://badge.fury.io/py/jupyterlab.svg)](https://badge.fury.io/py/jupyterlab)
[![Build Status](https://dev.azure.com/jupyterlab/jupyterlab/_apis/build/status/jupyterlab.jupyterlab?branchName=master)](https://dev.azure.com/jupyterlab/jupyterlab/_build/latest?definitionId=1&branchName=master)
[![Documentation Status](https://readthedocs.org/projects/jupyterlab/badge/?version=stable)](http://jupyterlab.readthedocs.io/en/stable/)
[![GitHub](https://img.shields.io/badge/issue_tracking-github-blue.svg)](https://github.com/jupyterlab/jupyterlab/issues)
[![Discourse](https://img.shields.io/badge/help_forum-discourse-blue.svg)](https://discourse.jupyter.org/c/jupyterlab)
[![Gitter](https://img.shields.io/badge/social_chat-gitter-blue.svg)](https://gitter.im/jupyterlab/jupyterlab)

[![Binder](https://mybinder.org/badge_logo.svg)](https://mybinder.org/v2/gh/jupyterlab/jupyterlab-demo/master?urlpath=lab/tree/demo)

An extensible environment for interactive and reproducible computing, based on the
Jupyter Notebook and Architecture. [Currently ready for users.](https://blog.jupyter.org/jupyterlab-is-ready-for-users-5a6f039b8906)

[JupyterLab](http://jupyterlab.readthedocs.io/en/stable/) is the next-generation user interface for [Project Jupyter](https://jupyter.org) offering
all the familiar building blocks of the classic Jupyter Notebook (notebook,
terminal, text editor, file browser, rich outputs, etc.) in a flexible and
powerful user interface.
JupyterLab will eventually replace the classic Jupyter Notebook.

JupyterLab can be extended using [npm](https://www.npmjs.com/) packages
that use our public APIs. To find JupyterLab extensions, search for the npm keyword [jupyterlab-extension](https://www.npmjs.com/search?q=keywords:jupyterlab-extension) or the GitHub topic [jupyterlab-extension](https://github.com/topics/jupyterlab-extension). To learn more about extensions, see the [user documentation](https://jupyterlab.readthedocs.io/en/latest/user/extensions.html).

The current JupyterLab releases are suitable for general
usage, and the extension APIs will continue to
evolve for JupyterLab extension developers.

Read the latest version's documentation on [ReadTheDocs](http://jupyterlab.readthedocs.io/en/latest/).

---

## Getting started

### Installation

[install](http://jupyterlab.readthedocs.io/en/stable/getting_started/installation.html) JupyterLab using `conda`, `pip`, or `pipenv`. Conda is recommended if you have no installation preference.

Project installation instructions from the git sources are available in the [contributor documentation](CONTRIBUTING.md).

#### conda

Conda is an open source package management system and environment management system that runs on Windows, macOS, and Linux. Conda packages and distributes software for any language, and by default uses the Anaconda repository managed by Anaconda Inc. To install conda, please [see the conda installation instructions](https://docs.conda.io/projects/conda/en/latest/user-guide/install/index.html).

Install the [JupyterLab `conda` package](https://anaconda.org/conda-forge/jupyterlab) with:

```bash
conda install -c conda-forge jupyterlab
```

#### pip

pip is a package management system for installing and updating Python packages, and comes with any Python installation. On Ubuntu and Fedora Linux, use the system package manager to install the `python3-pip` package. [\_The Hitchhiker's Guide to Python_provides guidance on how to install Python](https://docs.python-guide.org/starting/installation/); Another option is to [install Python directly from python.org](https://www.python.org/getit/). We suggest you [upgrade pip](https://pip.pypa.io/en/stable/installing/) before using it to install other programs.

JupyterLab requires Python 3.5 or higher.

1.  When using Windows with Python version 3.5 or higher, use the [Python Launcher for Windows](https://docs.python.org/3/using/windows.html?highlight=shebang#python-launcher-for-windows) to use `pip` with Python version 3:
    ```bash
    py -3 -m pip install jupyterlab
    ```
2.  If the system has a `python3` command (standard on Unix-like systems), install with the comand:
    ```bash
    python3 -m pip install jupyterlab
    ```
3.  Using the `python` command directly is another option, but this will use the _current_ version of Python (which may be Python version 2 or version 3 if both are installed):
    ```bash
    python -m pip install jupyterlab
    ```

Some systems have a `pip3` command that has the same effect as `python3 -m pip` and/or a `pip` command that behaves the same as `python -m pip`.

Adding `--user` after `pip install` will install the files to a local user install directory (typically `~/.local/` or `%APPDATA%\Python` on Windows) instead of the system-wide directory. This can be helpful, especially if writing to the system-wide directory is not permitted. However, the user-level `bin` directory must be added to the `PATH` environment variable in order to launch `jupyter lab`.

#### pipenv

`Pipenv` provides users and developers of applications with an easy method to setup a working environment, however Python must be installed first. See the [pipenv installation documentation](https://docs.pipenv.org/install) to use Pipenv if it is not installed.

`pipenv` can be installed as:

```bash
pipenv install jupyterlab
pipenv shell
```

or from a git checkout:

```bash
pipenv install git+git://github.com/jupyterlab/jupyterlab.git#egg=jupyterlab
pipenv shell
```

When using `pipenv`, in order to launch `jupyter lab`, activate the project's virtualenv. For example, in the directory where `pipenv`'s `Pipfile` and `Pipfile.lock` live (i.e., where the above commands were run):

```bash
pipenv shell
jupyter lab
```

#### Installing with Previous Versions of Jupyter Notebook

When using a version of Jupyter Notebook earlier than 5.3, the following command must be run
after installation to enable the JupyterLab server extension:

```bash
jupyter serverextension enable --py jupyterlab --sys-prefix
```

### Running

Start up JupyterLab using:

```bash
jupyter lab
```

JupyterLab will open automatically in the browser. See the [documentation](http://jupyterlab.readthedocs.io/en/stable/getting_started/starting.html) for additional details.

### Prerequisites and Supported Browsers

Jupyter notebook version 4.3 or later is required. To check the notebook version, run the command:

```bash
jupyter notebook --version
```

The latest versions of the following browsers are currently _known to work_:

- Firefox
- Chrome
- Safari

See our [documentation](http://jupyterlab.readthedocs.io/en/latest/getting_started/installation.html) for additional details.

---

## Development

### Contributing

To contribute to the project, please read the [contributor documentation](CONTRIBUTING.md).

JupyterLab follows the Jupyter [Community Guides](https://jupyter.readthedocs.io/en/latest/community/content-community.html).

### Extending JupyterLab

To start developing an extension, see the [developer documentation](https://jupyterlab.readthedocs.io/en/latest/developer/extension_dev.html) and the [API docs](http://jupyterlab.github.io/jupyterlab/index.html).

### License

JupyterLab uses a shared copyright model that enables all contributors to maintain the
copyright on their contributions. All code is licensed under the terms of the revised [BSD license](https://github.com/jupyterlab/jupyterlab/blob/master/LICENSE).

### Team

JupyterLab is part of [Project Jupyter](http://jupyter.org/) and is developed by an open community. The maintenance team is assisted by a much larger group of contributors to JupyterLab and Project Jupyter as a whole.

JupyterLab's current maintainers are listed in alphabetical order, with affiliation, and main areas of contribution:

- Chris Colbert, Project Jupyter (co-creator, application/low-level architecture,
  technical leadership, vision, PhosphorJS)
- Afshin Darian, Two Sigma (co-creator, application/high-level architecture,
  prolific contributions throughout the code base).
- Jessica Forde, Project Jupyter (demo, documentation)
- Tim George, Cal Poly (UI/UX design, strategy, management, user needs analysis)
- Brian Granger, Cal Poly (co-creator, strategy, vision, management, UI/UX design,
  architecture).
- Jason Grout, Bloomberg (co-creator, vision, general development).
- Fernando Perez, UC Berkeley (co-creator, vision).
- Ian Rose, UC Berkeley (Real-time collaboration, document architecture).
- Saul Shanabrook, Quansight (general development, extensions)
- Steven Silvester, JPMorgan Chase (co-creator, release management, packaging,
  prolific contributions throughout the code base).

Maintainer emeritus:

- Cameron Oelsen, Cal Poly (UI/UX design).

This list is provided to give the reader context on who we are and how our team functions.
To be listed, please submit a pull request with your information.

---

## Getting help

<<<<<<< HEAD
We encourage you to ask questions on the [Discourse forum](https://discourse.jupyter.org/c/jupyterlab). A question answered there can become a useful resource for others while a question answered in the [Gitter chat room](https://gitter.im/jupyterlab/jupyterlab) probably won't be.

Please use the [GitHub issues page](https://github.com/jupyterlab/jupyterlab/issues) to provide feedback or submit a bug report.
=======
We encourage you to ask questions on the [mailing list](https://groups.google.com/forum/#!forum/jupyter),
and participate in development discussions or get live help on [Gitter](https://gitter.im/jupyterlab/jupyterlab). Please use the [issues page](https://github.com/jupyterlab/jupyterlab/issues) to provide feedback or submit a bug report.

### Weekly Dev Meeting

We have meetings every week where we discuss what we have been working on and get feedback from one another.

Anyone is welcome to attend, if they would like to discuss a topic or just to listen in.

- When: Wednesdays 9AM PT
- Where: [`calpoly/jupyter` Zoom](https://calpoly.zoom.us/my/jupyter)
- What: [Meeting notes on Dropbox Paper](https://paper.dropbox.com/doc/JLab-Dev-Meeting-Minutes-2019--AZlv6L3jnv8ntl6kJK88y5M5Ag-Lj0P4kI2JrbA0eXHZSdY5)
>>>>>>> e8a67a65
<|MERGE_RESOLUTION|>--- conflicted
+++ resolved
@@ -188,21 +188,16 @@
 
 ## Getting help
 
-<<<<<<< HEAD
-We encourage you to ask questions on the [Discourse forum](https://discourse.jupyter.org/c/jupyterlab). A question answered there can become a useful resource for others while a question answered in the [Gitter chat room](https://gitter.im/jupyterlab/jupyterlab) probably won't be.
+We encourage you to ask questions on the [Discourse forum](https://discourse.jupyter.org/c/jupyterlab). A question answered there can become a useful resource for others.
 
 Please use the [GitHub issues page](https://github.com/jupyterlab/jupyterlab/issues) to provide feedback or submit a bug report.
-=======
-We encourage you to ask questions on the [mailing list](https://groups.google.com/forum/#!forum/jupyter),
-and participate in development discussions or get live help on [Gitter](https://gitter.im/jupyterlab/jupyterlab). Please use the [issues page](https://github.com/jupyterlab/jupyterlab/issues) to provide feedback or submit a bug report.
 
 ### Weekly Dev Meeting
 
-We have meetings every week where we discuss what we have been working on and get feedback from one another.
+We have videoconference meetings every week where we discuss what we have been working on and get feedback from one another.
 
 Anyone is welcome to attend, if they would like to discuss a topic or just to listen in.
 
 - When: Wednesdays 9AM PT
 - Where: [`calpoly/jupyter` Zoom](https://calpoly.zoom.us/my/jupyter)
-- What: [Meeting notes on Dropbox Paper](https://paper.dropbox.com/doc/JLab-Dev-Meeting-Minutes-2019--AZlv6L3jnv8ntl6kJK88y5M5Ag-Lj0P4kI2JrbA0eXHZSdY5)
->>>>>>> e8a67a65
+- What: [Meeting notes on Dropbox Paper](https://paper.dropbox.com/doc/JLab-Dev-Meeting-Minutes-2019--AZlv6L3jnv8ntl6kJK88y5M5Ag-Lj0P4kI2JrbA0eXHZSdY5)