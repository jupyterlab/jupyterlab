--- conflicted
+++ resolved
@@ -7,11 +7,7 @@
     "clean": "rimraf build"
   },
   "dependencies": {
-<<<<<<< HEAD
     "@jupyter/web-components": "^0.16.7",
-=======
-    "@jupyter/web-components": "^0.16.6",
->>>>>>> 653c2262
     "@jupyter/ydoc": "^2.0.1",
     "@jupyterlab/application": "^4.3.0-alpha.2",
     "@jupyterlab/apputils": "^4.4.0-alpha.2",
