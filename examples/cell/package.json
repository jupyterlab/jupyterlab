--- conflicted
+++ resolved
@@ -9,18 +9,6 @@
   "dependencies": {
     "@jupyter/web-components": "^0.16.6",
     "@jupyter/ydoc": "^2.0.1",
-<<<<<<< HEAD
-    "@jupyterlab/application": "^4.3.0-alpha.1",
-    "@jupyterlab/apputils": "^4.4.0-alpha.1",
-    "@jupyterlab/cells": "^4.3.0-alpha.1",
-    "@jupyterlab/codemirror": "^4.3.0-alpha.1",
-    "@jupyterlab/completer": "^4.3.0-alpha.1",
-    "@jupyterlab/coreutils": "^6.3.0-alpha.1",
-    "@jupyterlab/rendermime": "^4.3.0-alpha.1",
-    "@jupyterlab/services": "^7.3.0-alpha.1",
-    "@jupyterlab/theme-light-extension": "^4.3.0-alpha.1",
-    "@jupyterlab/ui-components": "^4.3.0-alpha.1",
-=======
     "@jupyterlab/application": "^4.3.0-alpha.2",
     "@jupyterlab/apputils": "^4.4.0-alpha.2",
     "@jupyterlab/cells": "^4.3.0-alpha.2",
@@ -31,7 +19,6 @@
     "@jupyterlab/services": "^7.3.0-alpha.2",
     "@jupyterlab/theme-light-extension": "^4.3.0-alpha.2",
     "@jupyterlab/ui-components": "^4.3.0-alpha.2",
->>>>>>> a86b0eae
     "@lumino/commands": "^2.3.1",
     "@lumino/widgets": "^2.4.0"
   },
