{
  "name": "@jupyterlab/example-cell",
  "version": "4.4.0-alpha.2",
  "private": true,
  "scripts": {
    "build": "tsc -p src && webpack",
    "clean": "rimraf build"
  },
  "dependencies": {
<<<<<<< HEAD
    "@jupyter/web-components": "^0.17.0",
    "@jupyter/ydoc": "^3.0.0-a3",
    "@jupyterlab/application": "^4.3.0-beta.0",
    "@jupyterlab/apputils": "^4.4.0-beta.0",
    "@jupyterlab/cells": "^4.3.0-beta.0",
    "@jupyterlab/codemirror": "^4.3.0-beta.0",
    "@jupyterlab/completer": "^4.3.0-beta.0",
    "@jupyterlab/coreutils": "^6.3.0-beta.0",
    "@jupyterlab/rendermime": "^4.3.0-beta.0",
    "@jupyterlab/services": "^7.3.0-beta.0",
    "@jupyterlab/theme-light-extension": "^4.3.0-beta.0",
    "@jupyterlab/ui-components": "^4.3.0-beta.0",
    "@lumino/commands": "^2.3.0",
    "@lumino/widgets": "^2.3.2"
=======
    "@jupyter/web-components": "^0.16.6",
    "@jupyter/ydoc": "^3.0.0",
    "@jupyterlab/application": "^4.4.0-alpha.2",
    "@jupyterlab/apputils": "^4.5.0-alpha.2",
    "@jupyterlab/cells": "^4.4.0-alpha.2",
    "@jupyterlab/codemirror": "^4.4.0-alpha.2",
    "@jupyterlab/completer": "^4.4.0-alpha.2",
    "@jupyterlab/coreutils": "^6.4.0-alpha.2",
    "@jupyterlab/rendermime": "^4.4.0-alpha.2",
    "@jupyterlab/services": "^7.4.0-alpha.2",
    "@jupyterlab/theme-light-extension": "^4.4.0-alpha.2",
    "@jupyterlab/ui-components": "^4.4.0-alpha.2",
    "@lumino/commands": "^2.3.1",
    "@lumino/widgets": "^2.5.0"
>>>>>>> 07bef086
  },
  "devDependencies": {
    "css-loader": "^6.7.1",
    "mini-css-extract-plugin": "^2.7.0",
    "mini-svg-data-uri": "^1.4.4",
    "rimraf": "~5.0.5",
    "style-loader": "~3.3.1",
    "typescript": "~5.1.6",
    "webpack": "^5.76.1",
    "webpack-cli": "^5.0.1"
  }
}<|MERGE_RESOLUTION|>--- conflicted
+++ resolved
@@ -7,7 +7,6 @@
     "clean": "rimraf build"
   },
   "dependencies": {
-<<<<<<< HEAD
     "@jupyter/web-components": "^0.17.0",
     "@jupyter/ydoc": "^3.0.0-a3",
     "@jupyterlab/application": "^4.3.0-beta.0",
@@ -22,22 +21,6 @@
     "@jupyterlab/ui-components": "^4.3.0-beta.0",
     "@lumino/commands": "^2.3.0",
     "@lumino/widgets": "^2.3.2"
-=======
-    "@jupyter/web-components": "^0.16.6",
-    "@jupyter/ydoc": "^3.0.0",
-    "@jupyterlab/application": "^4.4.0-alpha.2",
-    "@jupyterlab/apputils": "^4.5.0-alpha.2",
-    "@jupyterlab/cells": "^4.4.0-alpha.2",
-    "@jupyterlab/codemirror": "^4.4.0-alpha.2",
-    "@jupyterlab/completer": "^4.4.0-alpha.2",
-    "@jupyterlab/coreutils": "^6.4.0-alpha.2",
-    "@jupyterlab/rendermime": "^4.4.0-alpha.2",
-    "@jupyterlab/services": "^7.4.0-alpha.2",
-    "@jupyterlab/theme-light-extension": "^4.4.0-alpha.2",
-    "@jupyterlab/ui-components": "^4.4.0-alpha.2",
-    "@lumino/commands": "^2.3.1",
-    "@lumino/widgets": "^2.5.0"
->>>>>>> 07bef086
   },
   "devDependencies": {
     "css-loader": "^6.7.1",
