--- conflicted
+++ resolved
@@ -7,21 +7,12 @@
     "clean": "rimraf build"
   },
   "dependencies": {
-<<<<<<< HEAD
     "@jupyter/web-components": "^0.16.7",
-    "@jupyterlab/application": "^4.3.0-alpha.1",
-    "@jupyterlab/coreutils": "^6.3.0-alpha.1",
-    "@jupyterlab/services": "^7.3.0-alpha.1",
-    "@jupyterlab/terminal": "^4.3.0-alpha.1",
-    "@jupyterlab/theme-light-extension": "^4.3.0-alpha.1",
-=======
-    "@jupyter/web-components": "^0.16.6",
     "@jupyterlab/application": "^4.3.0-alpha.2",
     "@jupyterlab/coreutils": "^6.3.0-alpha.2",
     "@jupyterlab/services": "^7.3.0-alpha.2",
     "@jupyterlab/terminal": "^4.3.0-alpha.2",
     "@jupyterlab/theme-light-extension": "^4.3.0-alpha.2",
->>>>>>> 653c2262
     "@lumino/widgets": "^2.3.2"
   },
   "devDependencies": {
