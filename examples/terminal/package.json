{
  "name": "@jupyterlab/example-terminal",
  "version": "4.2.0-beta.0",
  "private": true,
  "scripts": {
    "build": "tsc -p src && webpack",
    "clean": "rimraf build"
  },
  "dependencies": {
    "@jupyter/web-components": "^0.15.2",
<<<<<<< HEAD
    "@jupyterlab/application": "^4.2.0-alpha.2",
    "@jupyterlab/coreutils": "^6.2.0-alpha.2",
    "@jupyterlab/services": "^7.2.0-alpha.2",
    "@jupyterlab/terminal": "^4.2.0-alpha.2",
    "@jupyterlab/theme-light-extension": "^4.2.0-alpha.2",
    "@lumino/widgets": "^2.3.2"
=======
    "@jupyterlab/application": "^4.2.0-beta.0",
    "@jupyterlab/coreutils": "^6.2.0-beta.0",
    "@jupyterlab/services": "^7.2.0-beta.0",
    "@jupyterlab/terminal": "^4.2.0-beta.0",
    "@jupyterlab/theme-light-extension": "^4.2.0-beta.0",
    "@lumino/widgets": "^2.3.1"
>>>>>>> 41be86d5
  },
  "devDependencies": {
    "css-loader": "^6.7.1",
    "mini-css-extract-plugin": "^2.7.0",
    "mini-svg-data-uri": "^1.4.4",
    "rimraf": "~5.0.5",
    "style-loader": "~3.3.1",
    "typescript": "~5.1.6",
    "webpack": "^5.76.1",
    "webpack-cli": "^5.0.1"
  }
}<|MERGE_RESOLUTION|>--- conflicted
+++ resolved
@@ -8,21 +8,12 @@
   },
   "dependencies": {
     "@jupyter/web-components": "^0.15.2",
-<<<<<<< HEAD
-    "@jupyterlab/application": "^4.2.0-alpha.2",
-    "@jupyterlab/coreutils": "^6.2.0-alpha.2",
-    "@jupyterlab/services": "^7.2.0-alpha.2",
-    "@jupyterlab/terminal": "^4.2.0-alpha.2",
-    "@jupyterlab/theme-light-extension": "^4.2.0-alpha.2",
-    "@lumino/widgets": "^2.3.2"
-=======
     "@jupyterlab/application": "^4.2.0-beta.0",
     "@jupyterlab/coreutils": "^6.2.0-beta.0",
     "@jupyterlab/services": "^7.2.0-beta.0",
     "@jupyterlab/terminal": "^4.2.0-beta.0",
     "@jupyterlab/theme-light-extension": "^4.2.0-beta.0",
-    "@lumino/widgets": "^2.3.1"
->>>>>>> 41be86d5
+    "@lumino/widgets": "^2.3.2"
   },
   "devDependencies": {
     "css-loader": "^6.7.1",
