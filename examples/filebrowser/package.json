--- conflicted
+++ resolved
@@ -7,21 +7,6 @@
     "clean": "rimraf build"
   },
   "dependencies": {
-<<<<<<< HEAD
-    "@jupyter/web-components": "^0.15.3",
-    "@jupyterlab/application": "^4.2.0-alpha.2",
-    "@jupyterlab/apputils": "^4.3.0-alpha.2",
-    "@jupyterlab/codemirror": "^4.2.0-alpha.2",
-    "@jupyterlab/coreutils": "^6.2.0-alpha.2",
-    "@jupyterlab/docmanager": "^4.2.0-alpha.2",
-    "@jupyterlab/docregistry": "^4.2.0-alpha.2",
-    "@jupyterlab/filebrowser": "^4.2.0-alpha.2",
-    "@jupyterlab/fileeditor": "^4.2.0-alpha.2",
-    "@jupyterlab/services": "^7.2.0-alpha.2",
-    "@jupyterlab/theme-light-extension": "^4.2.0-alpha.2",
-    "@jupyterlab/translation": "^4.2.0-alpha.2",
-    "@jupyterlab/ui-components": "^4.2.0-alpha.2",
-=======
     "@jupyter/web-components": "^0.15.2",
     "@jupyterlab/application": "^4.2.0-beta.0",
     "@jupyterlab/apputils": "^4.3.0-beta.0",
@@ -35,7 +20,6 @@
     "@jupyterlab/theme-light-extension": "^4.2.0-beta.0",
     "@jupyterlab/translation": "^4.2.0-beta.0",
     "@jupyterlab/ui-components": "^4.2.0-beta.0",
->>>>>>> 78c6f805
     "@lumino/commands": "^2.2.0",
     "@lumino/widgets": "^2.3.1"
   },
