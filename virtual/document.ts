import {
  IForeignCodeExtractor,
  IForeignCodeExtractorsRegistry
} from '../extractors/types';
import { CellMagicsMap, LineMagicsMap } from '../magics/maps';
import { IOverridesRegistry } from '../magics/overrides';
import { DefaultMap } from '../utils';
import { Signal } from '@lumino/signaling';
import { CodeEditor } from '@jupyterlab/codeeditor';
import * as CodeMirror from 'codemirror';
import {
  IEditorPosition,
  ISourcePosition,
  IVirtualPosition
} from '../positioning';
import IRange = CodeEditor.IRange;
import { IDocumentInfo } from 'lsp-ws-connection/src';

import { DocumentConnectionManager } from '../connection_manager';

type language = string;

interface IVirtualLine {
  /**
   * Inspections for which document should be skipped for this virtual line?
   */
  skip_inspect: Array<VirtualDocument.id_path>;
  /**
   * Where does the virtual line belongs to in the source document?
   */
  source_line: number;
  editor: CodeMirror.Editor;
}

export interface IVirtualDocumentBlock {
  /**
   * Line corresponding to the block in the entire foreign document
   */
  virtual_line: number;
  virtual_document: VirtualDocument;
}

interface ISourceLine {
  virtual_line: number;
  editor: CodeMirror.Editor;
  // shift
  editor_line: number;
  editor_shift: CodeEditor.IPosition;
  /**
   * Everything which is not in the range of foreign documents belongs to the host.
   */
  foreign_documents_map: Map<IRange, IVirtualDocumentBlock>;
}

export interface IForeignContext {
  foreign_document: VirtualDocument;
  parent_host: VirtualDocument;
}

/**
 * Check if given position is within range.
 * Both start and end are inclusive.
 * @param position
 * @param range
 */
export function is_within_range(
  position: CodeEditor.IPosition,
  range: CodeEditor.IRange
): boolean {
  if (range.start.line === range.end.line) {
    return (
      position.line === range.start.line &&
      position.column >= range.start.column &&
      position.column <= range.end.column
    );
  }

  return (
    (position.line === range.start.line &&
      position.column >= range.start.column &&
      position.line < range.end.line) ||
    (position.line > range.start.line &&
      position.column <= range.end.column &&
      position.line === range.end.line) ||
    (position.line > range.start.line && position.line < range.end.line)
  );
}

/**
 * a virtual implementation of IDocumentInfo
 */
export class VirtualDocumentInfo implements IDocumentInfo {
  private _document: VirtualDocument;
  version = 0;

  constructor(document: VirtualDocument) {
    this._document = document;
  }

  get text() {
    return this._document.value;
  }

  get uri() {
    const uris = DocumentConnectionManager.solve_uris(
      this._document,
      this.languageId
    );
    return uris.document;
  }

  get languageId() {
    return this._document.language;
  }
}

/**
 * A notebook can hold one or more virtual documents; there is always one,
 * "root" document, corresponding to the language of the kernel. All other
 * virtual documents are extracted out of the notebook, based on magics,
 * or other syntax constructs, depending on the kernel language.
 *
 * Virtual documents represent the underlying code in a single language,
 * which has been parsed excluding interactive kernel commands (magics)
 * which could be misunderstood by the specific LSP server.
 *
 * VirtualDocument has no awareness of the notebook or editor it lives in,
 * however it is able to transform its content back to the notebook space,
 * as it keeps editor coordinates for each virtual line.
 *
 * The notebook/editor aware transformations are preferred to be placed in
 * VirtualEditor descendants rather than here.
 */
export class VirtualDocument {
  public language: string;
  public last_virtual_line: number;
  public foreign_document_closed: Signal<VirtualDocument, IForeignContext>;
  public foreign_document_opened: Signal<VirtualDocument, IForeignContext>;
  public readonly instance_id: number;
  public standalone: boolean;
  isDisposed = false;
  /**
   * the remote document uri, version and other server-related info
   */
  public document_info: IDocumentInfo;
  /**
   * Virtual lines keep all the lines present in the document AND extracted to the foreign document.
   */
  public virtual_lines: Map<number, IVirtualLine>; // probably should go protected
  protected source_lines: Map<number, ISourceLine>;

  protected foreign_extractors: IForeignCodeExtractor[];
  protected overrides_registry: IOverridesRegistry;
  protected foreign_extractors_registry: IForeignCodeExtractorsRegistry;
  protected lines: Array<string>;

  // TODO: merge into unused documents {standalone: Map, continuous: Map} ?
  protected unused_documents: Set<VirtualDocument>;
  protected unused_standalone_documents: DefaultMap<
    language,
    Array<VirtualDocument>
  >;

  private _remaining_lifetime: number;
  private cell_magics_overrides: CellMagicsMap;
  private line_magics_overrides: LineMagicsMap;
  private static instances_count = 0;
  public foreign_documents: Map<VirtualDocument.virtual_id, VirtualDocument>;

  // TODO: make this configurable, depending on the language used
  blank_lines_between_cells: number = 2;
  last_source_line: number;
  private previous_value: string;
  public changed: Signal<VirtualDocument, VirtualDocument>;

  constructor(
    language: string,
    public path: string,
    overrides_registry: IOverridesRegistry,
    foreign_code_extractors: IForeignCodeExtractorsRegistry,
    standalone: boolean,
    public file_extension: string,
    public has_lsp_supported_file: boolean,
    public parent?: VirtualDocument
  ) {
    this.language = language;
    let overrides =
      language in overrides_registry ? overrides_registry[language] : null;
    this.cell_magics_overrides = new CellMagicsMap(
      overrides ? overrides.cell_magics : []
    );
    this.line_magics_overrides = new LineMagicsMap(
      overrides ? overrides.line_magics : []
    );
    this.foreign_extractors_registry = foreign_code_extractors;
    this.foreign_extractors =
      this.language in this.foreign_extractors_registry
        ? this.foreign_extractors_registry[this.language]
        : [];
    this.virtual_lines = new Map();
    this.source_lines = new Map();
    this.foreign_documents = new Map();
    this.overrides_registry = overrides_registry;
    this.standalone = standalone;
    this.instance_id = VirtualDocument.instances_count;
    VirtualDocument.instances_count += 1;
    this.unused_standalone_documents = new DefaultMap(
      () => new Array<VirtualDocument>()
    );
    this._remaining_lifetime = 10;
    this.foreign_document_closed = new Signal(this);
    this.foreign_document_opened = new Signal(this);
    this.changed = new Signal(this);
    this.unused_documents = new Set();
    this.document_info = new VirtualDocumentInfo(this);
    this.clear();
  }

  dispose() {
    if (this.isDisposed) {
      return;
    }

    this.parent = null;

    for (const doc of this.foreign_documents.values()) {
      doc.dispose();
    }

    this.close_all_foreign_documents();

    // clear all the maps
    this.foreign_documents.clear();
    this.source_lines.clear();
    this.unused_documents.clear();
    this.unused_standalone_documents.clear();
    this.virtual_lines.clear();

    // just to be sure
    this.cell_magics_overrides = null;
    this.document_info = null;
    this.foreign_extractors = null;
    this.foreign_extractors_registry = null;
    this.line_magics_overrides = null;
    this.lines = null;
    this.overrides_registry = null;

    // actually disposed now
    this.isDisposed = true;
  }

  /**
   * When this counter goes down to 0, the document will be destroyed and the associated connection will be closed;
   * This is meant to reduce the number of open connections when a a foreign code snippet was removed from the document.
   *
   * Note: top level virtual documents are currently immortal (unless killed by other means); it might be worth
   * implementing culling of unused documents, but if and only if JupyterLab will also implement culling of
   * idle kernels - otherwise the user experience could be a bit inconsistent, and we would need to invent our own rules.
   */
  protected get remaining_lifetime() {
    if (!this.parent) {
      return Infinity;
    }
    return this._remaining_lifetime;
  }
  protected set remaining_lifetime(value: number) {
    if (this.parent) {
      this._remaining_lifetime = value;
    }
  }

  clear() {
    // TODO - deep clear (assure that there is no memory leak)
    this.unused_standalone_documents.clear();

    for (let document of this.foreign_documents.values()) {
      document.clear();
      if (document.standalone) {
        // once the standalone document was cleared, we may want to remove it and close connection;
        // but wait, this is a waste of resources (opening a connection takes 1-3 seconds) and,
        // since this is cleaned anyway, we could use it for another standalone document of the same language.
        let set = this.unused_standalone_documents.get(document.language);
        set.push(document);
      }
    }
    this.unused_documents = new Set(this.foreign_documents.values());
    this.virtual_lines.clear();
    this.source_lines.clear();
    this.last_virtual_line = 0;
    this.last_source_line = 0;
    this.lines = [];
  }

  private forward_closed_signal(
    host: VirtualDocument,
    context: IForeignContext
  ) {
    this.foreign_document_closed.emit(context);
  }

  private forward_opened_signal(
    host: VirtualDocument,
    context: IForeignContext
  ) {
    this.foreign_document_opened.emit(context);
  }

  // TODO: what could be refactored into "ForeignDocumentsManager" has started to emerge;
  //   we should consider refactoring later on.
  private open_foreign(
    language: language,
    standalone: boolean,
    file_extension: string
  ): VirtualDocument {
    let document = new VirtualDocument(
      language,
      this.path,
      this.overrides_registry,
      this.foreign_extractors_registry,
      standalone,
      file_extension,
      false,
      this
    );
    const context: IForeignContext = {
      foreign_document: document,
      parent_host: this
    };
    this.foreign_document_opened.emit(context);
    // pass through any future signals
    document.foreign_document_closed.connect(this.forward_closed_signal, this);
    document.foreign_document_opened.connect(this.forward_opened_signal, this);

    this.foreign_documents.set(document.virtual_id, document);

    return document;
  }

  document_at_source_position(position: ISourcePosition): VirtualDocument {
    let source_line = this.source_lines.get(position.line);

    if (source_line == null) {
      return this;
    }

    let source_position_ce: CodeEditor.IPosition = {
      line: source_line.editor_line,
      column: position.ch
    };

    for (let [
      range,
      { virtual_document: document }
    ] of source_line.foreign_documents_map) {
      if (is_within_range(source_position_ce, range)) {
        let source_position_cm = {
          line: source_position_ce.line - range.start.line,
          ch: source_position_ce.column - range.start.column
        };

        return document.document_at_source_position(
          source_position_cm as ISourcePosition
        );
      }
    }

    return this;
  }

  is_within_foreign(source_position: ISourcePosition): boolean {
    let source_line = this.source_lines.get(source_position.line);

    let source_position_ce: CodeEditor.IPosition = {
      line: source_line.editor_line,
      column: source_position.ch
    };
    for (let [range] of source_line.foreign_documents_map) {
      if (is_within_range(source_position_ce, range)) {
        return true;
      }
    }
    return false;
  }

  virtual_position_at_document(
    source_position: ISourcePosition
  ): IVirtualPosition {
    let source_line = this.source_lines.get(source_position.line);
    let virtual_line = source_line.virtual_line;

    // position inside the cell (block)
    let source_position_ce: CodeEditor.IPosition = {
      line: source_line.editor_line,
      column: source_position.ch
    };

    for (let [
      range,
      { virtual_line, virtual_document: document }
    ] of source_line.foreign_documents_map) {
      if (is_within_range(source_position_ce, range)) {
        // position inside the foreign document block
        let source_position_cm = {
          line: source_position_ce.line - range.start.line,
          ch: source_position_ce.column - range.start.column
        };
        if (document.is_within_foreign(source_position_cm as ISourcePosition)) {
          return this.virtual_position_at_document(
            source_position_cm as ISourcePosition
          );
        } else {
          // where in this block in the entire foreign document?
          source_position_cm.line += virtual_line;
          return source_position_cm as IVirtualPosition;
        }
      }
    }

    return {
      ch: source_position.ch,
      line: virtual_line
    } as IVirtualPosition;
  }

  private choose_foreign_document(extractor: IForeignCodeExtractor) {
    let foreign_document: VirtualDocument;
    // if not standalone, try to append to existing document
    let foreign_exists = this.foreign_documents.has(extractor.language);
    if (!extractor.standalone && foreign_exists) {
      foreign_document = this.foreign_documents.get(extractor.language);
      this.unused_documents.delete(foreign_document);
    } else {
      // if standalone, try to re-use existing connection to the server
      let unused_standalone = this.unused_standalone_documents.get(
        extractor.language
      );
      if (extractor.standalone && unused_standalone.length > 0) {
        foreign_document = unused_standalone.pop();
        this.unused_documents.delete(foreign_document);
      } else {
        // if (previous document does not exists) or (extractor produces standalone documents
        // and no old standalone document could be reused): create a new document
        foreign_document = this.open_foreign(
          extractor.language,
          extractor.standalone,
          extractor.file_extension
        );
      }
    }
    return foreign_document;
  }

  extract_foreign_code(
    cell_code: string,
    cm_editor: CodeMirror.Editor,
    editor_shift: CodeEditor.IPosition
  ) {
    let foreign_document_map = new Map<
      CodeEditor.IRange,
      IVirtualDocumentBlock
    >();

    for (let extractor of this.foreign_extractors) {
      // first, check if there is any foreign code:

      if (!extractor.has_foreign_code(cell_code)) {
        continue;
      }

      let results = extractor.extract_foreign_code(cell_code);

      let kept_cell_code = '';

      for (let result of results) {
<<<<<<< HEAD
        if (result.foreign_code != null) {
          let foreign_document: VirtualDocument;
          // if not standalone, try to append to existing document
          let foreign_exists = this.foreign_documents.has(extractor.language);
          if (!extractor.standalone && foreign_exists) {
            foreign_document = this.foreign_documents.get(extractor.language);
            this.unused_documents.delete(foreign_document);
          } else {
            // if standalone, try to re-use existing connection to the server
            let unused_standalone = this.unused_standalone_documents.get(
              extractor.language
            );
            if (extractor.standalone && unused_standalone.length > 0) {
              foreign_document = unused_standalone.pop();
              this.unused_documents.delete(foreign_document);
            } else {
              // if (previous document does not exists) or (extractor produces standalone documents
              // and no old standalone document could be reused): create a new document
              foreign_document = this.open_foreign(
                extractor.language,
                extractor.standalone,
                extractor.file_extension
              );
            }
          }
=======
        if (result.foreign_code !== null) {
          let foreign_document = this.choose_foreign_document(extractor);
>>>>>>> b435cf10

          foreign_document_map.set(result.range, {
            virtual_line: foreign_document.last_virtual_line,
            virtual_document: foreign_document
          });
          let foreign_shift = {
            line: editor_shift.line + result.range.start.line,
            column: editor_shift.column + result.range.start.column
          };
          foreign_document.append_code_block(
            result.foreign_code,
            cm_editor,
            foreign_shift,
            result.virtual_shift
          );
        }
        if (result.host_code != null) {
          kept_cell_code += result.host_code;
        }
      }
      // not breaking - many extractors are allowed to process the code, one after each other
      // (think JS and CSS in HTML, or %R inside of %%timeit).

      cell_code = kept_cell_code;
    }

    return { cell_code_kept: cell_code, foreign_document_map };
  }

  decode_code_block(raw_code: string): string {
    // TODO: add back previously extracted foreign code
    let cell_override = this.cell_magics_overrides.reverse.override_for(
      raw_code
    );
    if (cell_override != null) {
      return cell_override;
    } else {
      let lines = this.line_magics_overrides.reverse_replace_all(
        raw_code.split('\n')
      );
      return lines.join('\n');
    }
  }

  prepare_code_block(
    cell_code: string,
    cm_editor: CodeMirror.Editor,
    editor_shift: CodeEditor.IPosition = { line: 0, column: 0 }
  ) {
    let lines: Array<string>;
    let skip_inspect: Array<Array<VirtualDocument.id_path>>;

    let { cell_code_kept, foreign_document_map } = this.extract_foreign_code(
      cell_code,
      cm_editor,
      editor_shift
    );
    cell_code = cell_code_kept;

    // cell magics are replaced if requested and matched
    let cell_override = this.cell_magics_overrides.override_for(cell_code);
    if (cell_override != null) {
      lines = cell_override.split('\n');
      skip_inspect = lines.map(l => [this.id_path]);
    } else {
      // otherwise, we replace line magics - if any
      let result = this.line_magics_overrides.replace_all(
        cell_code.split('\n')
      );
      lines = result.lines;
      skip_inspect = result.skip_inspect.map(skip =>
        skip ? [this.id_path] : []
      );
    }

    return { lines, foreign_document_map, skip_inspect };
  }

  append_code_block(
    cell_code: string,
    cm_editor: CodeMirror.Editor,
    editor_shift: CodeEditor.IPosition = { line: 0, column: 0 },
    virtual_shift?: CodeEditor.IPosition
  ) {
    let source_cell_lines = cell_code.split('\n');

    let { lines, foreign_document_map, skip_inspect } = this.prepare_code_block(
      cell_code,
      cm_editor,
      editor_shift
    );

    for (let i = 0; i < lines.length; i++) {
      this.virtual_lines.set(this.last_virtual_line + i, {
        skip_inspect: skip_inspect[i],
        editor: cm_editor,
        // TODO this is incorrect, wont work if something was extracted
        source_line: this.last_source_line + i
      });
    }
    for (let i = 0; i < source_cell_lines.length; i++) {
      this.source_lines.set(this.last_source_line + i, {
        editor_line: i,
        editor_shift: {
          line: editor_shift.line - (virtual_shift?.line || 0),
          column:
            i === 0 ? editor_shift.column - (virtual_shift?.column || 0) : 0
        },
        // TODO: move those to a new abstraction layer (DocumentBlock class)
        editor: cm_editor,
        foreign_documents_map: foreign_document_map,
        // TODO this is incorrect, wont work if something was extracted
        virtual_line: this.last_virtual_line + i
      });
    }

    this.last_virtual_line += lines.length;

    // one empty line is necessary to separate code blocks, next 'n' lines are to silence linters;
    // the final cell does not get the additional lines (thanks to the use of join, see below)
    this.lines.push(lines.join('\n') + '\n');

    // adding the virtual lines for the blank lines
    for (let i = 0; i < this.blank_lines_between_cells; i++) {
      this.virtual_lines.set(this.last_virtual_line + i, {
        skip_inspect: [this.id_path],
        editor: cm_editor,
        source_line: null
      });
    }

    this.last_virtual_line += this.blank_lines_between_cells;
    this.last_source_line += source_cell_lines.length;
  }

  get value() {
    let lines_padding = '\n'.repeat(this.blank_lines_between_cells);
    return this.lines.join(lines_padding);
  }

  getTokenAt(position: IVirtualPosition): CodeMirror.Token {
    let cm_editor = this.get_editor_at_virtual_line(position);
    let editor_position = this.transform_virtual_to_editor(position);
    return cm_editor.getTokenAt(editor_position);
  }

  close_expired_documents() {
    for (let document of this.unused_documents.values()) {
      document.remaining_lifetime -= 1;
      if (document.remaining_lifetime <= 0) {
        this.close_foreign(document);
      }
    }
  }

  close_foreign(document: VirtualDocument) {
    console.log('LSP: closing document', document);
    this.foreign_document_closed.emit({
      foreign_document: document,
      parent_host: this
    });
    // remove it from foreign documents list
    this.foreign_documents.delete(document.virtual_id);
    // and delete the documents within it
    document.close_all_foreign_documents();

    document.foreign_document_closed.disconnect(
      this.forward_closed_signal,
      this
    );
    document.foreign_document_opened.disconnect(
      this.forward_opened_signal,
      this
    );
  }

  close_all_foreign_documents() {
    for (let document of this.foreign_documents.values()) {
      this.close_foreign(document);
    }
  }

  get virtual_id(): VirtualDocument.virtual_id {
    // for easier debugging, the language information is included in the ID:
    return this.standalone
      ? this.instance_id + '(' + this.language + ')'
      : this.language;
  }

  get ancestry(): Array<VirtualDocument> {
    if (!this.parent) {
      return [this];
    }
    return this.parent.ancestry.concat([this]);
  }

  get id_path(): VirtualDocument.id_path {
    if (!this.parent) {
      return this.virtual_id;
    }
    return this.parent.id_path + '-' + this.virtual_id;
  }

  get uri(): string {
    if (!this.parent) {
      return this.path;
    }
    return this.path + '.' + this.id_path + '.' + this.file_extension;
  }

  transform_source_to_editor(pos: ISourcePosition): IEditorPosition {
    let source_line = this.source_lines.get(pos.line);
    let editor_line = source_line.editor_line;
    let editor_shift = source_line.editor_shift;
    return {
      // only shift column in the line beginning the virtual document (first list of the editor in cell magics, but might be any line of editor in line magics!)
      ch: pos.ch + (editor_line === 0 ? editor_shift.column : 0),
      line: editor_line + editor_shift.line
      // TODO or:
      //  line: pos.line + editor_shift.line - this.first_line_of_the_block(editor)
    } as IEditorPosition;
  }

  transform_virtual_to_editor(
    virtual_position: IVirtualPosition
  ): IEditorPosition {
    let source_position = this.transform_virtual_to_source(virtual_position);
    return this.transform_source_to_editor(source_position);
  }

  transform_virtual_to_source(position: IVirtualPosition): ISourcePosition {
    return {
      ch: position.ch,
      line: this.virtual_lines.get(position.line).source_line
    } as ISourcePosition;
  }

  get root(): VirtualDocument {
    if (this.parent == null) {
      return this;
    }
    return this.parent.root;
  }

  get_editor_at_virtual_line(pos: IVirtualPosition): CodeMirror.Editor {
    let line = pos.line;
    // tolerate overshot by one (the hanging blank line at the end)
    if (!this.virtual_lines.has(line)) {
      line -= 1;
    }
    return this.virtual_lines.get(line).editor;
  }

  get_editor_at_source_line(pos: CodeMirror.Position): CodeMirror.Editor {
    return this.source_lines.get(pos.line).editor;
  }

  /**
   * Recursively emits changed signal from the document or any descendant foreign document.
   */
  maybe_emit_changed() {
    if (this.value !== this.previous_value) {
      this.changed.emit(this);
    }
    this.previous_value = this.value;
    for (let document of this.foreign_documents.values()) {
      document.maybe_emit_changed();
    }
  }
}

export namespace VirtualDocument {
  /**
   * Identifier composed of `virtual_id`s of a nested structure of documents,
   * used to aide assignment of the connection to the virtual document
   * handling specific, nested language usage; it will be appended to the file name
   * when creating a connection.
   */
  export type id_path = string;
  /**
   * Instance identifier for standalone documents (snippets), or language identifier
   * for documents which should be interpreted as one when stretched across cells.
   */
  export type virtual_id = string;
}

export function collect_documents(
  virtual_document: VirtualDocument
): Set<VirtualDocument> {
  let collected = new Set<VirtualDocument>();
  collected.add(virtual_document);
  for (let foreign of virtual_document.foreign_documents.values()) {
    let foreign_languages = collect_documents(foreign);
    foreign_languages.forEach(collected.add, collected);
  }
  return collected;
}<|MERGE_RESOLUTION|>--- conflicted
+++ resolved
@@ -472,36 +472,8 @@
       let kept_cell_code = '';
 
       for (let result of results) {
-<<<<<<< HEAD
-        if (result.foreign_code != null) {
-          let foreign_document: VirtualDocument;
-          // if not standalone, try to append to existing document
-          let foreign_exists = this.foreign_documents.has(extractor.language);
-          if (!extractor.standalone && foreign_exists) {
-            foreign_document = this.foreign_documents.get(extractor.language);
-            this.unused_documents.delete(foreign_document);
-          } else {
-            // if standalone, try to re-use existing connection to the server
-            let unused_standalone = this.unused_standalone_documents.get(
-              extractor.language
-            );
-            if (extractor.standalone && unused_standalone.length > 0) {
-              foreign_document = unused_standalone.pop();
-              this.unused_documents.delete(foreign_document);
-            } else {
-              // if (previous document does not exists) or (extractor produces standalone documents
-              // and no old standalone document could be reused): create a new document
-              foreign_document = this.open_foreign(
-                extractor.language,
-                extractor.standalone,
-                extractor.file_extension
-              );
-            }
-          }
-=======
         if (result.foreign_code !== null) {
           let foreign_document = this.choose_foreign_document(extractor);
->>>>>>> b435cf10
 
           foreign_document_map.set(result.range, {
             virtual_line: foreign_document.last_virtual_line,
