--- conflicted
+++ resolved
@@ -32,16 +32,6 @@
     "watch": "tsc -w --listEmittedFiles"
   },
   "dependencies": {
-<<<<<<< HEAD
-    "@jupyterlab/apputils": "^2.0.0-alpha.3",
-    "@jupyterlab/cells": "^2.0.0-alpha.3",
-    "@jupyterlab/codeeditor": "^2.0.0-alpha.3",
-    "@jupyterlab/codemirror": "^2.0.0-alpha.3",
-    "@jupyterlab/coreutils": "^4.0.0-alpha.3",
-    "@jupyterlab/fileeditor": "^2.0.0-alpha.3",
-    "@jupyterlab/notebook": "^2.0.0-alpha.3",
-    "@lumino/algorithm": "^1.2.0",
-=======
     "@jupyterlab/apputils": "^2.0.0-alpha.4",
     "@jupyterlab/cells": "^2.0.0-alpha.4",
     "@jupyterlab/codeeditor": "^2.0.0-alpha.4",
@@ -49,7 +39,7 @@
     "@jupyterlab/coreutils": "^4.0.0-alpha.4",
     "@jupyterlab/fileeditor": "^2.0.0-alpha.4",
     "@jupyterlab/notebook": "^2.0.0-alpha.4",
->>>>>>> e179205e
+    "@lumino/algorithm": "^1.2.0",
     "@lumino/coreutils": "^1.3.1",
     "@lumino/disposable": "^1.3.0",
     "@lumino/polling": "^1.0.1",
