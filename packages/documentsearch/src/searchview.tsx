--- conflicted
+++ resolved
@@ -129,15 +129,10 @@
   onPreserveCaseToggled: () => void;
   onReplaceCurrent: () => void;
   onReplaceAll: () => void;
-<<<<<<< HEAD
-  onKeydown: (e: React.KeyboardEvent<HTMLTextAreaElement>) => void;
+  onReplaceKeydown: (e: React.KeyboardEvent<HTMLTextAreaElement>) => void;
   onChange: (e: React.ChangeEvent<HTMLTextAreaElement>) => void;
-=======
-  onReplaceKeydown: (e: React.KeyboardEvent<HTMLInputElement>) => void;
-  onChange: (e: React.ChangeEvent<HTMLInputElement>) => void;
   preserveCase: boolean;
   replaceOptionsSupport: IReplaceOptionsSupport | undefined;
->>>>>>> 2ba9f605
   replaceText: string;
   translator?: ITranslator;
 }
@@ -152,19 +147,8 @@
 
   return (
     <div className={REPLACE_WRAPPER_CLASS}>
-<<<<<<< HEAD
-      <textarea
-        placeholder={trans.__('Replace')}
-        className={REPLACE_ENTRY_CLASS}
-        value={props.replaceText ?? ''}
-        onKeyDown={e => props.onReplaceKeydown(e)}
-        onChange={e => props.onChange(e)}
-        tabIndex={0}
-        title={trans.__('Replace')}
-      />
-=======
       <div className={INPUT_WRAPPER_CLASS}>
-        <input
+        <textarea
           placeholder={trans.__('Replace')}
           className={INPUT_CLASS}
           value={props.replaceText ?? ''}
@@ -187,7 +171,6 @@
           </button>
         ) : null}
       </div>
->>>>>>> 2ba9f605
       <button
         className={REPLACE_BUTTON_WRAPPER_CLASS}
         onClick={() => props.onReplaceCurrent()}
