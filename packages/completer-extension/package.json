{
  "name": "@jupyterlab/completer-extension",
  "version": "4.2.0-beta.0",
  "description": "JupyterLab - Completer Extension",
  "homepage": "https://github.com/jupyterlab/jupyterlab",
  "bugs": {
    "url": "https://github.com/jupyterlab/jupyterlab/issues"
  },
  "repository": {
    "type": "git",
    "url": "https://github.com/jupyterlab/jupyterlab.git"
  },
  "license": "BSD-3-Clause",
  "author": "Project Jupyter",
  "sideEffects": [
    "style/**/*.css",
    "style/index.js"
  ],
  "main": "lib/index.js",
  "types": "lib/index.d.ts",
  "style": "style/index.css",
  "directories": {
    "lib": "lib/"
  },
  "files": [
    "lib/*.d.ts",
    "lib/*.js.map",
    "lib/*.js",
    "schema/*.json",
    "style/**/*.css",
    "style/index.js",
    "src/**/*.{ts,tsx}"
  ],
  "scripts": {
    "build": "tsc -b",
    "clean": "rimraf lib && rimraf tsconfig.tsbuildinfo",
    "docs": "typedoc src",
    "watch": "tsc -b --watch"
  },
  "dependencies": {
<<<<<<< HEAD
    "@jupyterlab/application": "^4.2.0-alpha.2",
    "@jupyterlab/completer": "^4.2.0-alpha.2",
    "@jupyterlab/settingregistry": "^4.2.0-alpha.2",
    "@jupyterlab/translation": "^4.2.0-alpha.2",
    "@jupyterlab/ui-components": "^4.2.0-alpha.2",
    "@lumino/commands": "^2.3.0",
=======
    "@jupyterlab/application": "^4.2.0-beta.0",
    "@jupyterlab/completer": "^4.2.0-beta.0",
    "@jupyterlab/settingregistry": "^4.2.0-beta.0",
    "@jupyterlab/translation": "^4.2.0-beta.0",
    "@jupyterlab/ui-components": "^4.2.0-beta.0",
    "@lumino/commands": "^2.2.0",
>>>>>>> 41be86d5
    "@lumino/coreutils": "^2.1.2",
    "@rjsf/utils": "^5.13.4",
    "react": "^18.2.0"
  },
  "devDependencies": {
    "rimraf": "~5.0.5",
    "typedoc": "~0.24.7",
    "typescript": "~5.1.6"
  },
  "publishConfig": {
    "access": "public"
  },
  "jupyterlab": {
    "extension": true,
    "schemaDir": "schema"
  },
  "styleModule": "style/index.js"
}<|MERGE_RESOLUTION|>--- conflicted
+++ resolved
@@ -38,21 +38,12 @@
     "watch": "tsc -b --watch"
   },
   "dependencies": {
-<<<<<<< HEAD
-    "@jupyterlab/application": "^4.2.0-alpha.2",
-    "@jupyterlab/completer": "^4.2.0-alpha.2",
-    "@jupyterlab/settingregistry": "^4.2.0-alpha.2",
-    "@jupyterlab/translation": "^4.2.0-alpha.2",
-    "@jupyterlab/ui-components": "^4.2.0-alpha.2",
-    "@lumino/commands": "^2.3.0",
-=======
     "@jupyterlab/application": "^4.2.0-beta.0",
     "@jupyterlab/completer": "^4.2.0-beta.0",
     "@jupyterlab/settingregistry": "^4.2.0-beta.0",
     "@jupyterlab/translation": "^4.2.0-beta.0",
     "@jupyterlab/ui-components": "^4.2.0-beta.0",
-    "@lumino/commands": "^2.2.0",
->>>>>>> 41be86d5
+    "@lumino/commands": "^2.3.0",
     "@lumino/coreutils": "^2.1.2",
     "@rjsf/utils": "^5.13.4",
     "react": "^18.2.0"
