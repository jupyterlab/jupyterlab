--- conflicted
+++ resolved
@@ -37,7 +37,6 @@
     "watch": "tsc -b --watch"
   },
   "dependencies": {
-<<<<<<< HEAD
     "@jupyter/react-components": "^0.16.7",
     "@jupyterlab/application": "^4.3.0-beta.0",
     "@jupyterlab/codeeditor": "^4.3.0-beta.0",
@@ -47,16 +46,6 @@
     "@jupyterlab/ui-components": "^4.3.0-beta.0",
     "@lumino/commands": "^2.3.0",
     "@lumino/coreutils": "^2.1.2",
-=======
-    "@jupyterlab/application": "^4.4.0-alpha.2",
-    "@jupyterlab/codeeditor": "^4.4.0-alpha.2",
-    "@jupyterlab/completer": "^4.4.0-alpha.2",
-    "@jupyterlab/settingregistry": "^4.4.0-alpha.2",
-    "@jupyterlab/translation": "^4.4.0-alpha.2",
-    "@jupyterlab/ui-components": "^4.4.0-alpha.2",
-    "@lumino/commands": "^2.3.1",
-    "@lumino/coreutils": "^2.2.0",
->>>>>>> 1f6f64bb
     "@rjsf/utils": "^5.13.4",
     "react": "^18.2.0"
   },
