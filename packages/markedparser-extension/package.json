--- conflicted
+++ resolved
@@ -35,19 +35,11 @@
     "watch": "tsc -b --watch"
   },
   "dependencies": {
-<<<<<<< HEAD
-    "@jupyterlab/application": "^4.3.0-alpha.1",
-    "@jupyterlab/codemirror": "^4.3.0-alpha.1",
-    "@jupyterlab/coreutils": "^6.3.0-alpha.1",
-    "@jupyterlab/mermaid": "^4.3.0-alpha.1",
-    "@jupyterlab/rendermime": "^4.3.0-alpha.1",
-=======
     "@jupyterlab/application": "^4.3.0-alpha.2",
     "@jupyterlab/codemirror": "^4.3.0-alpha.2",
     "@jupyterlab/coreutils": "^6.3.0-alpha.2",
     "@jupyterlab/mermaid": "^4.3.0-alpha.2",
     "@jupyterlab/rendermime": "^4.3.0-alpha.2",
->>>>>>> a86b0eae
     "@lumino/coreutils": "^2.2.0",
     "marked": "^9.1.2",
     "marked-gfm-heading-id": "^3.1.0",
