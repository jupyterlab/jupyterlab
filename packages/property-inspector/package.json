{
  "name": "@jupyterlab/property-inspector",
  "version": "4.3.0-alpha.2",
  "description": "A property inspector display for widgets",
  "homepage": "https://github.com/jupyterlab/jupyterlab",
  "bugs": {
    "url": "https://github.com/jupyterlab/jupyterlab/issues"
  },
  "repository": {
    "type": "git",
    "url": "https://github.com/jupyterlab/jupyterlab.git"
  },
  "license": "BSD-3-Clause",
  "author": "Project Jupyter",
  "sideEffects": [
    "style/**/*"
  ],
  "main": "lib/index.js",
  "types": "lib/index.d.ts",
  "style": "style/index.css",
  "directories": {
    "lib": "lib/"
  },
  "files": [
    "lib/**/*.{d.ts,eot,gif,html,jpg,js,js.map,json,png,svg,woff2,ttf}",
    "schema/*.json",
    "style/**/*.{css,eot,gif,html,jpg,json,png,svg,woff2,ttf}",
    "style/index.js",
    "src/**/*.{ts,tsx}"
  ],
  "scripts": {
    "build": "tsc",
    "clean": "rimraf lib && rimraf tsconfig.tsbuildinfo",
    "watch": "tsc -w --listEmittedFiles"
  },
  "dependencies": {
<<<<<<< HEAD
    "@jupyterlab/application": "^4.3.0-alpha.1",
    "@jupyterlab/translation": "^4.3.0-alpha.1",
    "@jupyterlab/ui-components": "^4.3.0-alpha.1",
=======
    "@jupyterlab/application": "^4.3.0-alpha.2",
    "@jupyterlab/translation": "^4.3.0-alpha.2",
    "@jupyterlab/ui-components": "^4.3.0-alpha.2",
>>>>>>> a86b0eae
    "@lumino/coreutils": "^2.2.0",
    "@lumino/disposable": "^2.1.3",
    "@lumino/signaling": "^2.1.3",
    "@lumino/widgets": "^2.4.0",
    "react": "^18.2.0"
  },
  "devDependencies": {
    "jest": "^29.2.0",
    "rimraf": "~5.0.5",
    "typescript": "~5.1.6"
  },
  "publishConfig": {
    "access": "public"
  },
  "styleModule": "style/index.js"
}<|MERGE_RESOLUTION|>--- conflicted
+++ resolved
@@ -34,15 +34,9 @@
     "watch": "tsc -w --listEmittedFiles"
   },
   "dependencies": {
-<<<<<<< HEAD
-    "@jupyterlab/application": "^4.3.0-alpha.1",
-    "@jupyterlab/translation": "^4.3.0-alpha.1",
-    "@jupyterlab/ui-components": "^4.3.0-alpha.1",
-=======
     "@jupyterlab/application": "^4.3.0-alpha.2",
     "@jupyterlab/translation": "^4.3.0-alpha.2",
     "@jupyterlab/ui-components": "^4.3.0-alpha.2",
->>>>>>> a86b0eae
     "@lumino/coreutils": "^2.2.0",
     "@lumino/disposable": "^2.1.3",
     "@lumino/signaling": "^2.1.3",
