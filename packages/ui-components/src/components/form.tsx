/*
 * Copyright (c) Jupyter Development Team.
 * Distributed under the terms of the Modified BSD License.
 */

import { ITranslator, nullTranslator } from '@jupyterlab/translation';
import { JSONExt, ReadonlyJSONObject } from '@lumino/coreutils';

import Form, { FormProps, IChangeEvent } from '@rjsf/core';
import {
  ADDITIONAL_PROPERTY_FLAG,
  ArrayFieldTemplateProps,
  canExpand,
  FieldTemplateProps,
  getTemplate,
  ObjectFieldTemplateProps,
  Registry,
  UiSchema
} from '@rjsf/utils';

import React from 'react';
import {
  addIcon,
  caretDownIcon,
  caretUpIcon,
  closeIcon,
  LabIcon
} from '../icon';

/**
 * Default `ui:options` for the UiSchema.
 */
export const DEFAULT_UI_OPTIONS = {
  /**
   * This prevents the submit button from being rendered, by default, as it is
   * almost never what is wanted.
   *
   * Provide any `uiSchema#/ui:options/submitButtonOptions` to override this.
   */
  submitButtonOptions: {
    norender: true
  }
};

/**
 * Form component namespace.
 */
export namespace FormComponent {
  export interface IButtonProps {
    /**
     * Button style.
     */
    buttonStyle?: 'icons' | 'text';
    /**
     * Translator for button text.
     */
    translator?: ITranslator;
  }

  /**
   * Properties for React JSON schema form's container template (array and object).
   */
  export interface ILabCustomizerProps extends IButtonProps {
    /**
     * Whether the container is in compact mode or not.
     * In compact mode the title and description are displayed more compactness.
     */
    compact?: boolean;
    /**
     * Whether to display if the current value is not the default one.
     */
    showModifiedFromDefault?: boolean;
  }

  /**
   * Properties of the button to move an item.
   */
  export interface IMoveButtonProps extends IButtonProps {
    /**
     * Item index to move with this button.
     */
    item: ArrayFieldTemplateProps['items'][number];
    /**
     * Direction in which to move the item.
     */
    direction: 'up' | 'down';
  }

  /**
   * Properties of the button to drop an item.
   */
  export interface IDropButtonProps extends IButtonProps {
    /**
     * Item index to drop with this button.
     */
    item: ArrayFieldTemplateProps['items'][number];
  }

  /**
   * Properties of the button to add an item.
   */
  export interface IAddButtonProps extends IButtonProps {
    /**
     * Function to call to add an item.
     */
    onAddClick: ArrayFieldTemplateProps['onAddClick'];
  }
}
/**
 * Button to move an item.
 *
 * @returns - the button as a react element.
 */
export const MoveButton = (
  props: FormComponent.IMoveButtonProps
): JSX.Element => {
  const trans = (props.translator ?? nullTranslator).load('jupyterlab');
  let buttonContent: JSX.Element | string;

  /**
   * Whether the button is disabled or not.
   */
  const disabled = () => {
    if (props.direction === 'up') {
      return !props.item.hasMoveUp;
    } else {
      return !props.item.hasMoveDown;
    }
  };

  if (props.buttonStyle === 'icons') {
    const iconProps: LabIcon.IReactProps = {
      tag: 'span',
      elementSize: 'xlarge',
      elementPosition: 'center'
    };
    buttonContent =
      props.direction === 'up' ? (
        <caretUpIcon.react {...iconProps}></caretUpIcon.react>
      ) : (
        <caretDownIcon.react {...iconProps}></caretDownIcon.react>
      );
  } else {
    buttonContent =
      props.direction === 'up' ? trans.__('Move up') : trans.__('Move down');
  }

  const moveTo =
    props.direction === 'up' ? props.item.index - 1 : props.item.index + 1;

  return (
    <button
      className="jp-mod-styled jp-mod-reject jp-ArrayOperationsButton"
      onClick={props.item.onReorderClick(props.item.index, moveTo)}
      disabled={disabled()}
    >
      {buttonContent}
    </button>
  );
};

/**
 * Button to drop an item.
 *
 * @returns - the button as a react element.
 */
export const DropButton = (
  props: FormComponent.IDropButtonProps
): JSX.Element => {
  const trans = (props.translator ?? nullTranslator).load('jupyterlab');
  let buttonContent: JSX.Element | string;

  if (props.buttonStyle === 'icons') {
    buttonContent = (
      <closeIcon.react
        tag="span"
        elementSize="xlarge"
        elementPosition="center"
      />
    );
  } else {
    buttonContent = trans.__('Remove');
  }

  return (
    <button
      className="jp-mod-styled jp-mod-warn jp-ArrayOperationsButton"
      onClick={props.item.onDropIndexClick(props.item.index)}
    >
      {buttonContent}
    </button>
  );
};

/**
 * Button to add an item.
 *
 * @returns - the button as a react element.
 */
export const AddButton = (
  props: FormComponent.IAddButtonProps
): JSX.Element => {
  const trans = (props.translator ?? nullTranslator).load('jupyterlab');
  let buttonContent: JSX.Element | string;

  if (props.buttonStyle === 'icons') {
    buttonContent = (
      <addIcon.react tag="span" elementSize="xlarge" elementPosition="center" />
    );
  } else {
    buttonContent = trans.__('Add');
  }

  return (
    <button
      className="jp-mod-styled jp-mod-reject jp-ArrayOperationsButton"
      onClick={props.onAddClick}
    >
      {buttonContent}
    </button>
  );
};

export interface ILabCustomizerOptions<P>
  extends FormComponent.ILabCustomizerProps {
  name?: string;
  component: React.FunctionComponent<
    P & Required<FormComponent.ILabCustomizerProps>
  >;
}

function customizeForLab<P = any>(
  options: ILabCustomizerOptions<P>
): React.FunctionComponent<P> {
  const {
    component,
    name,
    buttonStyle,
    compact,
    showModifiedFromDefault,
    translator
  } = options;

  const isCompact = compact ?? false;
  const button = buttonStyle ?? (isCompact ? 'icons' : 'text');

  const factory = (props: P) =>
    component({
      ...props,
      buttonStyle: button,
      compact: isCompact,
      showModifiedFromDefault: showModifiedFromDefault ?? true,
      translator: translator ?? nullTranslator
    });
  if (name) {
    factory.displayName = name;
  }
  return factory;
}

/**
 * Fetch field templates from RJSF.
 */
function getTemplates(registry: Registry, uiSchema: UiSchema | undefined) {
  const TitleField = getTemplate<'TitleFieldTemplate'>(
    'TitleFieldTemplate',
    registry,
    uiSchema
  );

  const DescriptionField = getTemplate<'DescriptionFieldTemplate'>(
    'DescriptionFieldTemplate',
    registry,
    uiSchema
  );

  return { TitleField, DescriptionField };
}

/**
 * Template to allow for custom buttons to re-order/remove entries in an array.
 * Necessary to create accessible buttons.
 */
const CustomArrayTemplateFactory = (
  options: FormComponent.ILabCustomizerProps
) =>
  customizeForLab<ArrayFieldTemplateProps>({
    ...options,
    name: 'JupyterLabArrayTemplate',
    component: props => {
      const { schema, registry, uiSchema, required } = props;
      const commonProps = { schema, registry, uiSchema, required };
      const { TitleField, DescriptionField } = getTemplates(registry, uiSchema);

      return (
        <div className={props.className}>
          {props.compact ? (
            <div className="jp-FormGroup-compactTitle">
              <div
                className="jp-FormGroup-fieldLabel jp-FormGroup-contentItem"
                id={`${props.idSchema.$id}__title`}
              >
                {props.title || ''}
              </div>
              <div
                className="jp-FormGroup-description"
                id={`${props.idSchema.$id}-description`}
              >
                {props.schema.description || ''}
              </div>
            </div>
          ) : (
            <>
              {props.title && (
                <TitleField
                  {...commonProps}
                  title={props.title}
                  id={`${props.idSchema.$id}-title`}
                />
              )}
              <DescriptionField
                {...commonProps}
                id={`${props.idSchema.$id}-description`}
                description={props.schema.description ?? ''}
              />
            </>
          )}
          {props.items.map(item => {
            return (
              <div key={item.key} className={item.className}>
                {item.children}
                <div className="jp-ArrayOperations">
                  <MoveButton
                    buttonStyle={props.buttonStyle}
                    translator={props.translator}
                    item={item}
                    direction="up"
                  />
                  <MoveButton
                    buttonStyle={props.buttonStyle}
                    translator={props.translator}
                    item={item}
                    direction="down"
                  />
                  <DropButton
                    buttonStyle={props.buttonStyle}
                    translator={props.translator}
                    item={item}
                  />
                </div>
              </div>
            );
          })}
          {props.canAdd && (
            <AddButton
              onAddClick={props.onAddClick}
              buttonStyle={props.buttonStyle}
              translator={props.translator}
            />
          )}
        </div>
      );
    }
  });

/**
 * Template with custom add button, necessary for accessibility and internationalization.
 */
const CustomObjectTemplateFactory = (
  options: FormComponent.ILabCustomizerProps
) =>
  customizeForLab<ObjectFieldTemplateProps>({
    ...options,
    name: 'JupyterLabObjectTemplate',
    component: props => {
      const { schema, registry, uiSchema, required } = props;
      const commonProps = { schema, registry, uiSchema, required };
      const { TitleField, DescriptionField } = getTemplates(registry, uiSchema);

      return (
        <fieldset id={props.idSchema.$id}>
          {props.compact ? (
            <div className="jp-FormGroup-compactTitle">
              <div
                className="jp-FormGroup-fieldLabel jp-FormGroup-contentItem"
                id={`${props.idSchema.$id}__title`}
              >
                {props.title || ''}
              </div>
              <div
                className="jp-FormGroup-description"
                id={`${props.idSchema.$id}__description`}
              >
                {props.schema.description || ''}
              </div>
            </div>
          ) : (
            <>
              {(props.title ||
                (props.uiSchema || JSONExt.emptyObject)['ui:title']) && (
                <TitleField
                  {...commonProps}
                  id={`${props.idSchema.$id}__title`}
                  title={
                    props.title ||
                    `${(props.uiSchema || JSONExt.emptyObject)['ui:title']}` ||
                    ''
                  }
                />
              )}
              <DescriptionField
                {...commonProps}
                id={`${props.idSchema.$id}__description`}
                description={props.schema.description ?? ''}
              />
            </>
          )}
          {props.properties.map(property => property.content)}
          {canExpand(props.schema, props.uiSchema, props.formData) && (
            <AddButton
              onAddClick={props.onAddClick(props.schema)}
              buttonStyle={props.buttonStyle}
              translator={props.translator}
            />
          )}
        </fieldset>
      );
    }
  });

/**
 * Renders the modified indicator and errors
 */
const CustomTemplateFactory = (options: FormComponent.ILabCustomizerProps) =>
  customizeForLab<FieldTemplateProps>({
    ...options,
    name: 'JupyterLabFieldTemplate',
    component: props => {
      const trans = (props.translator ?? nullTranslator).load('jupyterlab');
      let isModified = false;
      let defaultValue: any;
      const {
        formData,
        schema,
        label,
        displayLabel,
        id,
        formContext,
        errors,
        rawErrors,
        children,
        onKeyChange,
        onDropPropertyClick
      } = props;

      const { defaultFormData } = formContext;
      const schemaIds = id.split('_');
      schemaIds.shift();
      const schemaId = schemaIds.join('.');

      const isRoot = schemaId === '';

      const hasCustomField =
        schemaId === (props.uiSchema || JSONExt.emptyObject)['ui:field'];

      if (props.showModifiedFromDefault) {
        /**
         * Determine if the field has been modified.
         * Schema Id is formatted as 'root_<field name>.<nested field name>'
         * This logic parses out the field name to find the default value
         * before determining if the field has been modified.
         */

        defaultValue = schemaIds.reduce(
          (acc, key) => acc?.[key],
          defaultFormData
        );
        isModified =
          !isRoot &&
          formData !== undefined &&
          defaultValue !== undefined &&
          !schema.properties &&
          schema.type !== 'array' &&
          !JSONExt.deepEqual(formData, defaultValue);
      }

      const needsDescription =
        !isRoot &&
        schema.type != 'object' &&
        id !=
          'jp-SettingsEditor-@jupyterlab/shortcuts-extension:shortcuts_shortcuts';

      // While we can implement "remove" button for array items in array template,
      // object templates do not provide a way to do this instead we need to add
      // buttons here (and first check if the field can be removed = is additional).
      const isAdditional = schema.hasOwnProperty(ADDITIONAL_PROPERTY_FLAG);

      const isItem: boolean = !(
        schema.type === 'object' || schema.type === 'array'
      );

      return (
        <div
          className={`form-group ${
            displayLabel || schema.type === 'boolean' ? 'small-field' : ''
          }`}
        >
          {!hasCustomField &&
            (rawErrors?.length ? (
              // Shows a red indicator for fields that have validation errors
              <div className="jp-modifiedIndicator jp-errorIndicator" />
            ) : (
              // Only show the modified indicator if there are no errors
              isModified && <div className="jp-modifiedIndicator" />
            ))}
          <div
            className={`jp-FormGroup-content ${
              props.compact
                ? 'jp-FormGroup-contentCompact'
                : 'jp-FormGroup-contentNormal'
            }`}
          >
            {isItem && displayLabel && !isRoot && label && !isAdditional ? (
              props.compact ? (
                <div className="jp-FormGroup-compactTitle">
                  <div className="jp-FormGroup-fieldLabel jp-FormGroup-contentItem">
                    {label}
                  </div>
                  {isItem && schema.description && needsDescription && (
                    <div className="jp-FormGroup-description">
                      {schema.description}
                    </div>
                  )}
                </div>
              ) : (
                <h3 className="jp-FormGroup-fieldLabel jp-FormGroup-contentItem">
                  {label}
                </h3>
              )
            ) : (
              <></>
            )}
            {isAdditional && (
              <input
                className="jp-FormGroup-contentItem jp-mod-styled"
                type="text"
                onBlur={event => onKeyChange(event.target.value)}
                defaultValue={label}
              />
            )}
            <div
              className={`${
                isRoot
                  ? 'jp-root'
                  : schema.type === 'object'
                  ? 'jp-objectFieldWrapper'
                  : schema.type === 'array'
                  ? 'jp-arrayFieldWrapper'
                  : 'jp-inputFieldWrapper jp-FormGroup-contentItem'
              }`}
            >
              {children}
            </div>
            {isAdditional && (
              <button
                className="jp-FormGroup-contentItem jp-mod-styled jp-mod-warn jp-FormGroup-removeButton"
                onClick={onDropPropertyClick(label)}
              >
                {trans.__('Remove')}
              </button>
            )}
            {!props.compact && schema.description && needsDescription && (
              <div className="jp-FormGroup-description">
                {schema.description}
              </div>
            )}
            {isModified &&
              defaultValue !== undefined &&
              schema.type !== 'object' && (
                <div className="jp-FormGroup-default">
                  {trans.__(
                    'Default: %1',
                    defaultValue !== null
                      ? defaultValue.toLocaleString()
                      : 'null'
                  )}
                </div>
              )}
            <div className="validationErrors">{errors}</div>
          </div>
        </div>
      );
    }
  });

/**
 * FormComponent properties
 */
export interface IFormComponentProps<T = ReadonlyJSONObject>
  extends FormProps<T>,
    FormComponent.ILabCustomizerProps {
  /**
   *
   */
  formData: T;
  /**
   *
   */
  onChange: (e: IChangeEvent<T>) => any;
  /**
   *
   */
  formContext?: unknown;
}

/**
 * Generic rjsf form component for JupyterLab UI.
 */
export function FormComponent(props: IFormComponentProps): JSX.Element {
  const {
    buttonStyle,
    compact,
    showModifiedFromDefault,
    translator,
    formContext,
    ...others
  } = props;

  const uiSchema = { ...(others.uiSchema || JSONExt.emptyObject) } as UiSchema;

  uiSchema['ui:options'] = { ...DEFAULT_UI_OPTIONS, ...uiSchema['ui:options'] };

  others.uiSchema = uiSchema;

  const { FieldTemplate, ArrayFieldTemplate, ObjectFieldTemplate } =
    props.templates || JSONExt.emptyObject;

  const customization = {
    buttonStyle,
    compact,
    showModifiedFromDefault,
    translator
  };

  const fieldTemplate = React.useMemo(
    () => FieldTemplate ?? CustomTemplateFactory(customization),
    [FieldTemplate, buttonStyle, compact, showModifiedFromDefault, translator]
  ) as React.FunctionComponent;

  const arrayTemplate = React.useMemo(
    () => ArrayFieldTemplate ?? CustomArrayTemplateFactory(customization),
    [
      ArrayFieldTemplate,
      buttonStyle,
      compact,
      showModifiedFromDefault,
      translator
    ]
  ) as React.FunctionComponent;

  const objectTemplate = React.useMemo(
    () => ObjectFieldTemplate ?? CustomObjectTemplateFactory(customization),
    [
      ObjectFieldTemplate,
      buttonStyle,
      compact,
      showModifiedFromDefault,
      translator
    ]
  ) as React.FunctionComponent;

  const templates: Record<string, React.FunctionComponent> = {
    FieldTemplate: fieldTemplate,
    ArrayFieldTemplate: arrayTemplate,
    ObjectFieldTemplate: objectTemplate
  };

  return (
    <Form
      templates={templates as any}
      formContext={formContext as any}
      {...others}
    />
  );
<<<<<<< HEAD
=======
}

function CustomCheckbox<
  T = any,
  S extends StrictRJSFSchema = RJSFSchema,
  F extends FormContextType = any
>({
  schema,
  id,
  value,
  disabled,
  readonly,
  label = '',
  onChange,
  onBlur,
  onFocus
}: WidgetProps<T, S, F>) {
  // Because an unchecked checkbox will cause html5 validation to fail, only add
  // the "required" attribute if the field value must be "true", due to the
  // "const" or "enum" keywords
  const required = schemaRequiresTrueValue<S>(schema);
  const _onChange = ({
    target: { checked }
  }: React.ChangeEvent<HTMLElement & { checked: boolean }>) =>
    onChange(checked);
  const _onBlur = ({
    target
  }: React.FocusEvent<HTMLElement & { value: string }>) =>
    onBlur(id, target && target.value);
  const _onFocus = ({
    target
  }: React.FocusEvent<HTMLElement & { value: string }>) =>
    onFocus(id, target && target.value);
  return (
    <Checkbox
      id={id}
      name={id}
      checked={typeof value === 'undefined' ? false : Boolean(value)}
      required={required}
      disabled={disabled || readonly}
      onChange={_onChange}
      onBlur={_onBlur}
      onFocus={_onFocus}
      aria-describedby={ariaDescribedByIds<T>(id)}
    >
      {label}
      </Checkbox>
  );
}

export const customWidgets = {
  CheckboxWidget: CustomCheckbox,
  SelectWidget: CustomSelect,
};

function CustomSelect<
  T = any,
  S extends StrictRJSFSchema = RJSFSchema,
  F extends FormContextType = any
  >({
  id,
  options,
  label,
  hideLabel,
  value,
  required,
  disabled,
  readonly,
  multiple = false,
  autofocus = false,
  rawErrors = [],
  onChange,
  onBlur,
  onFocus,
  schema,
  placeholder,
}: WidgetProps<T, S, F>) {
  const { enumOptions, enumDisabled, emptyValue: optEmptyVal } = options;

  const selectedIndexes = enumOptionsIndexForValue<S>(value, enumOptions, multiple);
  let selectedIndexesAsArray: string[] = [];

  if (typeof selectedIndexes === 'string') {
    selectedIndexesAsArray = [selectedIndexes];
  } else if (Array.isArray(selectedIndexes)) {
    selectedIndexesAsArray = selectedIndexes.map((index) => String(index));
  }

  const dropdownValue = selectedIndexesAsArray
    .map((index) => (enumOptions ? enumOptions[Number(index)].label : undefined))
    .join(', ');

  const _onBlur = () => onBlur(id, selectedIndexes);
  const _onFocus = () => onFocus(id, selectedIndexes);
  const _onChange = (event: React.ChangeEvent<HTMLSelectElement>) => {
    const newValue = multiple
      ? Array.from(event.target.selectedOptions, option => option.value)
      : event.target.value;
    onChange(enumOptionsValueForIndex<S>(newValue, enumOptions, optEmptyVal));
  };
  const showPlaceholderOption = !multiple && schema.default === undefined;

  return (
    <label>
      {labelValue(label, hideLabel)}
      <Select
        aria-invalid={rawErrors.length > 0}
        id={id}
        className='form-control'
        value={dropdownValue}
        disabled={disabled || readonly}
        autoFocus={autofocus}
        onBlur={_onBlur}
        onFocus={_onFocus}
        onOptionSelect={_onChange}
        selectedOptions={selectedIndexesAsArray}
        aria-required={required}
        aria-describedby={ariaDescribedByIds<T>(id)}
      >
        {showPlaceholderOption && <Option value=''>{placeholder || ''}</Option>}
        {Array.isArray(enumOptions) &&
          enumOptions.map(({ value, label }, i) => {
            const disabled = enumDisabled && enumDisabled.indexOf(value) !== -1;
            return (
              <Option key={i} value={String(i)} disabled={disabled}>
                {label}
              </Option>
            );
          })}
      </Select>
      </label>
  );
>>>>>>> 940cd5a9
}<|MERGE_RESOLUTION|>--- conflicted
+++ resolved
@@ -682,139 +682,4 @@
       {...others}
     />
   );
-<<<<<<< HEAD
-=======
-}
-
-function CustomCheckbox<
-  T = any,
-  S extends StrictRJSFSchema = RJSFSchema,
-  F extends FormContextType = any
->({
-  schema,
-  id,
-  value,
-  disabled,
-  readonly,
-  label = '',
-  onChange,
-  onBlur,
-  onFocus
-}: WidgetProps<T, S, F>) {
-  // Because an unchecked checkbox will cause html5 validation to fail, only add
-  // the "required" attribute if the field value must be "true", due to the
-  // "const" or "enum" keywords
-  const required = schemaRequiresTrueValue<S>(schema);
-  const _onChange = ({
-    target: { checked }
-  }: React.ChangeEvent<HTMLElement & { checked: boolean }>) =>
-    onChange(checked);
-  const _onBlur = ({
-    target
-  }: React.FocusEvent<HTMLElement & { value: string }>) =>
-    onBlur(id, target && target.value);
-  const _onFocus = ({
-    target
-  }: React.FocusEvent<HTMLElement & { value: string }>) =>
-    onFocus(id, target && target.value);
-  return (
-    <Checkbox
-      id={id}
-      name={id}
-      checked={typeof value === 'undefined' ? false : Boolean(value)}
-      required={required}
-      disabled={disabled || readonly}
-      onChange={_onChange}
-      onBlur={_onBlur}
-      onFocus={_onFocus}
-      aria-describedby={ariaDescribedByIds<T>(id)}
-    >
-      {label}
-      </Checkbox>
-  );
-}
-
-export const customWidgets = {
-  CheckboxWidget: CustomCheckbox,
-  SelectWidget: CustomSelect,
-};
-
-function CustomSelect<
-  T = any,
-  S extends StrictRJSFSchema = RJSFSchema,
-  F extends FormContextType = any
-  >({
-  id,
-  options,
-  label,
-  hideLabel,
-  value,
-  required,
-  disabled,
-  readonly,
-  multiple = false,
-  autofocus = false,
-  rawErrors = [],
-  onChange,
-  onBlur,
-  onFocus,
-  schema,
-  placeholder,
-}: WidgetProps<T, S, F>) {
-  const { enumOptions, enumDisabled, emptyValue: optEmptyVal } = options;
-
-  const selectedIndexes = enumOptionsIndexForValue<S>(value, enumOptions, multiple);
-  let selectedIndexesAsArray: string[] = [];
-
-  if (typeof selectedIndexes === 'string') {
-    selectedIndexesAsArray = [selectedIndexes];
-  } else if (Array.isArray(selectedIndexes)) {
-    selectedIndexesAsArray = selectedIndexes.map((index) => String(index));
-  }
-
-  const dropdownValue = selectedIndexesAsArray
-    .map((index) => (enumOptions ? enumOptions[Number(index)].label : undefined))
-    .join(', ');
-
-  const _onBlur = () => onBlur(id, selectedIndexes);
-  const _onFocus = () => onFocus(id, selectedIndexes);
-  const _onChange = (event: React.ChangeEvent<HTMLSelectElement>) => {
-    const newValue = multiple
-      ? Array.from(event.target.selectedOptions, option => option.value)
-      : event.target.value;
-    onChange(enumOptionsValueForIndex<S>(newValue, enumOptions, optEmptyVal));
-  };
-  const showPlaceholderOption = !multiple && schema.default === undefined;
-
-  return (
-    <label>
-      {labelValue(label, hideLabel)}
-      <Select
-        aria-invalid={rawErrors.length > 0}
-        id={id}
-        className='form-control'
-        value={dropdownValue}
-        disabled={disabled || readonly}
-        autoFocus={autofocus}
-        onBlur={_onBlur}
-        onFocus={_onFocus}
-        onOptionSelect={_onChange}
-        selectedOptions={selectedIndexesAsArray}
-        aria-required={required}
-        aria-describedby={ariaDescribedByIds<T>(id)}
-      >
-        {showPlaceholderOption && <Option value=''>{placeholder || ''}</Option>}
-        {Array.isArray(enumOptions) &&
-          enumOptions.map(({ value, label }, i) => {
-            const disabled = enumDisabled && enumDisabled.indexOf(value) !== -1;
-            return (
-              <Option key={i} value={String(i)} disabled={disabled}>
-                {label}
-              </Option>
-            );
-          })}
-      </Select>
-      </label>
-  );
->>>>>>> 940cd5a9
 }