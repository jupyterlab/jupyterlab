<<<<<<< HEAD
=======
/*
 * Copyright (c) Jupyter Development Team.
 * Distributed under the terms of the Modified BSD License.
 */

// import React from 'react';
// import {
//   ariaDescribedByIds,
//   descriptionId,
//   FormContextType,
//   getTemplate,
//   RJSFSchema,
//   schemaRequiresTrueValue,
//   StrictRJSFSchema,
//   WidgetProps
// } from '@rjsf/utils';
// import { Checkbox } from '@jupyter/react-components';

// function CustomCheckbox<
//   T = any,
//   S extends StrictRJSFSchema = RJSFSchema,
//   F extends FormContextType = any
// >({
//   schema,
//   id,
//   value,
//   disabled,
//   readonly,
//   label = '',
//   hideLabel,
//   options,
//   onChange,
//   onBlur,
//   onFocus,
//   registry,
//   uiSchema,
// }: WidgetProps<T, S, F>) {
//   const DescriptionFieldTemplate = getTemplate<'DescriptionFieldTemplate', T, S, F>(
//     'DescriptionFieldTemplate',
//     registry,
//     options
//   );
//   // Because an unchecked checkbox will cause html5 validation to fail, only add
//   // the "required" attribute if the field value must be "true", due to the
//   // "const" or "enum" keywords
//   const required = schemaRequiresTrueValue<S>(schema);
//   const _onChange = ({
//     target: { checked }
//   }: React.ChangeEvent<HTMLElement & { checked: boolean }>) =>
//     onChange(checked);
//   const _onBlur = ({
//     target
//   }: React.FocusEvent<HTMLElement & { value: string }>) =>
//     onBlur(id, target && target.value);
//   const _onFocus = ({
//     target
//   }: React.FocusEvent<HTMLElement & { value: string }>) =>
//     onFocus(id, target && target.value);
//   const description = options.description ?? schema.description;

//   return (
//     <>
//       {/* TODO this is addded in rjsf/core - should I added here  */}
//       {!hideLabel && !!description && (
//         <DescriptionFieldTemplate
//           id={descriptionId<T>(id)}
//           description={description}
//           schema={schema}
//           uiSchema={uiSchema}
//           registry={registry}
//         />
//       )}
//       <Checkbox
//         id={id}
//         name={id}
//         checked={typeof value === 'undefined' ? false : Boolean(value)}
//         required={required}
//         disabled={disabled || readonly}
//         onChange={_onChange}
//         onBlur={_onBlur}
//         onFocus={_onFocus}
//         aria-describedby={ariaDescribedByIds<T>(id)}
//       >
//         {label}
//         </Checkbox>
//       </>
//   );
// }

// export const customWidgets = {
//   CheckboxWidget: CustomCheckbox,
// };

>>>>>>> d525662a
import React from 'react';

import {
  ariaDescribedByIds,
  FormContextType,
  RJSFSchema,
  schemaRequiresTrueValue,
  StrictRJSFSchema,
  WidgetProps
} from '@rjsf/utils';
import { Checkbox } from '@jupyter/react-components';

export default function CustomCheckboxWidget<
  T = any,
  S extends StrictRJSFSchema = RJSFSchema,
  F extends FormContextType = any
>({
  schema,
  id,
  value,
  disabled,
  readonly,
  label,
  hideLabel,
  autofocus = false,
  onBlur,
  onFocus,
  onChange,
  uiSchema,
  registry
}: WidgetProps<T, S, F>) {
  // Because an unchecked checkbox will cause html5 validation to fail, only add
  // the "required" attribute if the field value must be "true", due to the
  // "const" or "enum" keywords
  const required = schemaRequiresTrueValue<S>(schema);
  const _onChange = ({
    target: { checked }
  }: React.ChangeEvent<HTMLElement & { checked: boolean }>) =>
    onChange(checked);
  const _onBlur = ({
    target
  }: React.FocusEvent<HTMLElement & { value: string }>) =>
    onBlur(id, target && target.value);
  const _onFocus = ({
    target
  }: React.FocusEvent<HTMLElement & { value: string }>) =>
    onFocus(id, target && target.value);

  return (
    <Checkbox
      id={id}
      name={id}
      checked={typeof value === 'undefined' ? false : Boolean(value)}
      required={required}
      disabled={disabled || readonly}
      // autoFocus={autofocus}
      onChange={_onChange}
      onBlur={_onBlur}
      onFocus={_onFocus}
      aria-describedby={ariaDescribedByIds<T>(id)}
    >
      {label}
    </Checkbox>
  );
}<|MERGE_RESOLUTION|>--- conflicted
+++ resolved
@@ -1,5 +1,3 @@
-<<<<<<< HEAD
-=======
 /*
  * Copyright (c) Jupyter Development Team.
  * Distributed under the terms of the Modified BSD License.
@@ -93,7 +91,6 @@
 //   CheckboxWidget: CustomCheckbox,
 // };
 
->>>>>>> d525662a
 import React from 'react';
 
 import {
