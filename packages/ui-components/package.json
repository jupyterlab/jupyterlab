{
  "name": "@jupyterlab/ui-components",
  "version": "4.3.0-alpha.2",
  "description": "JupyterLab - UI components written in React",
  "homepage": "https://github.com/jupyterlab/jupyterlab",
  "bugs": {
    "url": "https://github.com/jupyterlab/jupyterlab/issues"
  },
  "repository": {
    "type": "git",
    "url": "https://github.com/jupyterlab/jupyterlab.git"
  },
  "license": "BSD-3-Clause",
  "author": "Project Jupyter",
  "sideEffects": [
    "style/**/*"
  ],
  "main": "lib/index.js",
  "types": "lib/index.d.ts",
  "style": "style/index.css",
  "directories": {
    "lib": "lib/"
  },
  "files": [
    "lib/**/*.{d.ts,eot,gif,html,jpg,js,js.map,json,png,svg,woff2,ttf}",
    "style/**/*.{css,eot,gif,html,jpg,json,png,svg,woff2,ttf}",
    "style/index.js",
    "src/**/*.{ts,tsx}"
  ],
  "scripts": {
    "build": "tsc -b",
    "build:test": "tsc --build tsconfig.test.json",
    "clean": "rimraf lib && rimraf tsconfig.tsbuildinfo",
    "cleansvg": "svgo --config svgo.yaml",
    "docs:init": "bash docs/build.sh",
    "test": "jest",
    "test:cov": "jest --collect-coverage",
    "test:debug": "node --inspect-brk ../../node_modules/.bin/jest --runInBand",
    "test:debug:watch": "node --inspect-brk ../../node_modules/.bin/jest --runInBand --watch",
    "watch": "tsc -b --watch"
  },
  "dependencies": {
<<<<<<< HEAD
    "@jupyter/react-components": "^0.15.3",
    "@jupyter/web-components": "^0.15.3",
    "@jupyterlab/coreutils": "^6.3.0-alpha.1",
    "@jupyterlab/observables": "^5.3.0-alpha.1",
    "@jupyterlab/rendermime-interfaces": "^3.11.0-alpha.1",
    "@jupyterlab/translation": "^4.3.0-alpha.1",
=======
    "@jupyter/react-components": "^0.16.6",
    "@jupyter/web-components": "^0.16.6",
    "@jupyterlab/coreutils": "^6.3.0-alpha.2",
    "@jupyterlab/observables": "^5.3.0-alpha.2",
    "@jupyterlab/rendermime-interfaces": "^3.11.0-alpha.2",
    "@jupyterlab/translation": "^4.3.0-alpha.2",
>>>>>>> a86b0eae
    "@lumino/algorithm": "^2.0.2",
    "@lumino/commands": "^2.3.1",
    "@lumino/coreutils": "^2.2.0",
    "@lumino/disposable": "^2.1.3",
    "@lumino/messaging": "^2.0.2",
    "@lumino/polling": "^2.1.3",
    "@lumino/properties": "^2.0.2",
    "@lumino/signaling": "^2.1.3",
    "@lumino/virtualdom": "^2.0.2",
    "@lumino/widgets": "^2.4.0",
    "@rjsf/core": "^5.13.4",
    "@rjsf/utils": "^5.13.4",
    "react": "^18.2.0",
    "react-dom": "^18.2.0",
    "typestyle": "^2.0.4"
  },
  "devDependencies": {
    "@jupyterlab/testing": "^4.3.0-alpha.2",
    "@types/jest": "^29.2.0",
    "@types/react": "^18.0.26",
    "jest": "^29.2.0",
    "rimraf": "~5.0.5",
    "svgo": "^3.0.1",
    "typescript": "~5.1.6"
  },
  "peerDependencies": {
    "react": "^18.2.0"
  },
  "publishConfig": {
    "access": "public"
  },
  "styleModule": "style/index.js"
}<|MERGE_RESOLUTION|>--- conflicted
+++ resolved
@@ -40,21 +40,12 @@
     "watch": "tsc -b --watch"
   },
   "dependencies": {
-<<<<<<< HEAD
-    "@jupyter/react-components": "^0.15.3",
-    "@jupyter/web-components": "^0.15.3",
-    "@jupyterlab/coreutils": "^6.3.0-alpha.1",
-    "@jupyterlab/observables": "^5.3.0-alpha.1",
-    "@jupyterlab/rendermime-interfaces": "^3.11.0-alpha.1",
-    "@jupyterlab/translation": "^4.3.0-alpha.1",
-=======
     "@jupyter/react-components": "^0.16.6",
     "@jupyter/web-components": "^0.16.6",
     "@jupyterlab/coreutils": "^6.3.0-alpha.2",
     "@jupyterlab/observables": "^5.3.0-alpha.2",
     "@jupyterlab/rendermime-interfaces": "^3.11.0-alpha.2",
     "@jupyterlab/translation": "^4.3.0-alpha.2",
->>>>>>> a86b0eae
     "@lumino/algorithm": "^2.0.2",
     "@lumino/commands": "^2.3.1",
     "@lumino/coreutils": "^2.2.0",
