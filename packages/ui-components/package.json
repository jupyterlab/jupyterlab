{
  "name": "@jupyterlab/ui-components",
  "version": "4.2.0-alpha.0",
  "description": "JupyterLab - UI components written in React",
  "homepage": "https://github.com/jupyterlab/jupyterlab",
  "bugs": {
    "url": "https://github.com/jupyterlab/jupyterlab/issues"
  },
  "repository": {
    "type": "git",
    "url": "https://github.com/jupyterlab/jupyterlab.git"
  },
  "license": "BSD-3-Clause",
  "author": "Project Jupyter",
  "sideEffects": [
    "style/**/*"
  ],
  "main": "lib/index.js",
  "types": "lib/index.d.ts",
  "style": "style/index.css",
  "directories": {
    "lib": "lib/"
  },
  "files": [
    "lib/**/*.{d.ts,eot,gif,html,jpg,js,js.map,json,png,svg,woff2,ttf}",
    "style/**/*.{css,eot,gif,html,jpg,json,png,svg,woff2,ttf}",
    "style/index.js",
    "src/**/*.{ts,tsx}"
  ],
  "scripts": {
    "build": "tsc -b",
    "build:test": "tsc --build tsconfig.test.json",
    "clean": "rimraf lib && rimraf tsconfig.tsbuildinfo",
    "cleansvg": "svgo --config svgo.yaml",
    "docs": "typedoc src",
    "docs:init": "bash docs/build.sh",
    "test": "jest",
    "test:cov": "jest --collect-coverage",
    "test:debug": "node --inspect-brk ../../node_modules/.bin/jest --runInBand",
    "test:debug:watch": "node --inspect-brk ../../node_modules/.bin/jest --runInBand --watch",
    "watch": "tsc -b --watch"
  },
  "dependencies": {
<<<<<<< HEAD
    "@jupyter/react-components": "^0.15.3",
    "@jupyter/web-components": "^0.15.3",
    "@jupyterlab/coreutils": "^6.1.2",
    "@jupyterlab/observables": "^5.1.2",
    "@jupyterlab/rendermime-interfaces": "^3.9.2",
    "@jupyterlab/translation": "^4.1.2",
=======
    "@jupyter/react-components": "^0.15.2",
    "@jupyter/web-components": "^0.15.2",
    "@jupyterlab/coreutils": "^6.2.0-alpha.0",
    "@jupyterlab/observables": "^5.2.0-alpha.0",
    "@jupyterlab/rendermime-interfaces": "^3.10.0-alpha.0",
    "@jupyterlab/translation": "^4.2.0-alpha.0",
>>>>>>> 3d646636
    "@lumino/algorithm": "^2.0.1",
    "@lumino/commands": "^2.2.0",
    "@lumino/coreutils": "^2.1.2",
    "@lumino/disposable": "^2.1.2",
    "@lumino/messaging": "^2.0.1",
    "@lumino/polling": "^2.1.2",
    "@lumino/properties": "^2.0.1",
    "@lumino/signaling": "^2.1.2",
    "@lumino/virtualdom": "^2.0.1",
    "@lumino/widgets": "^2.3.1",
    "@rjsf/core": "^5.13.4",
    "@rjsf/utils": "^5.13.4",
    "react": "^18.2.0",
    "react-dom": "^18.2.0",
    "typestyle": "^2.0.4"
  },
  "devDependencies": {
    "@jupyterlab/testing": "^4.2.0-alpha.0",
    "@types/jest": "^29.2.0",
    "@types/react": "^18.0.26",
    "jest": "^29.2.0",
    "rimraf": "~5.0.5",
    "svgo": "^3.0.1",
    "typedoc": "~0.24.7",
    "typescript": "~5.1.6"
  },
  "peerDependencies": {
    "react": "^18.2.0"
  },
  "publishConfig": {
    "access": "public"
  },
  "styleModule": "style/index.js"
}<|MERGE_RESOLUTION|>--- conflicted
+++ resolved
@@ -41,21 +41,12 @@
     "watch": "tsc -b --watch"
   },
   "dependencies": {
-<<<<<<< HEAD
-    "@jupyter/react-components": "^0.15.3",
-    "@jupyter/web-components": "^0.15.3",
-    "@jupyterlab/coreutils": "^6.1.2",
-    "@jupyterlab/observables": "^5.1.2",
-    "@jupyterlab/rendermime-interfaces": "^3.9.2",
-    "@jupyterlab/translation": "^4.1.2",
-=======
     "@jupyter/react-components": "^0.15.2",
     "@jupyter/web-components": "^0.15.2",
     "@jupyterlab/coreutils": "^6.2.0-alpha.0",
     "@jupyterlab/observables": "^5.2.0-alpha.0",
     "@jupyterlab/rendermime-interfaces": "^3.10.0-alpha.0",
     "@jupyterlab/translation": "^4.2.0-alpha.0",
->>>>>>> 3d646636
     "@lumino/algorithm": "^2.0.1",
     "@lumino/commands": "^2.2.0",
     "@lumino/coreutils": "^2.1.2",
