{
  "name": "@jupyterlab/example-simple-list",
  "version": "4.3.0-alpha.2",
  "private": true,
  "style": "style/index.css",
  "scripts": {
    "build": "tsc && webpack",
    "clean": "rimraf build tsconfig.tsbuildinfo",
    "watch": "webpack --watch"
  },
  "dependencies": {
<<<<<<< HEAD
    "@jupyterlab/application": "^4.3.0-alpha.1",
    "@jupyterlab/coreutils": "^6.3.0-alpha.1",
    "@jupyterlab/observables": "^5.3.0-alpha.1",
    "@jupyterlab/theme-light-extension": "^4.3.0-alpha.1",
    "@jupyterlab/ui-components": "^4.3.0-alpha.1",
=======
    "@jupyterlab/application": "^4.3.0-alpha.2",
    "@jupyterlab/coreutils": "^6.3.0-alpha.2",
    "@jupyterlab/observables": "^5.3.0-alpha.2",
    "@jupyterlab/theme-light-extension": "^4.3.0-alpha.2",
    "@jupyterlab/ui-components": "^4.3.0-alpha.2",
>>>>>>> a86b0eae
    "@lumino/messaging": "^2.0.2",
    "@lumino/widgets": "^2.4.0"
  },
  "devDependencies": {
    "css-loader": "^6.7.1",
    "mini-css-extract-plugin": "^2.7.0",
    "mini-svg-data-uri": "^1.4.4",
    "rimraf": "~5.0.5",
    "style-loader": "~3.3.1",
    "typescript": "~5.1.6",
    "webpack": "^5.76.1",
    "webpack-cli": "^5.0.1"
  },
  "styleModule": "style/index.js"
}<|MERGE_RESOLUTION|>--- conflicted
+++ resolved
@@ -9,19 +9,11 @@
     "watch": "webpack --watch"
   },
   "dependencies": {
-<<<<<<< HEAD
-    "@jupyterlab/application": "^4.3.0-alpha.1",
-    "@jupyterlab/coreutils": "^6.3.0-alpha.1",
-    "@jupyterlab/observables": "^5.3.0-alpha.1",
-    "@jupyterlab/theme-light-extension": "^4.3.0-alpha.1",
-    "@jupyterlab/ui-components": "^4.3.0-alpha.1",
-=======
     "@jupyterlab/application": "^4.3.0-alpha.2",
     "@jupyterlab/coreutils": "^6.3.0-alpha.2",
     "@jupyterlab/observables": "^5.3.0-alpha.2",
     "@jupyterlab/theme-light-extension": "^4.3.0-alpha.2",
     "@jupyterlab/ui-components": "^4.3.0-alpha.2",
->>>>>>> a86b0eae
     "@lumino/messaging": "^2.0.2",
     "@lumino/widgets": "^2.4.0"
   },
