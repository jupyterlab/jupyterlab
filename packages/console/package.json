{
  "name": "@jupyterlab/console",
  "version": "4.2.0-alpha.0",
  "description": "JupyterLab - Code Console",
  "homepage": "https://github.com/jupyterlab/jupyterlab",
  "bugs": {
    "url": "https://github.com/jupyterlab/jupyterlab/issues"
  },
  "repository": {
    "type": "git",
    "url": "https://github.com/jupyterlab/jupyterlab.git"
  },
  "license": "BSD-3-Clause",
  "author": "Project Jupyter",
  "sideEffects": [
    "style/*.css",
    "style/index.js"
  ],
  "main": "lib/index.js",
  "types": "lib/index.d.ts",
  "style": "style/index.css",
  "directories": {
    "lib": "lib/"
  },
  "files": [
    "lib/*.d.ts",
    "lib/*.js.map",
    "lib/*.js",
    "style/*.css",
    "style/index.js",
    "src/**/*.{ts,tsx}"
  ],
  "scripts": {
    "build": "tsc -b",
    "build:test": "tsc --build tsconfig.test.json",
    "clean": "rimraf lib && rimraf tsconfig.tsbuildinfo",
    "docs": "typedoc src",
    "test": "jest",
    "test:cov": "jest --collect-coverage",
    "test:debug": "node --inspect-brk ../../node_modules/.bin/jest --runInBand",
    "test:debug:watch": "node --inspect-brk ../../node_modules/.bin/jest --runInBand --watch",
    "test:watch": "npm run test -- --watch",
    "watch": "tsc -b --watch"
  },
  "dependencies": {
<<<<<<< HEAD
    "@codemirror/state": "^6.2.0",
    "@codemirror/view": "^6.9.6",
    "@jupyter/ydoc": "^1.1.1",
    "@jupyterlab/apputils": "^4.3.0-alpha.0",
    "@jupyterlab/cells": "^4.2.0-alpha.0",
    "@jupyterlab/codeeditor": "^4.2.0-alpha.0",
    "@jupyterlab/coreutils": "^6.2.0-alpha.0",
    "@jupyterlab/nbformat": "^4.2.0-alpha.0",
    "@jupyterlab/observables": "^5.2.0-alpha.0",
    "@jupyterlab/rendermime": "^4.2.0-alpha.0",
    "@jupyterlab/services": "^7.2.0-alpha.0",
    "@jupyterlab/translation": "^4.2.0-alpha.0",
    "@jupyterlab/ui-components": "^4.2.0-alpha.0",
=======
    "@codemirror/state": "^6.4.1",
    "@codemirror/view": "^6.26.0",
    "@jupyter/ydoc": "^2.0.1",
    "@jupyterlab/apputils": "^4.3.0-alpha.1",
    "@jupyterlab/cells": "^4.2.0-alpha.1",
    "@jupyterlab/codeeditor": "^4.2.0-alpha.1",
    "@jupyterlab/coreutils": "^6.2.0-alpha.1",
    "@jupyterlab/nbformat": "^4.2.0-alpha.1",
    "@jupyterlab/observables": "^5.2.0-alpha.1",
    "@jupyterlab/rendermime": "^4.2.0-alpha.1",
    "@jupyterlab/services": "^7.2.0-alpha.1",
    "@jupyterlab/translation": "^4.2.0-alpha.1",
    "@jupyterlab/ui-components": "^4.2.0-alpha.1",
>>>>>>> b318b57d
    "@lumino/coreutils": "^2.1.2",
    "@lumino/disposable": "^2.1.2",
    "@lumino/dragdrop": "^2.1.4",
    "@lumino/messaging": "^2.0.1",
    "@lumino/signaling": "^2.1.2",
    "@lumino/widgets": "^2.3.1"
  },
  "devDependencies": {
    "@jupyterlab/codemirror": "^4.2.0-alpha.0",
    "@jupyterlab/testing": "^4.2.0-alpha.0",
    "@types/jest": "^29.2.0",
    "jest": "^29.2.0",
    "rimraf": "~5.0.5",
    "typedoc": "~0.24.7",
    "typescript": "~5.1.6"
  },
  "publishConfig": {
    "access": "public"
  },
  "styleModule": "style/index.js"
}<|MERGE_RESOLUTION|>--- conflicted
+++ resolved
@@ -43,21 +43,6 @@
     "watch": "tsc -b --watch"
   },
   "dependencies": {
-<<<<<<< HEAD
-    "@codemirror/state": "^6.2.0",
-    "@codemirror/view": "^6.9.6",
-    "@jupyter/ydoc": "^1.1.1",
-    "@jupyterlab/apputils": "^4.3.0-alpha.0",
-    "@jupyterlab/cells": "^4.2.0-alpha.0",
-    "@jupyterlab/codeeditor": "^4.2.0-alpha.0",
-    "@jupyterlab/coreutils": "^6.2.0-alpha.0",
-    "@jupyterlab/nbformat": "^4.2.0-alpha.0",
-    "@jupyterlab/observables": "^5.2.0-alpha.0",
-    "@jupyterlab/rendermime": "^4.2.0-alpha.0",
-    "@jupyterlab/services": "^7.2.0-alpha.0",
-    "@jupyterlab/translation": "^4.2.0-alpha.0",
-    "@jupyterlab/ui-components": "^4.2.0-alpha.0",
-=======
     "@codemirror/state": "^6.4.1",
     "@codemirror/view": "^6.26.0",
     "@jupyter/ydoc": "^2.0.1",
@@ -71,7 +56,6 @@
     "@jupyterlab/services": "^7.2.0-alpha.1",
     "@jupyterlab/translation": "^4.2.0-alpha.1",
     "@jupyterlab/ui-components": "^4.2.0-alpha.1",
->>>>>>> b318b57d
     "@lumino/coreutils": "^2.1.2",
     "@lumino/disposable": "^2.1.2",
     "@lumino/dragdrop": "^2.1.4",
