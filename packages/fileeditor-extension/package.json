--- conflicted
+++ resolved
@@ -36,20 +36,6 @@
     "watch": "tsc -b --watch"
   },
   "dependencies": {
-<<<<<<< HEAD
-    "@jupyterlab/application": "^1.1.0-alpha.2",
-    "@jupyterlab/apputils": "^1.1.0-alpha.2",
-    "@jupyterlab/codeeditor": "^1.1.0-alpha.2",
-    "@jupyterlab/console": "^1.1.0-alpha.2",
-    "@jupyterlab/coreutils": "^3.1.0-alpha.2",
-    "@jupyterlab/docregistry": "^1.1.0-alpha.2",
-    "@jupyterlab/filebrowser": "^1.1.0-alpha.2",
-    "@jupyterlab/fileeditor": "^1.1.0-alpha.2",
-    "@jupyterlab/launcher": "^1.1.0-alpha.2",
-    "@jupyterlab/mainmenu": "^1.1.0-alpha.2",
-    "@jupyterlab/statusbar": "^1.1.0-alpha.2",
-    "@phosphor/commands": "^1.6.3",
-=======
     "@jupyterlab/application": "^1.2.0-alpha.0",
     "@jupyterlab/apputils": "^1.2.0-alpha.0",
     "@jupyterlab/codeeditor": "^1.2.0-alpha.0",
@@ -61,7 +47,7 @@
     "@jupyterlab/launcher": "^1.2.0-alpha.0",
     "@jupyterlab/mainmenu": "^1.2.0-alpha.0",
     "@jupyterlab/statusbar": "^1.2.0-alpha.0",
->>>>>>> ed335202
+    "@phosphor/commands": "^1.6.3",
     "@phosphor/coreutils": "^1.3.1",
     "@phosphor/widgets": "^1.9.0"
   },
