{
  "jupyter.lab.setting-icon": "ui-components:notebook",
  "jupyter.lab.setting-icon-label": "Notebook",
  "jupyter.lab.menus": {
    "main": [
      {
        "id": "jp-mainmenu-file",
        "items": [
          {
            "type": "submenu",
            "submenu": {
              "id": "jp-mainmenu-file-new",
              "items": [
                {
                  "command": "notebook:create-new",
                  "rank": 10
                }
              ]
            }
          }
        ]
      },
      {
        "id": "jp-mainmenu-edit",
        "items": [
          {
            "type": "separator",
            "rank": 4
          },
          {
            "command": "notebook:undo-cell-action",
            "rank": 4
          },
          {
            "command": "notebook:redo-cell-action",
            "rank": 4
          },
          {
            "type": "separator",
            "rank": 5
          },
          {
            "command": "notebook:cut-cell",
            "rank": 5
          },
          {
            "command": "notebook:copy-cell",
            "rank": 5
          },
          {
            "command": "notebook:paste-cell-below",
            "rank": 5
          },
          {
            "command": "notebook:paste-cell-above",
            "rank": 5
          },
          {
            "command": "notebook:paste-and-replace-cell",
            "rank": 5
          },
          {
            "type": "separator",
            "rank": 6
          },
          {
            "command": "notebook:delete-cell",
            "rank": 6
          },
          {
            "type": "separator",
            "rank": 7
          },
          {
            "command": "notebook:select-all",
            "rank": 7
          },
          {
            "command": "notebook:deselect-all",
            "rank": 7
          },
          {
            "type": "separator",
            "rank": 8
          },
          {
            "command": "notebook:move-cell-up",
            "rank": 8
          },
          {
            "command": "notebook:move-cell-down",
            "rank": 8
          },
          {
            "type": "separator",
            "rank": 9
          },
          {
            "command": "notebook:split-cell-at-cursor",
            "rank": 9
          },
          {
            "command": "notebook:merge-cells",
            "rank": 9
          },
          {
            "command": "notebook:merge-cell-above",
            "rank": 9
          },
          {
            "command": "notebook:merge-cell-below",
            "rank": 9
          },
          {
            "type": "separator",
            "rank": 9
          }
        ]
      },
      {
        "id": "jp-mainmenu-view",
        "items": [
          {
            "type": "separator",
            "rank": 10
          },
          {
            "command": "notebook:hide-cell-code",
            "rank": 10
          },
          {
            "command": "notebook:hide-cell-outputs",
            "rank": 10
          },
          {
            "command": "notebook:hide-all-cell-code",
            "rank": 10
          },
          {
            "command": "notebook:hide-all-cell-outputs",
            "rank": 10
          },
          {
            "type": "separator",
            "rank": 10
          },
          {
            "command": "notebook:show-cell-code",
            "rank": 11
          },
          {
            "command": "notebook:show-cell-outputs",
            "rank": 11
          },
          {
            "command": "notebook:show-all-cell-code",
            "rank": 11
          },
          {
            "command": "notebook:show-all-cell-outputs",
            "rank": 11
          },
          {
            "type": "separator",
            "rank": 11
          },
          {
            "command": "notebook:toggle-render-side-by-side",
            "rank": 12
          },
          {
            "type": "separator",
            "rank": 12
          }
        ]
      },
      {
        "id": "jp-mainmenu-run",
        "items": [
          {
            "type": "separator",
            "rank": 10
          },
          {
            "command": "notebook:run-cell-and-insert-below",
            "rank": 10
          },
          {
            "command": "notebook:run-cell",
            "rank": 10
          },
          {
            "command": "notebook:run-in-console",
            "rank": 10
          },
          {
            "type": "separator",
            "rank": 11
          },
          {
            "command": "notebook:run-all-above",
            "rank": 11
          },
          {
            "command": "notebook:run-all-below",
            "rank": 11
          },
          {
            "type": "separator",
            "rank": 12
          },
          {
            "command": "notebook:render-all-markdown",
            "rank": 12
          },
          {
            "type": "separator",
            "rank": 12
          }
        ]
      },
      {
        "id": "jp-mainmenu-kernel",
        "items": [
          {
            "command": "notebook:restart-and-run-to-selected",
            "rank": 1
          }
        ]
      }
    ],
    "context": [
      {
        "type": "separator",
        "selector": ".jp-Notebook .jp-Cell",
        "rank": 0
      },
      {
        "command": "notebook:cut-cell",
        "selector": ".jp-Notebook .jp-Cell",
        "rank": 1
      },
      {
        "command": "notebook:copy-cell",
        "selector": ".jp-Notebook .jp-Cell",
        "rank": 2
      },
      {
        "command": "notebook:paste-cell-below",
        "selector": ".jp-Notebook .jp-Cell",
        "rank": 3
      },
      {
        "type": "separator",
        "selector": ".jp-Notebook .jp-Cell",
        "rank": 4
      },
      {
        "command": "notebook:delete-cell",
        "selector": ".jp-Notebook .jp-Cell",
        "rank": 5
      },
      {
        "type": "separator",
        "selector": ".jp-Notebook .jp-Cell",
        "rank": 6
      },
      {
        "command": "notebook:split-cell-at-cursor",
        "selector": ".jp-Notebook .jp-Cell",
        "rank": 7
      },
      {
        "command": "notebook:merge-cells",
        "selector": ".jp-Notebook .jp-Cell",
        "rank": 8
      },
      {
        "command": "notebook:merge-cell-above",
        "selector": ".jp-Notebook .jp-Cell",
        "rank": 8
      },
      {
        "command": "notebook:merge-cell-below",
        "selector": ".jp-Notebook .jp-Cell",
        "rank": 8
      },
      {
        "type": "separator",
        "selector": ".jp-Notebook .jp-Cell",
        "rank": 9
      },
      {
        "command": "notebook:create-output-view",
        "selector": ".jp-Notebook .jp-CodeCell",
        "rank": 10
      },
      {
        "type": "separator",
        "selector": ".jp-Notebook .jp-CodeCell",
        "rank": 11
      },
      {
        "command": "notebook:clear-cell-output",
        "selector": ".jp-Notebook .jp-CodeCell",
        "rank": 12
      },
      {
        "command": "notebook:clear-all-cell-outputs",
        "selector": ".jp-Notebook",
        "rank": 13
      },
      {
        "type": "separator",
        "selector": ".jp-Notebook",
        "rank": 20
      },
      {
        "command": "notebook:enable-output-scrolling",
        "selector": ".jp-Notebook",
        "rank": 21
      },
      {
        "command": "notebook:disable-output-scrolling",
        "selector": ".jp-Notebook",
        "rank": 22
      },
      {
        "type": "separator",
        "selector": ".jp-Notebook",
        "rank": 30
      },
      {
        "command": "notebook:undo-cell-action",
        "selector": ".jp-Notebook",
        "rank": 31
      },
      {
        "command": "notebook:redo-cell-action",
        "selector": ".jp-Notebook",
        "rank": 32
      },
      {
        "command": "notebook:restart-kernel",
        "selector": ".jp-Notebook",
        "rank": 33
      },
      {
        "type": "separator",
        "selector": ".jp-Notebook",
        "rank": 40
      },
      {
        "command": "notebook:create-console",
        "selector": ".jp-Notebook",
        "rank": 41
      },
      {
        "command": "notebook:create-new",
        "selector": ".jp-DirListing-content",
        "rank": 52,
        "args": {
          "isContextMenu": true
        }
      }
    ]
  },
  "jupyter.lab.shortcuts": [
    {
      "command": "notebook:change-cell-to-code",
      "keys": ["Y"],
      "selector": ".jp-Notebook:focus"
    },
    {
      "command": "notebook:change-cell-to-heading-1",
      "keys": ["1"],
      "selector": ".jp-Notebook:focus"
    },
    {
      "command": "notebook:change-cell-to-heading-2",
      "keys": ["2"],
      "selector": ".jp-Notebook:focus"
    },
    {
      "command": "notebook:change-cell-to-heading-3",
      "keys": ["3"],
      "selector": ".jp-Notebook:focus"
    },
    {
      "command": "notebook:change-cell-to-heading-4",
      "keys": ["4"],
      "selector": ".jp-Notebook:focus"
    },
    {
      "command": "notebook:change-cell-to-heading-5",
      "keys": ["5"],
      "selector": ".jp-Notebook:focus"
    },
    {
      "command": "notebook:change-cell-to-heading-6",
      "keys": ["6"],
      "selector": ".jp-Notebook:focus"
    },
    {
      "command": "notebook:change-cell-to-markdown",
      "keys": ["M"],
      "selector": ".jp-Notebook:focus"
    },
    {
      "command": "notebook:change-cell-to-raw",
      "keys": ["R"],
      "selector": ".jp-Notebook:focus"
    },
    {
      "command": "notebook:copy-cell",
      "keys": ["C"],
      "selector": ".jp-Notebook:focus"
    },
    {
      "command": "notebook:cut-cell",
      "keys": ["X"],
      "selector": ".jp-Notebook:focus"
    },
    {
      "command": "notebook:delete-cell",
      "keys": ["D", "D"],
      "selector": ".jp-Notebook:focus"
    },
    {
      "command": "notebook:enter-command-mode",
      "keys": ["Escape"],
      "selector": ".jp-Notebook.jp-mod-editMode"
    },
    {
      "command": "notebook:enter-command-mode",
      "keys": ["Ctrl M"],
      "selector": ".jp-Notebook.jp-mod-editMode"
    },
    {
      "command": "notebook:enter-edit-mode",
      "keys": ["Enter"],
      "selector": ".jp-Notebook:focus"
    },
    {
      "command": "notebook:extend-marked-cells-above",
      "keys": ["Shift ArrowUp"],
      "selector": ".jp-Notebook:focus"
    },
    {
      "command": "notebook:extend-marked-cells-above",
      "keys": ["Shift K"],
      "selector": ".jp-Notebook:focus"
    },
    {
      "command": "notebook:extend-marked-cells-top",
      "keys": ["Shift Home"],
      "selector": ".jp-Notebook:focus"
    },
    {
      "command": "notebook:extend-marked-cells-below",
      "keys": ["Shift ArrowDown"],
      "selector": ".jp-Notebook:focus"
    },
    {
      "command": "notebook:extend-marked-cells-bottom",
      "keys": ["Shift End"],
      "selector": ".jp-Notebook:focus"
    },
    {
      "command": "notebook:extend-marked-cells-below",
      "keys": ["Shift J"],
      "selector": ".jp-Notebook:focus"
    },
    {
      "command": "notebook:insert-cell-above",
      "keys": ["A"],
      "selector": ".jp-Notebook:focus"
    },
    {
      "command": "notebook:insert-cell-below",
      "keys": ["B"],
      "selector": ".jp-Notebook:focus"
    },
    {
      "command": "notebook:merge-cells",
      "keys": ["Shift M"],
      "selector": ".jp-Notebook:focus"
    },
    {
      "command": "notebook:merge-cell-above",
      "keys": ["Ctrl Backspace"],
      "selector": ".jp-Notebook:focus"
    },
    {
      "command": "notebook:merge-cell-below",
      "keys": ["Ctrl Shift M"],
      "selector": ".jp-Notebook:focus"
    },
    {
      "command": "notebook:move-cursor-down",
      "keys": ["ArrowDown"],
      "selector": ".jp-Notebook:focus"
    },
    {
      "command": "notebook:move-cursor-down",
      "keys": ["J"],
      "selector": ".jp-Notebook:focus"
    },
    {
      "command": "notebook:move-cursor-up",
      "keys": ["ArrowUp"],
      "selector": ".jp-Notebook:focus"
    },
    {
      "command": "notebook:move-cursor-up",
      "keys": ["K"],
      "selector": ".jp-Notebook:focus"
    },
    {
      "command": "notebook:paste-cell-below",
      "keys": ["V"],
      "selector": ".jp-Notebook:focus"
    },
    {
      "command": "notebook:redo-cell-action",
      "keys": ["Shift Z"],
      "selector": ".jp-Notebook:focus"
    },
    {
      "command": "notebook:run-cell",
      "keys": ["Ctrl Enter"],
      "selector": ".jp-Notebook:focus"
    },
    {
      "command": "notebook:run-cell",
      "keys": ["Ctrl Enter"],
      "selector": ".jp-Notebook.jp-mod-editMode"
    },
    {
      "command": "notebook:run-cell-and-insert-below",
      "keys": ["Alt Enter"],
      "selector": ".jp-Notebook:focus"
    },
    {
      "command": "notebook:run-cell-and-insert-below",
      "keys": ["Alt Enter"],
      "selector": ".jp-Notebook.jp-mod-editMode"
    },
    {
      "command": "notebook:run-in-console",
      "keys": [""],
      "selector": ".jp-Notebook.jp-mod-editMode"
    },
    {
      "command": "notebook:run-cell-and-select-next",
      "keys": ["Shift Enter"],
      "selector": ".jp-Notebook.jp-mod-editMode"
    },
    {
      "command": "viewmenu:line-numbering",
      "keys": [""],
      "selector": ".jp-Notebook.jp-mod-commandMode"
    },
    {
      "command": "viewmenu:match-brackets",
      "keys": [""],
      "selector": ".jp-Notebook.jp-mod-commandMode"
    },
    {
      "command": "notebook:select-all",
      "keys": ["Accel A"],
      "selector": ".jp-Notebook:focus"
    },
    {
      "command": "notebook:split-cell-at-cursor",
      "keys": ["Ctrl Shift -"],
      "selector": ".jp-Notebook.jp-mod-editMode"
    },
    {
      "command": "notebook:toggle-all-cell-line-numbers",
      "keys": ["Shift L"],
      "selector": ".jp-Notebook:focus"
    },
    {
      "command": "notebook:toggle-cell-line-numbers",
      "keys": ["L"],
      "selector": ".jp-Notebook:focus"
    },
    {
      "command": "notebook:undo-cell-action",
      "keys": ["Z"],
      "selector": ".jp-Notebook:focus"
    },
    {
      "command": "notebook:toggle-render-side-by-side",
      "keys": ["Shift R"],
      "selector": ".jp-Notebook:focus"
    }
  ],
  "title": "Notebook",
  "description": "Notebook settings.",
  "definitions": {
    "editorConfig": {
      "properties": {
        "autoClosingBrackets": {
          "type": "boolean",
          "default": false
        },
        "cursorBlinkRate": {
          "type": "number",
          "title": "Cursor blinking rate",
          "description": "Half-period in milliseconds used for cursor blinking. The default blink rate is 530ms. By setting this to zero, blinking can be disabled. A negative value hides the cursor entirely.",
          "default": 530
        },
        "fontFamily": {
          "type": ["string", "null"],
          "default": null
        },
        "fontSize": {
          "type": ["integer", "null"],
          "minimum": 1,
          "maximum": 100,
          "default": null
        },
        "lineHeight": {
          "type": ["number", "null"],
          "default": null
        },
        "lineNumbers": {
          "type": "boolean",
          "default": false
        },
        "lineWrap": {
          "type": "string",
          "enum": ["off", "on", "wordWrapColumn", "bounded"]
        },
        "matchBrackets": {
          "type": "boolean"
        },
        "readOnly": {
          "type": "boolean",
          "default": false
        },
        "insertSpaces": {
          "type": "boolean",
          "default": true
        },
        "tabSize": {
          "type": "number",
          "default": 4
        },
        "wordWrapColumn": {
          "type": "integer",
          "default": 80
        },
        "rulers": {
          "type": "array",
          "items": {
            "type": "number"
          },
          "default": []
        },
        "codeFolding": {
          "type": "boolean",
          "default": false
        },
        "lineWiseCopyCut": {
          "type": "boolean",
          "default": true
        },
        "showTrailingSpace": {
          "type": "boolean",
          "default": false
        }
      },
      "additionalProperties": false,
      "type": "object"
    },
    "kernelStatusConfig": {
      "type": "object",
      "additionalProperties": false,
      "properties": {
        "showOnStatusBar": {
          "type": "boolean",
          "title": "Show kernel status on toolbar or status bar.",
          "description": "If `true`, the kernel status progression will be displayed in the status bar otherwise it will be in the toolbar.",
          "default": false
        },
        "showProgress": {
          "type": "boolean",
          "title": "Show execution progress.",
          "default": true
        }
      }
    }
  },
  "properties": {
    "codeCellConfig": {
      "title": "Code Cell Configuration",
      "description": "The configuration for all code cells.",
      "$ref": "#/definitions/editorConfig",
      "properties": {
        "lineWarp": {
          "default": "off"
        },
        "matchBrackets": {
          "default": true
        }
      },
      "default": {
        "autoClosingBrackets": false,
        "cursorBlinkRate": 530,
        "fontFamily": null,
        "fontSize": null,
        "lineHeight": null,
        "lineNumbers": false,
        "lineWrap": "off",
        "matchBrackets": true,
        "readOnly": false,
        "insertSpaces": true,
        "tabSize": 4,
        "wordWrapColumn": 80,
        "rulers": [],
        "codeFolding": false,
        "lineWiseCopyCut": true,
        "showTrailingSpace": false
      }
    },
    "defaultCell": {
      "title": "Default cell type",
      "description": "The default type (markdown, code, or raw) for new cells",
      "type": "string",
      "enum": ["code", "markdown", "raw"],
      "default": "code"
    },
    "kernelShutdown": {
      "title": "Shut down kernel",
      "description": "Whether to shut down or not the kernel when closing a notebook.",
      "type": "boolean",
      "default": false
    },
    "markdownCellConfig": {
      "title": "Markdown Cell Configuration",
      "description": "The configuration for all markdown cells.",
      "$ref": "#/definitions/editorConfig",
      "properties": {
        "lineWarp": {
          "default": "on"
        },
        "matchBrackets": {
          "default": false
        }
      },
      "default": {
        "autoClosingBrackets": false,
        "cursorBlinkRate": 530,
        "fontFamily": null,
        "fontSize": null,
        "lineHeight": null,
        "lineNumbers": false,
        "lineWrap": "on",
        "matchBrackets": false,
        "readOnly": false,
        "insertSpaces": true,
        "tabSize": 4,
        "wordWrapColumn": 80,
        "rulers": [],
        "codeFolding": false,
        "lineWiseCopyCut": true,
        "showTrailingSpace": false
      }
    },
    "rawCellConfig": {
      "title": "Raw Cell Configuration",
      "description": "The configuration for all raw cells.",
      "$ref": "#/definitions/editorConfig",
      "properties": {
        "lineWarp": {
          "default": "on"
        },
        "matchBrackets": {
          "default": false
        }
      },
      "default": {
        "autoClosingBrackets": false,
        "cursorBlinkRate": 530,
        "fontFamily": null,
        "fontSize": null,
        "lineHeight": null,
        "lineNumbers": false,
        "lineWrap": "on",
        "matchBrackets": false,
        "readOnly": false,
        "insertSpaces": true,
        "tabSize": 4,
        "wordWrapColumn": 80,
        "rulers": [],
        "codeFolding": false,
        "lineWiseCopyCut": true,
        "showTrailingSpace": false
      }
    },
    "scrollPastEnd": {
      "title": "Scroll past last cell",
      "description": "Whether to be able to scroll so the last cell is at the top of the panel",
      "type": "boolean",
      "default": true
    },
    "recordTiming": {
      "title": "Recording timing",
      "description": "Should timing data be recorded in cell metadata",
      "type": "boolean",
      "default": false
    },
    "numberCellsToRenderDirectly": {
      "title": "Number of cells to render directly",
      "description": "Define the number of cells to render directly when virtual notebook intersection observer is available",
      "type": "number",
      "default": 20
    },
    "renderCellOnIdle": {
      "title": "Render cell on browser idle time",
      "description": "Defines if the placeholder cells should be rendered when the browser is idle",
      "type": "boolean",
      "default": true
    },
    "observedTopMargin": {
      "title": "Observed top margin",
      "description": "Defines the observed top margin for the virtual notebook, set a positive number of pixels to render cells above the visible view",
      "type": "string",
      "default": "1000px"
    },
    "observedBottomMargin": {
      "title": "Observed bottom margin",
      "description": "Defines the observed bottom margin for the virtual notebook, set a positive number of pixels to render cells below the visible view",
      "type": "string",
      "default": "1000px"
    },
    "maxNumberOutputs": {
      "title": "The maximum number of output cells to be rendered in the output area. Set to 0 to have the complete display.",
      "description": "Defines the maximum number of output cells to be rendered in the output area for cells with many outputs. The output area will have a head and the remaining outputs will be trimmed and not displayed unless the user clicks on the information message.",
      "type": "number",
      "default": 50
    },
    "kernelStatus": {
      "title": "Kernel status icon configuration",
      "description": "Defines the position and components of execution progress indicator.",
      "$ref": "#/definitions/kernelStatusConfig",
      "default": {
        "showOnStatusBar": false,
        "showProgress": true
      }
    },
    "experimentalDisableDocumentWideUndoRedo": {
      "title": "Experimental settings to enable the undo/redo on the notebook document level.",
      "description": "Disable the undo/redo on the notebook document level, so actions independent cells can have their own history. The undo/redo never applies on the outputs, in other words, outputs don't have history. A moved cell completely looses history capability for now.",
      "type": "boolean",
      "default": false
    },
<<<<<<< HEAD
    "showHiddenCellsButton": {
      "type": "boolean",
      "title": "Show hidden cells button if collapsed",
      "description": "If set to true, a button is shown below collapsed headings, indicating how many cells are hidden beneath the collapsed heading.",
      "default": true
=======
    "sideBySideRendering": {
      "title": "Side-by-side rendering",
      "description": "Global setting to enable side-by-side rendering in notebooks",
      "type": "boolean",
      "default": false
>>>>>>> 1bf5fdff
    }
  },
  "additionalProperties": false,
  "type": "object"
}<|MERGE_RESOLUTION|>--- conflicted
+++ resolved
@@ -858,19 +858,17 @@
       "type": "boolean",
       "default": false
     },
-<<<<<<< HEAD
     "showHiddenCellsButton": {
       "type": "boolean",
       "title": "Show hidden cells button if collapsed",
       "description": "If set to true, a button is shown below collapsed headings, indicating how many cells are hidden beneath the collapsed heading.",
       "default": true
-=======
+    },
     "sideBySideRendering": {
       "title": "Side-by-side rendering",
       "description": "Global setting to enable side-by-side rendering in notebooks",
       "type": "boolean",
       "default": false
->>>>>>> 1bf5fdff
     }
   },
   "additionalProperties": false,
