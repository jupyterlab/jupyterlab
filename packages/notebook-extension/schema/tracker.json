{
  "jupyter.lab.setting-icon": "ui-components:notebook",
  "jupyter.lab.setting-icon-label": "Notebook",
  "jupyter.lab.menus": {
    "main": [
      {
        "id": "jp-mainmenu-file",
        "items": [
          {
            "type": "submenu",
            "submenu": {
              "id": "jp-mainmenu-file-new",
              "items": [
                {
                  "command": "notebook:create-new",
                  "rank": 10
                }
              ]
            }
          }
        ]
      },
      {
        "id": "jp-mainmenu-edit",
        "items": [
          {
            "type": "separator",
            "rank": 4
          },
          {
            "command": "notebook:undo-cell-action",
            "rank": 4
          },
          {
            "command": "notebook:redo-cell-action",
            "rank": 4
          },
          {
            "type": "separator",
            "rank": 5
          },
          {
            "command": "notebook:cut-cell",
            "rank": 5
          },
          {
            "command": "notebook:copy-cell",
            "rank": 5
          },
          {
            "command": "notebook:paste-cell-below",
            "rank": 5
          },
          {
            "command": "notebook:paste-cell-above",
            "rank": 5
          },
          {
            "command": "notebook:paste-and-replace-cell",
            "rank": 5
          },
          {
            "type": "separator",
            "rank": 6
          },
          {
            "command": "notebook:delete-cell",
            "rank": 6
          },
          {
            "type": "separator",
            "rank": 7
          },
          {
            "command": "notebook:select-all",
            "rank": 7
          },
          {
            "command": "notebook:deselect-all",
            "rank": 7
          },
          {
            "type": "separator",
            "rank": 8
          },
          {
            "command": "notebook:move-cell-up",
            "rank": 8
          },
          {
            "command": "notebook:move-cell-down",
            "rank": 8
          },
          {
            "type": "separator",
            "rank": 9
          },
          {
            "command": "notebook:split-cell-at-cursor",
            "rank": 9
          },
          {
            "command": "notebook:merge-cells",
            "rank": 9
          },
          {
            "command": "notebook:merge-cell-above",
            "rank": 9
          },
          {
            "command": "notebook:merge-cell-below",
            "rank": 9
          },
          {
            "type": "separator",
            "rank": 9
          }
        ]
      },
      {
        "id": "jp-mainmenu-view",
        "items": [
          {
            "type": "separator",
            "rank": 10
          },
          {
            "command": "notebook:hide-cell-code",
            "rank": 10
          },
          {
            "command": "notebook:hide-cell-outputs",
            "rank": 10
          },
          {
            "command": "notebook:hide-all-cell-code",
            "rank": 10
          },
          {
            "command": "notebook:hide-all-cell-outputs",
            "rank": 10
          },
          {
            "type": "separator",
            "rank": 10
          },
          {
            "command": "notebook:show-cell-code",
            "rank": 11
          },
          {
            "command": "notebook:show-cell-outputs",
            "rank": 11
          },
          {
            "command": "notebook:show-all-cell-code",
            "rank": 11
          },
          {
            "command": "notebook:show-all-cell-outputs",
            "rank": 11
          },
          {
            "type": "separator",
            "rank": 11
          },
          {
            "command": "notebook:toggle-render-side-by-side-current",
            "rank": 12
          },
          {
            "type": "separator",
            "rank": 12
          }
        ]
      },
      {
        "id": "jp-mainmenu-run",
        "items": [
          {
            "type": "separator",
            "rank": 10
          },
          {
            "command": "notebook:run-cell-and-insert-below",
            "rank": 10
          },
          {
            "command": "notebook:run-cell",
            "rank": 10
          },
          {
            "command": "notebook:run-in-console",
            "rank": 10
          },
          {
            "type": "separator",
            "rank": 11
          },
          {
            "command": "notebook:run-all-above",
            "rank": 11
          },
          {
            "command": "notebook:run-all-below",
            "rank": 11
          },
          {
            "type": "separator",
            "rank": 12
          },
          {
            "command": "notebook:render-all-markdown",
            "rank": 12
          },
          {
            "type": "separator",
            "rank": 12
          }
        ]
      },
      {
        "id": "jp-mainmenu-kernel",
        "items": [
          {
            "command": "notebook:restart-and-run-to-selected",
            "rank": 1
          }
        ]
      }
    ],
    "context": [
      {
        "type": "separator",
        "selector": ".jp-Notebook .jp-Cell",
        "rank": 0
      },
      {
        "command": "notebook:cut-cell",
        "selector": ".jp-Notebook .jp-Cell",
        "rank": 1
      },
      {
        "command": "notebook:copy-cell",
        "selector": ".jp-Notebook .jp-Cell",
        "rank": 2
      },
      {
        "command": "notebook:paste-cell-below",
        "selector": ".jp-Notebook .jp-Cell",
        "rank": 3
      },
      {
        "type": "separator",
        "selector": ".jp-Notebook .jp-Cell",
        "rank": 4
      },
      {
        "command": "notebook:delete-cell",
        "selector": ".jp-Notebook .jp-Cell",
        "rank": 5
      },
      {
        "type": "separator",
        "selector": ".jp-Notebook .jp-Cell",
        "rank": 6
      },
      {
        "command": "notebook:split-cell-at-cursor",
        "selector": ".jp-Notebook .jp-Cell",
        "rank": 7
      },
      {
        "command": "notebook:merge-cells",
        "selector": ".jp-Notebook .jp-Cell",
        "rank": 8
      },
      {
        "command": "notebook:merge-cell-above",
        "selector": ".jp-Notebook .jp-Cell",
        "rank": 8
      },
      {
        "command": "notebook:merge-cell-below",
        "selector": ".jp-Notebook .jp-Cell",
        "rank": 8
      },
      {
        "type": "separator",
        "selector": ".jp-Notebook .jp-Cell",
        "rank": 9
      },
      {
        "command": "notebook:create-output-view",
        "selector": ".jp-Notebook .jp-CodeCell",
        "rank": 10
      },
      {
        "type": "separator",
        "selector": ".jp-Notebook .jp-CodeCell",
        "rank": 11
      },
      {
        "command": "notebook:clear-cell-output",
        "selector": ".jp-Notebook .jp-CodeCell",
        "rank": 12
      },
      {
        "command": "notebook:clear-all-cell-outputs",
        "selector": ".jp-Notebook",
        "rank": 13
      },
      {
        "type": "separator",
        "selector": ".jp-Notebook",
        "rank": 20
      },
      {
        "command": "notebook:enable-output-scrolling",
        "selector": ".jp-Notebook",
        "rank": 21
      },
      {
        "command": "notebook:disable-output-scrolling",
        "selector": ".jp-Notebook",
        "rank": 22
      },
      {
        "type": "separator",
        "selector": ".jp-Notebook",
        "rank": 30
      },
      {
        "command": "notebook:undo-cell-action",
        "selector": ".jp-Notebook",
        "rank": 31
      },
      {
        "command": "notebook:redo-cell-action",
        "selector": ".jp-Notebook",
        "rank": 32
      },
      {
        "command": "notebook:restart-kernel",
        "selector": ".jp-Notebook",
        "rank": 33
      },
      {
        "type": "separator",
        "selector": ".jp-Notebook",
        "rank": 40
      },
      {
        "command": "notebook:create-console",
        "selector": ".jp-Notebook",
        "rank": 41
      },
      {
        "command": "notebook:create-subshell-console",
        "selector": ".jp-Notebook",
        "rank": 42
      },
      {
        "command": "notebook:create-new",
        "selector": ".jp-DirListing-content",
        "rank": 52,
        "args": {
          "isContextMenu": true
        }
      }
    ]
  },
  "jupyter.lab.shortcuts": [
    {
      "command": "notebook:change-cell-to-code",
      "keys": ["Y"],
      "selector": ".jp-Notebook.jp-mod-commandMode:not(.jp-mod-readWrite) :focus"
    },
    {
      "command": "notebook:change-cell-to-heading-1",
      "keys": ["1"],
      "selector": ".jp-Notebook.jp-mod-commandMode:not(.jp-mod-readWrite) :focus"
    },
    {
      "command": "notebook:change-cell-to-heading-2",
      "keys": ["2"],
      "selector": ".jp-Notebook.jp-mod-commandMode:not(.jp-mod-readWrite) :focus"
    },
    {
      "command": "notebook:change-cell-to-heading-3",
      "keys": ["3"],
      "selector": ".jp-Notebook.jp-mod-commandMode:not(.jp-mod-readWrite) :focus"
    },
    {
      "command": "notebook:change-cell-to-heading-4",
      "keys": ["4"],
      "selector": ".jp-Notebook.jp-mod-commandMode:not(.jp-mod-readWrite) :focus"
    },
    {
      "command": "notebook:change-cell-to-heading-5",
      "keys": ["5"],
      "selector": ".jp-Notebook.jp-mod-commandMode:not(.jp-mod-readWrite) :focus"
    },
    {
      "command": "notebook:change-cell-to-heading-6",
      "keys": ["6"],
      "selector": ".jp-Notebook.jp-mod-commandMode:not(.jp-mod-readWrite) :focus"
    },
    {
      "command": "notebook:change-cell-to-markdown",
      "keys": ["M"],
      "selector": ".jp-Notebook.jp-mod-commandMode:not(.jp-mod-readWrite) :focus"
    },
    {
      "command": "notebook:change-cell-to-raw",
      "keys": ["R"],
      "selector": ".jp-Notebook.jp-mod-commandMode:not(.jp-mod-readWrite) :focus"
    },
    {
      "command": "notebook:copy-cell",
      "keys": ["C"],
      "selector": ".jp-Notebook.jp-mod-commandMode:not(.jp-mod-readWrite) :focus"
    },
    {
      "command": "notebook:cut-cell",
      "keys": ["X"],
      "selector": ".jp-Notebook.jp-mod-commandMode:not(.jp-mod-readWrite) :focus"
    },
    {
      "command": "notebook:delete-cell",
      "keys": ["D", "D"],
      "selector": ".jp-Notebook.jp-mod-commandMode:not(.jp-mod-readWrite) :focus"
    },
    {
      "command": "notebook:enter-command-mode",
      "keys": ["Escape"],
      "selector": ".jp-Notebook.jp-mod-editMode"
    },
    {
      "command": "notebook:enter-command-mode",
      "keys": ["Ctrl M"],
      "selector": ".jp-Notebook.jp-mod-editMode"
    },
    {
      "command": "notebook:access-previous-history-entry",
      "keys": ["Alt ArrowUp"],
      "selector": ".jp-Notebook.jp-mod-editMode"
    },
    {
      "command": "notebook:access-next-history-entry",
      "keys": ["Alt ArrowDown"],
      "selector": ".jp-Notebook.jp-mod-editMode"
    },
    {
      "command": "notebook:enter-edit-mode",
      "keys": ["Enter"],
      "selector": ".jp-Notebook.jp-mod-commandMode .jp-Cell:focus"
    },
    {
      "command": "notebook:extend-marked-cells-above",
      "keys": ["Shift ArrowUp"],
      "selector": ".jp-Notebook.jp-mod-commandMode:not(.jp-mod-readWrite) :focus"
    },
    {
      "command": "notebook:extend-marked-cells-above",
      "keys": ["Shift K"],
      "selector": ".jp-Notebook.jp-mod-commandMode:not(.jp-mod-readWrite) :focus"
    },
    {
      "command": "notebook:extend-marked-cells-top",
      "keys": ["Shift Home"],
      "selector": ".jp-Notebook.jp-mod-commandMode:not(.jp-mod-readWrite) :focus"
    },
    {
      "command": "notebook:extend-marked-cells-below",
      "keys": ["Shift ArrowDown"],
      "selector": ".jp-Notebook.jp-mod-commandMode:not(.jp-mod-readWrite) :focus"
    },
    {
      "command": "notebook:extend-marked-cells-bottom",
      "keys": ["Shift End"],
      "selector": ".jp-Notebook.jp-mod-commandMode:not(.jp-mod-readWrite) :focus"
    },
    {
      "command": "notebook:extend-marked-cells-below",
      "keys": ["Shift J"],
      "selector": ".jp-Notebook.jp-mod-commandMode:not(.jp-mod-readWrite) :focus"
    },
    {
      "command": "notebook:insert-cell-above",
      "keys": ["A"],
      "selector": ".jp-Notebook.jp-mod-commandMode:not(.jp-mod-readWrite) :focus"
    },
    {
      "command": "notebook:insert-cell-below",
      "keys": ["B"],
      "selector": ".jp-Notebook.jp-mod-commandMode:not(.jp-mod-readWrite) :focus"
    },
    {
      "command": "notebook:merge-cells",
      "keys": ["Shift M"],
      "selector": ".jp-Notebook.jp-mod-commandMode:not(.jp-mod-readWrite) :focus"
    },
    {
      "command": "notebook:merge-cell-above",
      "keys": ["Ctrl Backspace"],
      "selector": ".jp-Notebook.jp-mod-commandMode:not(.jp-mod-readWrite) :focus"
    },
    {
      "command": "notebook:merge-cell-below",
      "keys": ["Ctrl Shift M"],
      "selector": ".jp-Notebook.jp-mod-commandMode:not(.jp-mod-readWrite) :focus"
    },
    {
      "command": "notebook:move-cursor-down",
      "keys": ["ArrowDown"],
      "selector": ".jp-Notebook.jp-mod-commandMode:not(.jp-mod-readWrite) :focus"
    },
    {
      "command": "notebook:move-cursor-down",
      "keys": ["J"],
      "selector": ".jp-Notebook.jp-mod-commandMode:not(.jp-mod-readWrite) :focus"
    },
    {
      "command": "notebook:move-cursor-up",
      "keys": ["ArrowUp"],
      "selector": ".jp-Notebook.jp-mod-commandMode:not(.jp-mod-readWrite) :focus"
    },
    {
      "command": "notebook:move-cursor-up",
      "keys": ["K"],
      "selector": ".jp-Notebook.jp-mod-commandMode:not(.jp-mod-readWrite) :focus"
    },
    {
      "command": "notebook:move-cursor-heading-above-or-collapse",
      "keys": ["ArrowLeft"],
      "selector": ".jp-Notebook.jp-mod-commandMode:not(.jp-mod-readWrite) :focus"
    },
    {
      "command": "notebook:move-cursor-heading-below-or-expand",
      "keys": ["ArrowRight"],
      "selector": ".jp-Notebook.jp-mod-commandMode:not(.jp-mod-readWrite) :focus"
    },
    {
      "command": "notebook:insert-heading-above",
      "keys": ["Shift A"],
      "selector": ".jp-Notebook.jp-mod-commandMode:not(.jp-mod-readWrite) :focus"
    },
    {
      "command": "notebook:insert-heading-below",
      "keys": ["Shift B"],
      "selector": ".jp-Notebook.jp-mod-commandMode:not(.jp-mod-readWrite) :focus"
    },
    {
      "command": "notebook:collapse-all-headings",
      "keys": ["Ctrl Shift ArrowLeft"],
      "selector": ".jp-Notebook.jp-mod-commandMode:not(.jp-mod-readWrite) :focus"
    },
    {
      "command": "notebook:expand-all-headings",
      "keys": ["Ctrl Shift ArrowRight"],
      "selector": ".jp-Notebook.jp-mod-commandMode:not(.jp-mod-readWrite) :focus"
    },
    {
      "command": "notebook:paste-cell-below",
      "keys": ["V"],
      "selector": ".jp-Notebook.jp-mod-commandMode:not(.jp-mod-readWrite) :focus"
    },
    {
      "command": "notebook:redo-cell-action",
      "keys": ["Shift Z"],
      "selector": ".jp-Notebook.jp-mod-commandMode:not(.jp-mod-readWrite) :focus"
    },
    {
      "command": "notebook:run-cell",
      "macKeys": ["Ctrl Enter"],
      "keys": [],
      "selector": ".jp-Notebook.jp-mod-commandMode:not(.jp-mod-readWrite) :focus"
    },
    {
      "command": "notebook:run-cell",
      "macKeys": ["Ctrl Enter"],
      "keys": [],
      "selector": ".jp-Notebook.jp-mod-editMode"
    },
    {
      "command": "notebook:run-cell",
      "keys": ["Accel Enter"],
      "selector": ".jp-Notebook.jp-mod-commandMode:not(.jp-mod-readWrite) :focus"
    },
    {
      "command": "notebook:run-cell",
      "keys": ["Accel Enter"],
      "selector": ".jp-Notebook.jp-mod-editMode"
    },
    {
      "command": "notebook:run-cell-and-insert-below",
      "keys": ["Alt Enter"],
      "selector": ".jp-Notebook.jp-mod-commandMode:not(.jp-mod-readWrite) :focus"
    },
    {
      "command": "notebook:run-cell-and-insert-below",
      "keys": ["Alt Enter"],
      "selector": ".jp-Notebook.jp-mod-editMode"
    },
    {
      "command": "notebook:run-in-console",
      "keys": [""],
      "selector": ".jp-Notebook.jp-mod-editMode"
    },
    {
      "command": "notebook:run-cell-and-select-next",
      "keys": ["Shift Enter"],
      "selector": ".jp-Notebook.jp-mod-editMode"
    },
    {
      "command": "viewmenu:line-numbering",
      "keys": ["Shift L"],
      "selector": ".jp-Notebook.jp-mod-commandMode:not(.jp-mod-readWrite) :focus"
    },
    {
      "command": "viewmenu:match-brackets",
      "keys": [""],
      "selector": ".jp-Notebook.jp-mod-commandMode"
    },
    {
      "command": "notebook:select-all",
      "keys": ["Accel A"],
      "selector": ".jp-Notebook.jp-mod-commandMode:not(.jp-mod-readWrite) :focus"
    },
    {
      "command": "notebook:split-cell-at-cursor",
      "keys": ["Ctrl Shift -"],
      "selector": ".jp-Notebook.jp-mod-editMode"
    },
    {
      "command": "notebook:undo-cell-action",
      "keys": ["Z"],
      "selector": ".jp-Notebook.jp-mod-commandMode:not(.jp-mod-readWrite) :focus"
    },
    {
      "command": "notebook:toggle-render-side-by-side-current",
      "keys": ["Shift R"],
      "selector": ".jp-Notebook.jp-mod-commandMode:not(.jp-mod-readWrite) :focus"
    },
    {
      "command": "notebook:move-cell-up",
      "keys": ["Ctrl Shift ArrowUp"],
      "selector": ".jp-Notebook.jp-mod-commandMode:not(.jp-mod-readWrite) :focus"
    },
    {
      "command": "notebook:move-cell-down",
      "keys": ["Ctrl Shift ArrowDown"],
      "selector": ".jp-Notebook.jp-mod-commandMode:not(.jp-mod-readWrite) :focus"
    }
  ],
  "title": "Notebook",
  "description": "Notebook settings.",
  "definitions": {
    "kernelStatusConfig": {
      "type": "object",
      "additionalProperties": false,
      "properties": {
        "showOnStatusBar": {
          "type": "boolean",
          "title": "Show kernel status on toolbar or status bar.",
          "description": "If `true`, the kernel status progression will be displayed in the status bar otherwise it will be in the toolbar.",
          "default": false
        },
        "showProgress": {
          "type": "boolean",
          "title": "Show execution progress.",
          "default": true
        }
      }
    }
  },
  "properties": {
    "enableKernelInitNotification": {
      "title": "Notify about code execution if kernel is initializing",
      "description": "Display notification if code cells are run while kernel is initializing.",
      "type": "boolean",
      "default": false
    },
    "codeCellConfig": {
      "title": "Code Cell Configuration",
      "description": "The configuration for all code cells; it will override the CodeMirror default configuration.",
      "type": "object",
      "default": {
        "lineNumbers": false,
        "lineWrap": false
      }
    },
    "defaultCell": {
      "title": "Default cell type",
      "description": "The default type (markdown, code, or raw) for new cells",
      "type": "string",
      "enum": ["code", "markdown", "raw"],
      "default": "code"
    },
    "autoStartDefaultKernel": {
      "title": "Automatically Start Preferred Kernel",
      "description": "Whether to automatically start the preferred kernel.",
      "type": "boolean",
      "default": false
    },
    "showInputPlaceholder": {
      "title": "Show input placeholder",
      "description": "Show placeholder text for standard input fields (requires reload)",
      "type": "boolean",
      "default": true
    },
    "inputHistoryScope": {
      "type": "string",
      "default": "global",
      "enum": ["global", "session"],
      "title": "Input History Scope",
      "description": "Whether the line history for standard input (e.g. the ipdb prompt) should kept separately for different kernel sessions (`session`) or combined (`global`)."
    },
    "kernelShutdown": {
      "title": "Shut down kernel",
      "description": "Whether to shut down or not the kernel when closing a notebook.",
      "type": "boolean",
      "default": false
    },
    "markdownCellConfig": {
      "title": "Markdown Cell Configuration",
      "description": "The configuration for all markdown cells; it will override the CodeMirror default configuration.",
      "type": "object",
      "default": {
        "lineNumbers": false,
        "matchBrackets": false
      }
    },
    "autoRenderMarkdownCells": {
      "title": "Automatically render markdown when cursor leaves markdown cells",
      "description": "Whether to render markdown cells when the cursor moves out of them.",
      "type": "boolean",
      "default": false
    },
    "rawCellConfig": {
      "title": "Raw Cell Configuration",
      "description": "The configuration for all raw cells; it will override the CodeMirror default configuration.",
      "type": "object",
      "default": {
        "lineNumbers": false,
        "matchBrackets": false
      }
    },
    "scrollPastEnd": {
      "title": "Scroll past last cell",
      "description": "Whether to be able to scroll so the last cell is at the top of the panel",
      "type": "boolean",
      "default": true
    },
    "recordTiming": {
      "title": "Recording timing",
      "description": "Should timing data be recorded in cell metadata",
      "type": "boolean",
      "default": false
    },
    "overscanCount": {
      "title": "Number of cells to render outside the viewport",
      "description": "In 'full' windowing mode, this is the number of cells above and below the viewport.",
      "type": "number",
      "default": 1,
      "minimum": 1
    },
    "maxNumberOutputs": {
      "title": "The maximum number of output cells to be rendered in the output area.",
      "description": "Defines the maximum number of output cells to be rendered in the output area for cells with many outputs. The output area will have a head and the remaining outputs will be trimmed and not displayed unless the user clicks on the information message. Set to 0 to have the complete display.",
      "type": "number",
      "default": 50
    },
    "scrollHeadingToTop": {
      "title": "Scroll heading to top",
      "description": "Whether to scroll heading to the document top when selecting it in the table of contents.",
      "type": "boolean",
      "default": true
    },
    "showEditorForReadOnlyMarkdown": {
      "title": "Show editor for read-only Markdown cells",
      "description": "Should an editor be shown for read-only markdown",
      "type": "boolean",
      "default": true
    },
    "kernelStatus": {
      "title": "Kernel status icon configuration",
      "description": "Defines the position and components of execution progress indicator.",
      "$ref": "#/definitions/kernelStatusConfig",
      "default": {
        "showOnStatusBar": false,
        "showProgress": true
      }
    },
    "documentWideUndoRedo": {
      "title": "Enable undo/redo actions at the notebook document level.",
      "description": "Enables the undo/redo actions at the notebook document level; aka undoing within a cell may undo the latest notebook change that happen in another cell. This is deprecated and will be removed in 5.0.0.",
      "type": "boolean",
      "default": false
    },
    "showHiddenCellsButton": {
      "type": "boolean",
      "title": "Show hidden cells button if collapsed",
      "description": "If set to true, a button is shown below collapsed headings, indicating how many cells are hidden beneath the collapsed heading.",
      "default": true
    },
    "renderingLayout": {
      "title": "Rendering Layout",
      "description": "Global setting to define the rendering layout in notebooks. 'default' or 'side-by-side' are supported.",
      "enum": ["default", "side-by-side"],
      "default": "default"
    },
    "sideBySideLeftMarginOverride": {
      "title": "Side-by-side left margin override",
      "description": "Side-by-side left margin override.",
      "type": "string",
      "default": "10px"
    },
    "sideBySideRightMarginOverride": {
      "title": "Side-by-side right margin override",
      "description": "Side-by-side right margin override.",
      "type": "string",
      "default": "10px"
    },
    "sideBySideOutputRatio": {
      "title": "Side-by-side output ratio",
      "description": "For the side-by-side rendering, the side-by-side output ratio defines the width of the output vs the input. Set 1 for same size, > 1 for larger output, < 1 for smaller output.",
      "type": "number",
      "default": 1,
      "minimum": 0
    },
    "windowingMode": {
      "title": "Windowing mode",
<<<<<<< HEAD
      "description": "- 'defer': Improve loading time - Wait for idle CPU cycles to attach out of viewport cells\n- 'full': Best performance with side effects - Attach to the DOM only cells in viewport\n- 'none': Worst performance without side effects - Attach all cells to the viewport",
      "enum": ["defer", "full", "none"],
=======
      "description": "'defer': Improve loading time - Wait for idle CPU cycles to attach out of viewport cells - 'full': Best performance with side effects - Attach to the DOM only cells in viewport - 'none': Worst performance without side effects - Attach all cells to the viewport - 'contentVisibility': Browser-optimized rendering - Use content-visibility to skip offscreen cells",
      "enum": ["defer", "full", "none", "contentVisibility"],
>>>>>>> dc983785
      "default": "full"
    },
    "accessKernelHistory": {
      "title": "Kernel history access",
      "description": "Enable kernel history access from notebook cells. Enabling this allows you to scroll through kernel history from a given notebook cell.",
      "type": "boolean",
      "default": false
    },
    "addExtraLineOnCellMerge": {
      "title": "Add extra line when merging cells",
      "description": "Whether to add an extra blank line between cells when merging them. When enabled, cells are joined with double newlines. When disabled, cells are joined with single newlines.",
      "type": "boolean",
      "default": true
    }
  },
  "additionalProperties": false,
  "type": "object"
}<|MERGE_RESOLUTION|>--- conflicted
+++ resolved
@@ -832,13 +832,8 @@
     },
     "windowingMode": {
       "title": "Windowing mode",
-<<<<<<< HEAD
-      "description": "- 'defer': Improve loading time - Wait for idle CPU cycles to attach out of viewport cells\n- 'full': Best performance with side effects - Attach to the DOM only cells in viewport\n- 'none': Worst performance without side effects - Attach all cells to the viewport",
-      "enum": ["defer", "full", "none"],
-=======
-      "description": "'defer': Improve loading time - Wait for idle CPU cycles to attach out of viewport cells - 'full': Best performance with side effects - Attach to the DOM only cells in viewport - 'none': Worst performance without side effects - Attach all cells to the viewport - 'contentVisibility': Browser-optimized rendering - Use content-visibility to skip offscreen cells",
+      "description": "- 'defer': Improve loading time - Wait for idle CPU cycles to attach out of viewport cells\n- 'full': Best performance with side effects - Attach to the DOM only cells in viewport\n- 'none': Worst performance without side effects - Attach all cells to the viewport\n- 'contentVisibility': Browser-optimized rendering - Use content-visibility to skip offscreen cells",
       "enum": ["defer", "full", "none", "contentVisibility"],
->>>>>>> dc983785
       "default": "full"
     },
     "accessKernelHistory": {
