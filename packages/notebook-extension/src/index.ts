--- conflicted
+++ resolved
@@ -798,18 +798,6 @@
   }
 };
 
-<<<<<<< HEAD
-const languageServerPlugin: JupyterFrontEndPlugin<void> = {
-  id: '@jupyterlab/notebook-extension:language-server',
-  requires: [INotebookTracker],
-  optional: [
-    ILSPDocumentConnectionManager,
-    ILSPFeatureManager,
-    ILSPCodeExtractorsManager
-  ],
-  activate: activateNotebookLanguageServer,
-  autoStart: true
-=======
 const tocPlugin: JupyterFrontEndPlugin<void> = {
   id: '@jupyterlab/notebook-extension:toc',
   requires: [INotebookTracker, ITableOfContentsRegistry, ISanitizer],
@@ -824,7 +812,18 @@
   ): void => {
     tocRegistry.add(new NotebookToCFactory(tracker, mdParser, sanitizer));
   }
->>>>>>> 09d12a0b
+};
+
+const languageServerPlugin: JupyterFrontEndPlugin<void> = {
+  id: '@jupyterlab/notebook-extension:language-server',
+  requires: [INotebookTracker],
+  optional: [
+    ILSPDocumentConnectionManager,
+    ILSPFeatureManager,
+    ILSPCodeExtractorsManager
+  ],
+  activate: activateNotebookLanguageServer,
+  autoStart: true
 };
 
 /**
@@ -847,11 +846,8 @@
   lineColStatus,
   completerPlugin,
   searchProvider,
-<<<<<<< HEAD
+  tocPlugin,
   languageServerPlugin
-=======
-  tocPlugin
->>>>>>> 09d12a0b
 ];
 export default plugins;
 
