--- conflicted
+++ resolved
@@ -38,17 +38,10 @@
     "watch": "tsc -b --watch"
   },
   "dependencies": {
-<<<<<<< HEAD
     "@codemirror/lang-markdown": "^6.2.4",
     "@codemirror/language": "^6.10.1",
     "@codemirror/legacy-modes": "^6.3.3",
-    "@jupyter/ydoc": "^1.1.1",
-=======
-    "@codemirror/lang-markdown": "^6.1.1",
-    "@codemirror/language": "^6.6.0",
-    "@codemirror/legacy-modes": "^6.3.2",
     "@jupyter/ydoc": "^2.0.1",
->>>>>>> 783880ff
     "@jupyterlab/application": "^4.2.0-alpha.0",
     "@jupyterlab/codeeditor": "^4.2.0-alpha.0",
     "@jupyterlab/codemirror": "^4.2.0-alpha.0",
