--- conflicted
+++ resolved
@@ -42,13 +42,8 @@
     "@codemirror/language": "^6.11.0",
     "@codemirror/legacy-modes": "^6.5.1",
     "@codemirror/search": "^6.5.10",
-<<<<<<< HEAD
-    "@codemirror/view": "^6.36.6",
+    "@codemirror/view": "^6.38.1",
     "@jupyter/ydoc": "^3.1.0",
-=======
-    "@codemirror/view": "^6.38.1",
-    "@jupyter/ydoc": "^3.0.4",
->>>>>>> 1d74b00f
     "@jupyterlab/application": "^4.5.0-alpha.1",
     "@jupyterlab/codeeditor": "^4.5.0-alpha.1",
     "@jupyterlab/codemirror": "^4.5.0-alpha.1",
