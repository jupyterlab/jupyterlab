--- conflicted
+++ resolved
@@ -1133,13 +1133,6 @@
         return;
       }
       // Clone the widget.
-<<<<<<< HEAD
-      docManager.cloneWidget(widget).then(child => {
-        if (child) {
-          widgetOpener.open(child, options);
-        }
-      });
-=======
       docManager
         .cloneWidget(widget)
         .then(child => {
@@ -1148,7 +1141,6 @@
           }
         })
         .catch(console.error);
->>>>>>> a86b0eae
     }
   });
 
