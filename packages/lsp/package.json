--- conflicted
+++ resolved
@@ -41,15 +41,6 @@
     "watch": "tsc -b --watch"
   },
   "dependencies": {
-<<<<<<< HEAD
-    "@jupyterlab/apputils": "^4.4.0-alpha.1",
-    "@jupyterlab/codeeditor": "^4.3.0-alpha.1",
-    "@jupyterlab/codemirror": "^4.3.0-alpha.1",
-    "@jupyterlab/coreutils": "^6.3.0-alpha.1",
-    "@jupyterlab/docregistry": "^4.3.0-alpha.1",
-    "@jupyterlab/services": "^7.3.0-alpha.1",
-    "@jupyterlab/translation": "^4.3.0-alpha.1",
-=======
     "@jupyterlab/apputils": "^4.4.0-alpha.2",
     "@jupyterlab/codeeditor": "^4.3.0-alpha.2",
     "@jupyterlab/codemirror": "^4.3.0-alpha.2",
@@ -57,7 +48,6 @@
     "@jupyterlab/docregistry": "^4.3.0-alpha.2",
     "@jupyterlab/services": "^7.3.0-alpha.2",
     "@jupyterlab/translation": "^4.3.0-alpha.2",
->>>>>>> a86b0eae
     "@lumino/coreutils": "^2.2.0",
     "@lumino/disposable": "^2.1.3",
     "@lumino/signaling": "^2.1.3",
