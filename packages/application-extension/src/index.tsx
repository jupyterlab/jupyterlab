// Copyright (c) Jupyter Development Team.
// Distributed under the terms of the Modified BSD License.
/**
 * @packageDocumentation
 * @module application-extension
 */

import {
  ConnectionLost,
  IConnectionLost,
  ILabShell,
  ILabStatus,
  ILayoutRestorer,
  IRouter,
  ITreePathUpdater,
  JupyterFrontEnd,
  JupyterFrontEndContextMenu,
  JupyterFrontEndPlugin,
  JupyterLab,
  LabShell,
  LayoutRestorer,
  Router
} from '@jupyterlab/application';
import {
  Dialog,
  ICommandPalette,
  IWindowResolver,
  MenuFactory,
  showDialog,
  showErrorMessage
} from '@jupyterlab/apputils';
import { PageConfig, URLExt } from '@jupyterlab/coreutils';
import {
  IPropertyInspectorProvider,
  SideBarPropertyInspectorProvider
} from '@jupyterlab/property-inspector';
import { ISettingRegistry, SettingRegistry } from '@jupyterlab/settingregistry';
import { IStateDB } from '@jupyterlab/statedb';
import { IStatusBar } from '@jupyterlab/statusbar';
import {
  ITranslator,
  nullTranslator,
  TranslationBundle
} from '@jupyterlab/translation';
import {
  buildIcon,
  ContextMenuSvg,
  jupyterIcon,
  RankedMenu,
  Switch
} from '@jupyterlab/ui-components';
import { find, some } from '@lumino/algorithm';
import {
  JSONExt,
  PromiseDelegate,
  ReadonlyPartialJSONValue
} from '@lumino/coreutils';
import { CommandRegistry } from '@lumino/commands';
import { DisposableDelegate, DisposableSet } from '@lumino/disposable';
import { DockLayout, DockPanel, Widget } from '@lumino/widgets';
import * as React from 'react';
import { topbar } from './topbar';

/**
 * Default context menu item rank
 */
export const DEFAULT_CONTEXT_ITEM_RANK = 100;

/**
 * The command IDs used by the application plugin.
 */
namespace CommandIDs {
  export const activateNextTab: string = 'application:activate-next-tab';

  export const activatePreviousTab: string =
    'application:activate-previous-tab';

  export const activateNextTabBar: string = 'application:activate-next-tab-bar';

  export const activatePreviousTabBar: string =
    'application:activate-previous-tab-bar';

  export const close = 'application:close';

  export const closeOtherTabs = 'application:close-other-tabs';

  export const closeRightTabs = 'application:close-right-tabs';

  export const closeAll: string = 'application:close-all';

  export const setMode: string = 'application:set-mode';

  export const showPropertyPanel: string = 'property-inspector:show-panel';

  export const resetLayout: string = 'application:reset-layout';

  export const toggleHeader: string = 'application:toggle-header';

  export const toggleMode: string = 'application:toggle-mode';

  export const toggleLeftArea: string = 'application:toggle-left-area';

  export const toggleRightArea: string = 'application:toggle-right-area';

  export const toggleSideTabBar: string = 'application:toggle-side-tabbar';

  export const toggleSidebarWidget: string =
    'application:toggle-sidebar-widget';

  export const togglePresentationMode: string =
    'application:toggle-presentation-mode';

  export const tree: string = 'router:tree';

  export const switchSidebar = 'sidebar:switch';

  export const activateSidebarOverlays: string =
    'application:activate-sidebar-overlays';
}

/**
 * A plugin to register the commands for the main application.
 */
const mainCommands: JupyterFrontEndPlugin<void> = {
  id: '@jupyterlab/application-extension:commands',
  description: 'Adds commands related to the shell.',
  autoStart: true,
  requires: [ITranslator],
  optional: [ILabShell, ICommandPalette],
  activate: (
    app: JupyterFrontEnd,
    translator: ITranslator,
    labShell: ILabShell | null,
    palette: ICommandPalette | null
  ) => {
    const { commands, shell } = app;
    const trans = translator.load('jupyterlab');
    const category = trans.__('Main Area');

    // Add Command to override the JLab context menu.
    commands.addCommand(JupyterFrontEndContextMenu.contextMenu, {
      label: trans.__('Shift+Right Click for Browser Menu'),
      isEnabled: () => false,
      execute: () => void 0
    });

    // Returns the widget associated with the most recent contextmenu event.
    const contextMenuWidget = (): Widget | null => {
      const test = (node: HTMLElement) => !!node.dataset.id;
      const node = app.contextMenuHitTest(test);

      if (!node) {
        // Fall back to active widget if path cannot be obtained from event.
        return shell.currentWidget;
      }

      return (
        find(shell.widgets('main'), widget => widget.id === node.dataset.id) ||
        shell.currentWidget
      );
    };

    // Closes an array of widgets.
    const closeWidgets = (widgets: Array<Widget>): void => {
      widgets.forEach(widget => widget.close());
    };

    // Find the tab area for a widget within a specific dock area.
    const findTab = (
      area: DockLayout.AreaConfig,
      widget: Widget
    ): DockLayout.ITabAreaConfig | null => {
      if (area.type === 'tab-area') {
        return area.widgets.includes(widget) ? area : null;
      }
      if (area.type === 'split-area') {
        for (const child of area.children) {
          const found = findTab(child, widget);
          if (found) {
            return found;
          }
        }
      }
      return null;
    };

    // Find the tab area for a widget within the main dock area.
    const tabAreaFor = (widget: Widget): DockLayout.ITabAreaConfig | null => {
      const layout = labShell?.saveLayout();
      const mainArea = layout?.mainArea;
      if (!mainArea || PageConfig.getOption('mode') !== 'multiple-document') {
        return null;
      }
      const area = mainArea.dock?.main;
      return area ? findTab(area, widget) : null;
    };

    // Returns an array of all widgets to the right of a widget in a tab area.
    const widgetsRightOf = (widget: Widget): Array<Widget> => {
      const { id } = widget;
      const tabArea = tabAreaFor(widget);
      const widgets = tabArea ? tabArea.widgets || [] : [];
      const index = widgets.findIndex(widget => widget.id === id);
      if (index < 0) {
        return [];
      }
      return widgets.slice(index + 1);
    };

    // Gets and returns the dataId of currently active tab in the specified sidebar (left or right)
    // or an empty string
    const activeSidePanelWidget = (side: string): string => {
      // default active element is luancher (luancher-0)
      let activeTab;
      if (side != 'left' && side != 'right') {
        throw Error(`Unsupported sidebar: ${side}`);
      }
      if (side === 'left') {
        activeTab = document.querySelector('.lm-TabBar-tab.lm-mod-current');
      } else {
        const query = document.querySelectorAll(
          '.lm-TabBar-tab.lm-mod-current'
        );
        activeTab = query[query.length - 1];
      }
      const activeTabDataId = activeTab?.getAttribute('data-id');
      if (activeTabDataId) {
        return activeTabDataId?.toString();
      } else {
        return '';
      }
    };

    // Sets tab focus on the element
    function setTabFocus(focusElement: HTMLElement | null) {
      if (focusElement) {
        focusElement.focus();
      }
    }

    commands.addCommand(CommandIDs.close, {
      label: () => trans.__('Close Tab'),
      isEnabled: () => {
        const widget = contextMenuWidget();
        return !!widget && widget.title.closable;
      },
      execute: () => {
        const widget = contextMenuWidget();
        if (widget) {
          widget.close();
        }
      }
    });

    commands.addCommand(CommandIDs.closeOtherTabs, {
      label: () => trans.__('Close All Other Tabs'),
      isEnabled: () => {
        // Ensure there are at least two widgets.
        return some(shell.widgets('main'), (_, i) => i === 1);
      },
      execute: () => {
        const widget = contextMenuWidget();
        if (!widget) {
          return;
        }
        const { id } = widget;
        for (const widget of shell.widgets('main')) {
          if (widget.id !== id) {
            widget.close();
          }
        }
      }
    });

    commands.addCommand(CommandIDs.closeRightTabs, {
      label: () => trans.__('Close Tabs to Right'),
      isEnabled: () =>
        !!contextMenuWidget() &&
        widgetsRightOf(contextMenuWidget()!).length > 0,
      execute: () => {
        const widget = contextMenuWidget();
        if (!widget) {
          return;
        }
        closeWidgets(widgetsRightOf(widget));
      }
    });

    if (labShell) {
      commands.addCommand(CommandIDs.activateNextTab, {
        label: trans.__('Activate Next Tab'),
        execute: () => {
          labShell.activateNextTab();
        }
      });

      commands.addCommand(CommandIDs.activatePreviousTab, {
        label: trans.__('Activate Previous Tab'),
        execute: () => {
          labShell.activatePreviousTab();
        }
      });

      commands.addCommand(CommandIDs.activateNextTabBar, {
        label: trans.__('Activate Next Tab Bar'),
        execute: () => {
          labShell.activateNextTabBar();
        }
      });

      commands.addCommand(CommandIDs.activatePreviousTabBar, {
        label: trans.__('Activate Previous Tab Bar'),
        execute: () => {
          labShell.activatePreviousTabBar();
        }
      });

      commands.addCommand(CommandIDs.closeAll, {
        label: trans.__('Close All Tabs'),
        execute: () => {
          labShell.closeAll();
        }
      });

      commands.addCommand(CommandIDs.toggleHeader, {
        label: trans.__('Show Header'),
        execute: () => {
          if (labShell.mode === 'single-document') {
            labShell.toggleTopInSimpleModeVisibility();
          }
        },
        isToggled: () => labShell.isTopInSimpleModeVisible(),
        isVisible: () => labShell.mode === 'single-document'
      });

      commands.addCommand(CommandIDs.toggleLeftArea, {
        label: trans.__('Show Left Sidebar'),
        execute: () => {
          if (labShell.leftCollapsed) {
            labShell.expandLeft();
          } else {
            labShell.collapseLeft();
            if (labShell.currentWidget) {
              labShell.activateById(labShell.currentWidget.id);
            }
          }
        },
        isToggled: () => !labShell.leftCollapsed,
        isEnabled: () => !labShell.isEmpty('left')
      });

      commands.addCommand(CommandIDs.toggleRightArea, {
        label: trans.__('Show Right Sidebar'),
        execute: () => {
          if (labShell.rightCollapsed) {
            labShell.expandRight();
          } else {
            labShell.collapseRight();
            if (labShell.currentWidget) {
              labShell.activateById(labShell.currentWidget.id);
            }
          }
        },
        isToggled: () => !labShell.rightCollapsed,
        isEnabled: () => !labShell.isEmpty('right')
      });

<<<<<<< HEAD
      commands.addCommand(CommandIDs.activateSidebarOverlays, {
        label: trans.__('Show Numbers Side bar'),
        execute: args => {
          if (args.side != 'left' && args.side != 'right') {
            throw Error(`Unsupported sidebar: ${args.side}`);
          }

          const widgets = Array.from(labShell.widgets(args.side));
          for (let index = 0; index < widgets.length; index++) {
            let elementId = widgets[index].id;
            let focusElement = document.querySelector(
              "[data-id='" + elementId + "']"
            );
            if (focusElement) {
              let getOverlayDiv = focusElement.children.item(2);
              if (getOverlayDiv) {
                let shortCutNum = (1 + index).toString();
                getOverlayDiv.innerHTML = shortCutNum;
              }
              if ((getOverlayDiv as HTMLElement).style) {
                (getOverlayDiv as HTMLElement).style.visibility = 'visible';
                setTimeout(() => {
                  (getOverlayDiv as HTMLElement).style.visibility = 'hidden';
                }, 1000);
              }
            }
=======
      commands.addCommand(CommandIDs.toggleSidebarWidget, {
        label: trans.__('Toggle Sidebar Element'),
        execute: args => {
          const index = parseInt(args.index as string, 10);
          if (args.side != 'left' && args.side != 'right') {
            throw Error(`Unsupported sidebar: ${args.side}`);
          }
          const widgets = Array.from(labShell.widgets(args.side));
          if (index >= widgets.length) {
            return;
          }
          const widgetId = widgets[index].id;
          const focusElement: HTMLElement | null = document.querySelector(
            "[data-id='" + widgetId + "']"
          );
          if (activeSidePanelWidget(args.side) === widgetId) {
            if (args.side == 'left') {
              labShell.collapseLeft();
              setTabFocus(focusElement);
            }
            if (args.side == 'right') {
              labShell.collapseRight();
              setTabFocus(focusElement);
            }
          } else {
            labShell.activateById(widgetId);
            setTabFocus(focusElement);
>>>>>>> eff7d42d
          }
        }
      });

      commands.addCommand(CommandIDs.toggleSideTabBar, {
        label: args =>
          args.side === 'right'
            ? trans.__('Show Right Activity Bar')
            : trans.__('Show Left Activity Bar'),
        execute: args => {
          if (args.side === 'right') {
            labShell.toggleSideTabBarVisibility('right');
          } else {
            labShell.toggleSideTabBarVisibility('left');
          }
        },
        isToggled: args =>
          args.side === 'right'
            ? labShell.isSideTabBarVisible('right')
            : labShell.isSideTabBarVisible('left'),
        isEnabled: args =>
          args.side === 'right'
            ? !labShell.isEmpty('right')
            : !labShell.isEmpty('left')
      });

      commands.addCommand(CommandIDs.togglePresentationMode, {
        label: () => trans.__('Presentation Mode'),
        execute: () => {
          labShell.presentationMode = !labShell.presentationMode;
        },
        isToggled: () => labShell.presentationMode,
        isVisible: () => true
      });

      commands.addCommand(CommandIDs.setMode, {
        label: args =>
          args['mode']
            ? trans.__('Set %1 mode.', args['mode'])
            : trans.__('Set the layout `mode`.'),
        caption: trans.__(
          'The layout `mode` can be "single-document" or "multiple-document".'
        ),
        isVisible: args => {
          const mode = args['mode'] as string;
          return mode === 'single-document' || mode === 'multiple-document';
        },
        execute: args => {
          const mode = args['mode'] as string;
          if (mode === 'single-document' || mode === 'multiple-document') {
            labShell.mode = mode;
            return;
          }
          throw new Error(`Unsupported application shell mode: ${mode}`);
        }
      });

      commands.addCommand(CommandIDs.toggleMode, {
        label: trans.__('Simple Interface'),
        isToggled: () => labShell.mode === 'single-document',
        execute: () => {
          const args =
            labShell.mode === 'multiple-document'
              ? { mode: 'single-document' }
              : { mode: 'multiple-document' };
          return commands.execute(CommandIDs.setMode, args);
        }
      });

      commands.addCommand(CommandIDs.resetLayout, {
        label: trans.__('Reset Default Layout'),
        execute: () => {
          // Turn off presentation mode
          if (labShell.presentationMode) {
            commands
              .execute(CommandIDs.togglePresentationMode)
              .catch(reason => {
                console.error('Failed to undo presentation mode.', reason);
              });
          }
          // Display top header
          if (
            labShell.mode === 'single-document' &&
            !labShell.isTopInSimpleModeVisible()
          ) {
            commands.execute(CommandIDs.toggleHeader).catch(reason => {
              console.error('Failed to display title header.', reason);
            });
          }
          // Display side tabbar
          (['left', 'right'] as ('left' | 'right')[]).forEach(side => {
            if (
              !labShell.isSideTabBarVisible(side) &&
              !labShell.isEmpty(side)
            ) {
              commands
                .execute(CommandIDs.toggleSideTabBar, { side })
                .catch(reason => {
                  console.error(`Failed to show ${side} activity bar.`, reason);
                });
            }
          });

          // Some actions are also trigger indirectly
          // - by listening to this command execution.
        }
      });
    }

    if (palette) {
      [
        CommandIDs.activateNextTab,
        CommandIDs.activatePreviousTab,
        CommandIDs.activateNextTabBar,
        CommandIDs.activatePreviousTabBar,
        CommandIDs.close,
        CommandIDs.closeAll,
        CommandIDs.closeOtherTabs,
        CommandIDs.closeRightTabs,
        CommandIDs.toggleHeader,
        CommandIDs.toggleLeftArea,
        CommandIDs.toggleRightArea,
        CommandIDs.togglePresentationMode,
        CommandIDs.toggleMode,
        CommandIDs.resetLayout,
        CommandIDs.activateSidebarOverlays
      ].forEach(command => palette.addItem({ command, category }));

      ['right', 'left'].forEach(side => {
        palette.addItem({
          command: CommandIDs.toggleSideTabBar,
          category,
          args: { side }
        });
      });
    }
  }
};

/**
 * The main extension.
 */
const main: JupyterFrontEndPlugin<ITreePathUpdater> = {
  id: '@jupyterlab/application-extension:main',
  description:
    'Initializes the application and provides the URL tree path handler.',
  requires: [
    IRouter,
    IWindowResolver,
    ITranslator,
    JupyterFrontEnd.ITreeResolver
  ],
  optional: [IConnectionLost],
  provides: ITreePathUpdater,
  activate: (
    app: JupyterFrontEnd,
    router: IRouter,
    resolver: IWindowResolver,
    translator: ITranslator,
    treeResolver: JupyterFrontEnd.ITreeResolver,
    connectionLost: IConnectionLost | null
  ) => {
    const trans = translator.load('jupyterlab');

    if (!(app instanceof JupyterLab)) {
      throw new Error(`${main.id} must be activated in JupyterLab.`);
    }

    // These two internal state variables are used to manage the two source
    // of the tree part of the URL being updated: 1) path of the active document,
    // 2) path of the default browser if the active main area widget isn't a document.
    let _docTreePath = '';
    let _defaultBrowserTreePath = '';

    function updateTreePath(treePath: string) {
      // Wait for tree resolver to finish before updating the path because it use the PageConfig['treePath']
      void treeResolver.paths.then(() => {
        _defaultBrowserTreePath = treePath;
        if (!_docTreePath) {
          const url = PageConfig.getUrl({ treePath });
          const path = URLExt.parse(url).pathname;
          router.navigate(path, { skipRouting: true });
          // Persist the new tree path to PageConfig as it is used elsewhere at runtime.
          PageConfig.setOption('treePath', treePath);
        }
      });
    }

    // Requiring the window resolver guarantees that the application extension
    // only loads if there is a viable window name. Otherwise, the application
    // will short-circuit and ask the user to navigate away.
    const workspace = resolver.name;

    console.debug(`Starting application in workspace: "${workspace}"`);

    // If there were errors registering plugins, tell the user.
    if (app.registerPluginErrors.length !== 0) {
      const body = (
        <pre>{app.registerPluginErrors.map(e => e.message).join('\n')}</pre>
      );

      void showErrorMessage(trans.__('Error Registering Plugins'), {
        message: body
      });
    }

    // If the application shell layout is modified,
    // trigger a refresh of the commands.
    app.shell.layoutModified.connect(() => {
      app.commands.notifyCommandChanged();
    });

    // Watch the mode and update the page URL to /lab or /doc to reflect the
    // change.
    app.shell.modeChanged.connect((_, args: DockPanel.Mode) => {
      const url = PageConfig.getUrl({ mode: args as string });
      const path = URLExt.parse(url).pathname;
      router.navigate(path, { skipRouting: true });
      // Persist this mode change to PageConfig as it is used elsewhere at runtime.
      PageConfig.setOption('mode', args as string);
    });

    // Wait for tree resolver to finish before updating the path because it use the PageConfig['treePath']
    void treeResolver.paths.then(() => {
      // Watch the path of the current widget in the main area and update the page
      // URL to reflect the change.
      app.shell.currentPathChanged.connect((_, args) => {
        const maybeTreePath = args.newValue as string;
        const treePath = maybeTreePath || _defaultBrowserTreePath;
        const url = PageConfig.getUrl({ treePath: treePath });
        const path = URLExt.parse(url).pathname;
        router.navigate(path, { skipRouting: true });
        // Persist the new tree path to PageConfig as it is used elsewhere at runtime.
        PageConfig.setOption('treePath', treePath);
        _docTreePath = maybeTreePath;
      });
    });

    // If the connection to the server is lost, handle it with the
    // connection lost handler.
    connectionLost = connectionLost || ConnectionLost;
    app.serviceManager.connectionFailure.connect((manager, error) =>
      connectionLost!(manager, error, translator)
    );

    const builder = app.serviceManager.builder;
    const build = () => {
      return builder
        .build()
        .then(() => {
          return showDialog({
            title: trans.__('Build Complete'),
            body: (
              <div>
                {trans.__('Build successfully completed, reload page?')}
                <br />
                {trans.__('You will lose any unsaved changes.')}
              </div>
            ),
            buttons: [
              Dialog.cancelButton({
                label: trans.__('Reload Without Saving'),
                actions: ['reload']
              }),
              Dialog.okButton({ label: trans.__('Save and Reload') })
            ],
            hasClose: true
          });
        })
        .then(({ button: { accept, actions } }) => {
          if (accept) {
            void app.commands
              .execute('docmanager:save')
              .then(() => {
                router.reload();
              })
              .catch(err => {
                void showErrorMessage(trans.__('Save Failed'), {
                  message: <pre>{err.message}</pre>
                });
              });
          } else if (actions.includes('reload')) {
            router.reload();
          }
        })
        .catch(err => {
          void showErrorMessage(trans.__('Build Failed'), {
            message: <pre>{err.message}</pre>
          });
        });
    };

    if (builder.isAvailable && builder.shouldCheck) {
      void builder.getStatus().then(response => {
        if (response.status === 'building') {
          return build();
        }

        if (response.status !== 'needed') {
          return;
        }

        const body = (
          <div>
            {trans.__('JupyterLab build is suggested:')}
            <br />
            <pre>{response.message}</pre>
          </div>
        );

        void showDialog({
          title: trans.__('Build Recommended'),
          body,
          buttons: [
            Dialog.cancelButton(),
            Dialog.okButton({ label: trans.__('Build') })
          ]
        }).then(result => (result.button.accept ? build() : undefined));
      });
    }
    return updateTreePath;
  },
  autoStart: true
};

/**
 * Plugin to build the context menu from the settings.
 */
const contextMenuPlugin: JupyterFrontEndPlugin<void> = {
  id: '@jupyterlab/application-extension:context-menu',
  description: 'Populates the context menu.',
  autoStart: true,
  requires: [ISettingRegistry, ITranslator],
  activate: (
    app: JupyterFrontEnd,
    settingRegistry: ISettingRegistry,
    translator: ITranslator
  ): void => {
    const trans = translator.load('jupyterlab');

    function createMenu(options: ISettingRegistry.IMenu): RankedMenu {
      const menu = new RankedMenu({ ...options, commands: app.commands });
      if (options.label) {
        menu.title.label = trans.__(options.label);
      }
      return menu;
    }

    // Load the context menu lately so plugins are loaded.
    app.started
      .then(() => {
        return Private.loadSettingsContextMenu(
          app.contextMenu,
          settingRegistry,
          createMenu,
          translator
        );
      })
      .catch(reason => {
        console.error(
          'Failed to load context menu items from settings registry.',
          reason
        );
      });
  }
};

/**
 * Check if the application is dirty before closing the browser tab.
 */
const dirty: JupyterFrontEndPlugin<void> = {
  id: '@jupyterlab/application-extension:dirty',
  description:
    'Adds safeguard dialog when closing the browser tab with unsaved modifications.',
  autoStart: true,
  requires: [ITranslator],
  activate: (app: JupyterFrontEnd, translator: ITranslator): void => {
    if (!(app instanceof JupyterLab)) {
      throw new Error(`${dirty.id} must be activated in JupyterLab.`);
    }
    const trans = translator.load('jupyterlab');
    const message = trans.__(
      'Are you sure you want to exit JupyterLab?\n\nAny unsaved changes will be lost.'
    );

    // The spec for the `beforeunload` event is implemented differently by
    // the different browser vendors. Consequently, the `event.returnValue`
    // attribute needs to set in addition to a return value being returned.
    // For more information, see:
    // https://developer.mozilla.org/en/docs/Web/Events/beforeunload
    window.addEventListener('beforeunload', event => {
      if (app.status.isDirty) {
        return ((event as any).returnValue = message);
      }
    });
  }
};

/**
 * The default layout restorer provider.
 */
const layout: JupyterFrontEndPlugin<ILayoutRestorer> = {
  id: '@jupyterlab/application-extension:layout',
  description: 'Provides the shell layout restorer.',
  requires: [IStateDB, ILabShell, ISettingRegistry],
  optional: [ITranslator],
  activate: (
    app: JupyterFrontEnd,
    state: IStateDB,
    labShell: ILabShell,
    settingRegistry: ISettingRegistry,
    translator: ITranslator | null
  ) => {
    const trans = (translator ?? nullTranslator).load('jupyterlab');
    const first = app.started;
    const registry = app.commands;

    const mode = PageConfig.getOption('mode') as DockPanel.Mode;
    const restorer = new LayoutRestorer({
      connector: state,
      first,
      registry,
      mode
    });
    settingRegistry
      .load(shell.id)
      .then(settings => {
        // Add a layer of customization to support app shell mode
        const customizedLayout = settings.composite['layout'] as any;

        // Restore the layout.
        void labShell
          .restoreLayout(mode, restorer, {
            'multiple-document': customizedLayout.multiple ?? {},
            'single-document': customizedLayout.single ?? {}
          })
          .then(() => {
            labShell.layoutModified.connect(() => {
              void restorer.save(labShell.saveLayout());
            });

            settings.changed.connect(onSettingsChanged);
            Private.activateSidebarSwitcher(app, labShell, settings, trans);
          });
      })
      .catch(reason => {
        console.error('Fail to load settings for the layout restorer.');
        console.error(reason);
      });

    return restorer;

    async function onSettingsChanged(
      settings: ISettingRegistry.ISettings
    ): Promise<void> {
      if (
        !JSONExt.deepEqual(
          settings.composite['layout'] as ReadonlyPartialJSONValue,
          {
            single: labShell.userLayout['single-document'],
            multiple: labShell.userLayout['multiple-document']
          } as any
        )
      ) {
        const result = await showDialog({
          title: trans.__('Information'),
          body: trans.__(
            'User layout customization has changed. You may need to reload JupyterLab to see the changes.'
          ),
          buttons: [
            Dialog.cancelButton(),
            Dialog.okButton({ label: trans.__('Reload') })
          ]
        });

        if (result.button.accept) {
          location.reload();
        }
      }
    }
  },
  autoStart: true,
  provides: ILayoutRestorer
};

/**
 * The default URL router provider.
 */
const router: JupyterFrontEndPlugin<IRouter> = {
  id: '@jupyterlab/application-extension:router',
  description: 'Provides the URL router',
  requires: [JupyterFrontEnd.IPaths],
  activate: (app: JupyterFrontEnd, paths: JupyterFrontEnd.IPaths) => {
    const { commands } = app;
    const base = paths.urls.base;
    const router = new Router({ base, commands });

    void app.started.then(() => {
      // Route the very first request on load.
      void router.route();

      // Route all pop state events.
      window.addEventListener('popstate', () => {
        void router.route();
      });
    });

    return router;
  },
  autoStart: true,
  provides: IRouter
};

/**
 * The default tree route resolver plugin.
 */
const tree: JupyterFrontEndPlugin<JupyterFrontEnd.ITreeResolver> = {
  id: '@jupyterlab/application-extension:tree-resolver',
  description: 'Provides the tree route resolver',
  autoStart: true,
  requires: [IRouter],
  provides: JupyterFrontEnd.ITreeResolver,
  activate: (
    app: JupyterFrontEnd,
    router: IRouter
  ): JupyterFrontEnd.ITreeResolver => {
    const { commands } = app;
    const set = new DisposableSet();
    const delegate = new PromiseDelegate<JupyterFrontEnd.ITreeResolver.Paths>();

    const treePattern = new RegExp(
      '/(lab|doc)(/workspaces/[a-zA-Z0-9-_]+)?(/tree/.*)?'
    );

    set.add(
      commands.addCommand(CommandIDs.tree, {
        execute: async (args: IRouter.ILocation) => {
          if (set.isDisposed) {
            return;
          }

          const query = URLExt.queryStringToObject(args.search ?? '');
          const browser = query['file-browser-path'] || '';

          // Remove the file browser path from the query string.
          delete query['file-browser-path'];

          // Clean up artifacts immediately upon routing.
          set.dispose();

          delegate.resolve({ browser, file: PageConfig.getOption('treePath') });
        }
      })
    );
    set.add(
      router.register({ command: CommandIDs.tree, pattern: treePattern })
    );

    // If a route is handled by the router without the tree command being
    // invoked, resolve to `null` and clean up artifacts.
    const listener = () => {
      if (set.isDisposed) {
        return;
      }
      set.dispose();
      delegate.resolve(null);
    };
    router.routed.connect(listener);
    set.add(
      new DisposableDelegate(() => {
        router.routed.disconnect(listener);
      })
    );

    return { paths: delegate.promise };
  }
};

/**
 * The default URL not found extension.
 */
const notfound: JupyterFrontEndPlugin<void> = {
  id: '@jupyterlab/application-extension:notfound',
  description: 'Defines the behavior for not found URL (aka route).',
  requires: [JupyterFrontEnd.IPaths, IRouter, ITranslator],
  activate: (
    _: JupyterFrontEnd,
    paths: JupyterFrontEnd.IPaths,
    router: IRouter,
    translator: ITranslator
  ) => {
    const trans = translator.load('jupyterlab');
    const bad = paths.urls.notFound;

    if (!bad) {
      return;
    }

    const base = router.base;
    const message = trans.__(
      'The path: %1 was not found. JupyterLab redirected to: %2',
      bad,
      base
    );

    // Change the URL back to the base application URL.
    router.navigate('');

    void showErrorMessage(trans.__('Path Not Found'), { message });
  },
  autoStart: true
};

/**
 * Change the favicon changing based on the busy status;
 */
const busy: JupyterFrontEndPlugin<void> = {
  id: '@jupyterlab/application-extension:faviconbusy',
  description: 'Handles the favicon depending on the application status.',
  requires: [ILabStatus],
  activate: async (_: JupyterFrontEnd, status: ILabStatus) => {
    status.busySignal.connect((_, isBusy) => {
      const favicon = document.querySelector(
        `link[rel="icon"]${isBusy ? '.idle.favicon' : '.busy.favicon'}`
      ) as HTMLLinkElement;
      if (!favicon) {
        return;
      }
      const newFavicon = document.querySelector(
        `link${isBusy ? '.busy.favicon' : '.idle.favicon'}`
      ) as HTMLLinkElement;
      if (!newFavicon) {
        return;
      }
      // If we have the two icons with the special classes, then toggle them.
      if (favicon !== newFavicon) {
        favicon.rel = '';
        newFavicon.rel = 'icon';

        // Firefox doesn't seem to recognize just changing rel, so we also
        // reinsert the link into the DOM.
        newFavicon.parentNode!.replaceChild(newFavicon, newFavicon);
      }
    });
  },
  autoStart: true
};

/**
 * The default JupyterLab application shell.
 */
const shell: JupyterFrontEndPlugin<ILabShell> = {
  id: '@jupyterlab/application-extension:shell',
  description:
    'Provides the JupyterLab shell. It has an extended API compared to `app.shell`.',
  optional: [ISettingRegistry],
  activate: (
    app: JupyterFrontEnd,
    settingRegistry: ISettingRegistry | null
  ) => {
    if (!(app.shell instanceof LabShell)) {
      throw new Error(`${shell.id} did not find a LabShell instance.`);
    }
    if (settingRegistry) {
      void settingRegistry.load(shell.id).then(settings => {
        (app.shell as LabShell).updateConfig(settings.composite);
        settings.changed.connect(() => {
          (app.shell as LabShell).updateConfig(settings.composite);
        });
      });
    }
    return app.shell;
  },
  autoStart: true,
  provides: ILabShell
};

/**
 * The default JupyterLab application status provider.
 */
const status: JupyterFrontEndPlugin<ILabStatus> = {
  id: '@jupyterlab/application-extension:status',
  description: 'Provides the application status.',
  activate: (app: JupyterFrontEnd) => {
    if (!(app instanceof JupyterLab)) {
      throw new Error(`${status.id} must be activated in JupyterLab.`);
    }
    return app.status;
  },
  autoStart: true,
  provides: ILabStatus
};

/**
 * The default JupyterLab application-specific information provider.
 *
 * #### Notes
 * This plugin should only be used by plugins that specifically need to access
 * JupyterLab application information, e.g., listing extensions that have been
 * loaded or deferred within JupyterLab.
 */
const info: JupyterFrontEndPlugin<JupyterLab.IInfo> = {
  id: '@jupyterlab/application-extension:info',
  description: 'Provides the application information.',
  activate: (app: JupyterFrontEnd) => {
    if (!(app instanceof JupyterLab)) {
      throw new Error(`${info.id} must be activated in JupyterLab.`);
    }
    return app.info;
  },
  autoStart: true,
  provides: JupyterLab.IInfo
};

/**
 * The default JupyterLab paths dictionary provider.
 */
const paths: JupyterFrontEndPlugin<JupyterFrontEnd.IPaths> = {
  id: '@jupyterlab/application-extension:paths',
  description: 'Provides the application paths.',
  activate: (app: JupyterFrontEnd): JupyterFrontEnd.IPaths => {
    if (!(app instanceof JupyterLab)) {
      throw new Error(`${paths.id} must be activated in JupyterLab.`);
    }
    return app.paths;
  },
  autoStart: true,
  provides: JupyterFrontEnd.IPaths
};

/**
 * The default property inspector provider.
 */
const propertyInspector: JupyterFrontEndPlugin<IPropertyInspectorProvider> = {
  id: '@jupyterlab/application-extension:property-inspector',
  description: 'Provides the property inspector.',
  autoStart: true,
  requires: [ILabShell, ITranslator],
  optional: [ILayoutRestorer],
  provides: IPropertyInspectorProvider,
  activate: (
    app: JupyterFrontEnd,
    labshell: ILabShell,
    translator: ITranslator,
    restorer: ILayoutRestorer | null
  ) => {
    const trans = translator.load('jupyterlab');
    const widget = new SideBarPropertyInspectorProvider({
      shell: labshell,
      translator
    });
    widget.title.icon = buildIcon;
    widget.title.caption = trans.__('Property Inspector');
    widget.id = 'jp-property-inspector';
    labshell.add(widget, 'right', { rank: 100, type: 'Property Inspector' });

    app.commands.addCommand(CommandIDs.showPropertyPanel, {
      label: trans.__('Property Inspector'),
      execute: () => {
        labshell.activateById(widget.id);
      }
    });

    if (restorer) {
      restorer.add(widget, 'jp-property-inspector');
    }
    return widget;
  }
};

const jupyterLogo: JupyterFrontEndPlugin<void> = {
  id: '@jupyterlab/application-extension:logo',
  description: 'Sets the application logo.',
  autoStart: true,
  requires: [ILabShell],
  activate: (app: JupyterFrontEnd, shell: ILabShell) => {
    const logo = new Widget();
    jupyterIcon.element({
      container: logo.node,
      elementPosition: 'center',
      margin: '2px 2px 2px 8px',
      height: 'auto',
      width: '16px'
    });
    logo.id = 'jp-MainLogo';
    shell.add(logo, 'top', { rank: 0 });
  }
};

/**
 * The simple interface mode switch in the status bar.
 */
const modeSwitchPlugin: JupyterFrontEndPlugin<void> = {
  id: '@jupyterlab/application-extension:mode-switch',
  description: 'Adds the interface mode switch',
  requires: [ILabShell, ITranslator],
  optional: [IStatusBar, ISettingRegistry],
  activate: (
    app: JupyterFrontEnd,
    labShell: ILabShell,
    translator: ITranslator,
    statusBar: IStatusBar | null,
    settingRegistry: ISettingRegistry | null
  ) => {
    if (statusBar === null) {
      // Bail early
      return;
    }
    const trans = translator.load('jupyterlab');
    const modeSwitch = new Switch();
    modeSwitch.id = 'jp-single-document-mode';

    modeSwitch.valueChanged.connect((_, args) => {
      labShell.mode = args.newValue ? 'single-document' : 'multiple-document';
    });
    labShell.modeChanged.connect((_, mode) => {
      modeSwitch.value = mode === 'single-document';
    });

    if (settingRegistry) {
      const loadSettings = settingRegistry.load(shell.id);
      const updateSettings = (settings: ISettingRegistry.ISettings): void => {
        const startMode = settings.get('startMode').composite as string;
        if (startMode) {
          labShell.mode =
            startMode === 'single' ? 'single-document' : 'multiple-document';
        }
      };

      Promise.all([loadSettings, app.restored])
        .then(([settings]) => {
          updateSettings(settings);
        })
        .catch((reason: Error) => {
          console.error(reason.message);
        });
    }

    // Show the current file browser shortcut in its title.
    const updateModeSwitchTitle = () => {
      const binding = app.commands.keyBindings.find(
        b => b.command === 'application:toggle-mode'
      );
      if (binding) {
        const ks = binding.keys.map(CommandRegistry.formatKeystroke).join(', ');
        modeSwitch.caption = trans.__('Simple Interface (%1)', ks);
      } else {
        modeSwitch.caption = trans.__('Simple Interface');
      }
    };
    updateModeSwitchTitle();
    app.commands.keyBindingChanged.connect(() => {
      updateModeSwitchTitle();
    });

    modeSwitch.label = trans.__('Simple');

    statusBar.registerStatusItem(modeSwitchPlugin.id, {
      priority: 1,
      item: modeSwitch,
      align: 'left',
      rank: -1
    });
  },
  autoStart: true
};

/**
 * Export the plugins as default.
 */
const plugins: JupyterFrontEndPlugin<any>[] = [
  contextMenuPlugin,
  dirty,
  main,
  mainCommands,
  layout,
  router,
  tree,
  notfound,
  busy,
  shell,
  status,
  info,
  modeSwitchPlugin,
  paths,
  propertyInspector,
  jupyterLogo,
  topbar
];

export default plugins;

namespace Private {
  async function displayInformation(trans: TranslationBundle): Promise<void> {
    const result = await showDialog({
      title: trans.__('Information'),
      body: trans.__(
        'Context menu customization has changed. You will need to reload JupyterLab to see the changes.'
      ),
      buttons: [
        Dialog.cancelButton(),
        Dialog.okButton({ label: trans.__('Reload') })
      ]
    });

    if (result.button.accept) {
      location.reload();
    }
  }

  export async function loadSettingsContextMenu(
    contextMenu: ContextMenuSvg,
    registry: ISettingRegistry,
    menuFactory: (options: ISettingRegistry.IMenu) => RankedMenu,
    translator: ITranslator
  ): Promise<void> {
    const trans = translator.load('jupyterlab');
    const pluginId = contextMenuPlugin.id;
    let canonical: ISettingRegistry.ISchema | null = null;
    let loaded: { [name: string]: ISettingRegistry.IContextMenuItem[] } = {};

    /**
     * Populate the plugin's schema defaults.
     *
     * We keep track of disabled entries in case the plugin is loaded
     * after the menu initialization.
     */
    function populate(schema: ISettingRegistry.ISchema) {
      loaded = {};
      const pluginDefaults = Object.keys(registry.plugins)
        .map(plugin => {
          const items =
            registry.plugins[plugin]!.schema['jupyter.lab.menus']?.context ??
            [];
          loaded[plugin] = items;
          return items;
        })
        .concat([schema['jupyter.lab.menus']?.context ?? []])
        .reduceRight(
          (
            acc: ISettingRegistry.IContextMenuItem[],
            val: ISettingRegistry.IContextMenuItem[]
          ) => SettingRegistry.reconcileItems(acc, val, true),
          []
        )!;

      // Apply default value as last step to take into account overrides.json
      // The standard default being [] as the plugin must use `jupyter.lab.menus.context`
      // to define their default value.
      schema.properties!.contextMenu.default = SettingRegistry.reconcileItems(
        pluginDefaults,
        schema.properties!.contextMenu.default as any[],
        true
      )!
        // flatten one level
        .sort((a, b) => (a.rank ?? Infinity) - (b.rank ?? Infinity));
    }

    // Transform the plugin object to return different schema than the default.
    registry.transform(pluginId, {
      compose: plugin => {
        // Only override the canonical schema the first time.
        if (!canonical) {
          canonical = JSONExt.deepCopy(plugin.schema);
          populate(canonical);
        }

        const defaults = canonical.properties?.contextMenu?.default ?? [];
        const user = {
          ...plugin.data.user,
          contextMenu: plugin.data.user.contextMenu ?? []
        };
        const composite = {
          ...plugin.data.composite,
          contextMenu: SettingRegistry.reconcileItems(
            defaults as ISettingRegistry.IContextMenuItem[],
            user.contextMenu as ISettingRegistry.IContextMenuItem[],
            false
          )
        };

        plugin.data = { composite, user };

        return plugin;
      },
      fetch: plugin => {
        // Only override the canonical schema the first time.
        if (!canonical) {
          canonical = JSONExt.deepCopy(plugin.schema);
          populate(canonical);
        }

        return {
          data: plugin.data,
          id: plugin.id,
          raw: plugin.raw,
          schema: canonical,
          version: plugin.version
        };
      }
    });

    // Repopulate the canonical variable after the setting registry has
    // preloaded all initial plugins.
    const settings = await registry.load(pluginId);

    const contextItems: ISettingRegistry.IContextMenuItem[] =
      (settings.composite.contextMenu as any) ?? [];

    // Create menu item for non-disabled element
    SettingRegistry.filterDisabledItems(contextItems).forEach(item => {
      MenuFactory.addContextItem(
        {
          // We have to set the default rank because Lumino is sorting the visible items
          rank: DEFAULT_CONTEXT_ITEM_RANK,
          ...item
        },
        contextMenu,
        menuFactory
      );
    });

    settings.changed.connect(() => {
      // As extension may change the context menu through API,
      // prompt the user to reload if the menu has been updated.
      const newItems = (settings.composite.contextMenu as any) ?? [];
      if (!JSONExt.deepEqual(contextItems, newItems)) {
        void displayInformation(trans);
      }
    });

    registry.pluginChanged.connect(async (sender, plugin) => {
      if (plugin !== pluginId) {
        // If the plugin changed its menu.
        const oldItems = loaded[plugin] ?? [];
        const newItems =
          registry.plugins[plugin]!.schema['jupyter.lab.menus']?.context ?? [];
        if (!JSONExt.deepEqual(oldItems, newItems)) {
          if (loaded[plugin]) {
            // The plugin has changed, request the user to reload the UI
            await displayInformation(trans);
          } else {
            // The plugin was not yet loaded when the menu was built => update the menu
            loaded[plugin] = JSONExt.deepCopy(newItems);
            // Merge potential disabled state
            const toAdd =
              SettingRegistry.reconcileItems(
                newItems,
                contextItems,
                false,
                false
              ) ?? [];
            SettingRegistry.filterDisabledItems(toAdd).forEach(item => {
              MenuFactory.addContextItem(
                {
                  // We have to set the default rank because Lumino is sorting the visible items
                  rank: DEFAULT_CONTEXT_ITEM_RANK,
                  ...item
                },
                contextMenu,
                menuFactory
              );
            });
          }
        }
      }
    });
  }

  export function activateSidebarSwitcher(
    app: JupyterFrontEnd,
    labShell: ILabShell,
    settings: ISettingRegistry.ISettings,
    trans: TranslationBundle
  ): void {
    // Add a command to switch a side panels's side
    app.commands.addCommand(CommandIDs.switchSidebar, {
      label: trans.__('Switch Sidebar Side'),
      execute: () => {
        // First, try to find the correct panel based on the application
        // context menu click. Bail if we don't find a sidebar for the widget.
        const contextNode: HTMLElement | undefined = app.contextMenuHitTest(
          node => !!node.dataset.id
        );
        if (!contextNode) {
          return;
        }

        const id = contextNode.dataset['id']!;
        const leftPanel = document.getElementById('jp-left-stack');
        const node = document.getElementById(id);

        let newLayout: {
          'single-document': ILabShell.IUserLayout;
          'multiple-document': ILabShell.IUserLayout;
        } | null = null;
        // Move the panel to the other side.
        if (leftPanel && node && leftPanel.contains(node)) {
          const widget = find(labShell.widgets('left'), w => w.id === id);
          if (widget) {
            newLayout = labShell.move(widget, 'right');
            labShell.activateById(widget.id);
          }
        } else {
          const widget = find(labShell.widgets('right'), w => w.id === id);
          if (widget) {
            newLayout = labShell.move(widget, 'left');
            labShell.activateById(widget.id);
          }
        }

        if (newLayout) {
          settings
            .set('layout', {
              single: newLayout['single-document'],
              multiple: newLayout['multiple-document']
            } as any)
            .catch(reason => {
              console.error(
                'Failed to save user layout customization.',
                reason
              );
            });
        }
      }
    });

    app.commands.commandExecuted.connect((registry, executed) => {
      if (executed.id === CommandIDs.resetLayout) {
        settings.remove('layout').catch(reason => {
          console.error('Failed to remove user layout customization.', reason);
        });
      }
    });
  }
}<|MERGE_RESOLUTION|>--- conflicted
+++ resolved
@@ -365,34 +365,6 @@
         isEnabled: () => !labShell.isEmpty('right')
       });
 
-<<<<<<< HEAD
-      commands.addCommand(CommandIDs.activateSidebarOverlays, {
-        label: trans.__('Show Numbers Side bar'),
-        execute: args => {
-          if (args.side != 'left' && args.side != 'right') {
-            throw Error(`Unsupported sidebar: ${args.side}`);
-          }
-
-          const widgets = Array.from(labShell.widgets(args.side));
-          for (let index = 0; index < widgets.length; index++) {
-            let elementId = widgets[index].id;
-            let focusElement = document.querySelector(
-              "[data-id='" + elementId + "']"
-            );
-            if (focusElement) {
-              let getOverlayDiv = focusElement.children.item(2);
-              if (getOverlayDiv) {
-                let shortCutNum = (1 + index).toString();
-                getOverlayDiv.innerHTML = shortCutNum;
-              }
-              if ((getOverlayDiv as HTMLElement).style) {
-                (getOverlayDiv as HTMLElement).style.visibility = 'visible';
-                setTimeout(() => {
-                  (getOverlayDiv as HTMLElement).style.visibility = 'hidden';
-                }, 1000);
-              }
-            }
-=======
       commands.addCommand(CommandIDs.toggleSidebarWidget, {
         label: trans.__('Toggle Sidebar Element'),
         execute: args => {
@@ -420,7 +392,6 @@
           } else {
             labShell.activateById(widgetId);
             setTabFocus(focusElement);
->>>>>>> eff7d42d
           }
         }
       });
