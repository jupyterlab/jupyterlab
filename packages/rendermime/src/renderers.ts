--- conflicted
+++ resolved
@@ -841,12 +841,7 @@
   // Unpack the options.
   const { host, sanitizer, source } = options;
 
-<<<<<<< HEAD
-  const ansiPrefixRe = '\x1b';
-  const hasAnsiPrefix = source.includes(ansiPrefixRe);
-=======
   const hasAnsiPrefix = source.includes(ansiPrefix);
->>>>>>> 1f1a645d
 
   // Create the HTML content:
   // If no ANSI codes are present use a fast path for escaping.
