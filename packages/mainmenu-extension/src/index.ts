// Copyright (c) Jupyter Development Team.
// Distributed under the terms of the Modified BSD License.

import {
  each
} from '@phosphor/algorithm';

import {
  Menu, Widget
} from '@phosphor/widgets';

import {
  JupyterLab, JupyterLabPlugin
} from '@jupyterlab/application';

import {
  ICommandPalette, showDialog, Dialog
} from '@jupyterlab/apputils';

import {
  IMainMenu, IMenuExtender, EditMenu, FileMenu, KernelMenu,
  MainMenu, RunMenu, SettingsMenu, ViewMenu, TabsMenu
} from '@jupyterlab/mainmenu';


/**
 * A namespace for command IDs of semantic extension points.
 */
export
namespace CommandIDs {
  export
  const activatePreviouslyUsedTab = 'tabmenu:activate-previously-used-tab';

  export
  const undo = 'editmenu:undo';

  export
  const redo = 'editmenu:redo';

  export
  const clearCurrent = 'editmenu:clear-current';

  export
  const clearAll = 'editmenu:clear-all';

  export
  const find = 'editmenu:find';

  export
  const findAndReplace = 'editmenu:find-and-replace';

  export
  const closeAndCleanup = 'filemenu:close-and-cleanup';

  export
  const createConsole = 'filemenu:create-console';

  export
  const interruptKernel = 'kernelmenu:interrupt';

  export
  const restartKernel = 'kernelmenu:restart';

  export
  const restartKernelAndClear = 'kernelmenu:restart-and-clear';

  export
  const changeKernel = 'kernelmenu:change';

  export
  const shutdownKernel = 'kernelmenu:shutdown';

  export
  const shutdownAllKernels = 'kernelmenu:shutdownAll';

  export
  const wordWrap = 'viewmenu:word-wrap';

  export
  const lineNumbering = 'viewmenu:line-numbering';

  export
  const matchBrackets = 'viewmenu:match-brackets';

  export
  const run = 'runmenu:run';

  export
  const runAll = 'runmenu:run-all';

  export
  const restartAndRunAll = 'runmenu:restart-and-run-all';

  export
  const runAbove = 'runmenu:run-above';

  export
  const runBelow = 'runmenu:run-below';
}

/**
 * A service providing an interface to the main menu.
 */
const menuPlugin: JupyterLabPlugin<IMainMenu> = {
  id: '@jupyterlab/mainmenu-extension:plugin',
  requires: [ICommandPalette],
  provides: IMainMenu,
  activate: (app: JupyterLab, palette: ICommandPalette): IMainMenu => {
    let menu = new MainMenu(app.commands);
    menu.id = 'jp-MainMenu';

    let logo = new Widget();
    logo.addClass('jp-MainAreaPortraitIcon');
    logo.addClass('jp-JupyterIcon');
    logo.id = 'jp-MainLogo';

    // Create the application menus.
    createEditMenu(app, menu.editMenu);
    createFileMenu(app, menu.fileMenu);
    createKernelMenu(app, menu.kernelMenu);
    createRunMenu(app, menu.runMenu);
    createSettingsMenu(app, menu.settingsMenu);
    createViewMenu(app, menu.viewMenu);
    createTabsMenu(app, menu.tabsMenu);

    palette.addItem({
      command: CommandIDs.shutdownAllKernels,
      category: 'Kernel Operations'
    });

    palette.addItem({
      command: CommandIDs.activatePreviouslyUsedTab,
      category: 'Tab Operations'
    });

    app.shell.addToTopArea(logo);
    app.shell.addToTopArea(menu);

    return menu;
  }
};

/**
 * Create the basic `Edit` menu.
 */
export
function createEditMenu(app: JupyterLab, menu: EditMenu): void {
  const commands = menu.menu.commands;

  // Add the undo/redo commands the the Edit menu.
  commands.addCommand(CommandIDs.undo, {
    label: 'Undo',
    isEnabled:
      Private.delegateEnabled(app, menu.undoers, 'undo'),
    execute:
      Private.delegateExecute(app, menu.undoers, 'undo')
  });
  commands.addCommand(CommandIDs.redo, {
    label: 'Redo',
    isEnabled:
      Private.delegateEnabled(app, menu.undoers, 'redo'),
    execute:
      Private.delegateExecute(app, menu.undoers, 'redo')
  });
  menu.addGroup([
    { command: CommandIDs.undo },
    { command: CommandIDs.redo }
  ], 0);

  // Add the clear commands to the Edit menu.
  commands.addCommand(CommandIDs.clearCurrent, {
    label: () => {
      const noun =
        Private.delegateLabel(app, menu.clearers, 'noun');
      const enabled =
        Private.delegateEnabled(app, menu.clearers, 'clearCurrent')();
      return `Clear${enabled ? ` ${noun}` : ''}`;
    },
    isEnabled:
      Private.delegateEnabled(app, menu.clearers, 'clearCurrent'),
    execute:
      Private.delegateExecute(app, menu.clearers, 'clearCurrent')
  });
  commands.addCommand(CommandIDs.clearAll, {
    label: () => {
      const noun = Private.delegateLabel(app, menu.clearers, 'pluralNoun');
      const enabled = Private.delegateEnabled(app, menu.clearers, 'clearAll')();
      return `Clear All${enabled ? ` ${noun}` : ''}`;
    },
    isEnabled:
      Private.delegateEnabled(app, menu.clearers, 'clearAll'),
    execute:
      Private.delegateExecute(app, menu.clearers, 'clearAll')
  });
  menu.addGroup([
    { command: CommandIDs.clearCurrent },
    { command: CommandIDs.clearAll },
  ], 10);

  // Add the find/replace commands the the Edit menu.
  commands.addCommand(CommandIDs.find, {
    label: 'Find…',
    isEnabled:
      Private.delegateEnabled(app, menu.findReplacers, 'find'),
    execute:
      Private.delegateExecute(app, menu.findReplacers, 'find')
  });
  commands.addCommand(CommandIDs.findAndReplace, {
    label: 'Find and Replace…',
    isEnabled:
      Private.delegateEnabled(app, menu.findReplacers, 'findAndReplace'),
    execute:
      Private.delegateExecute(app, menu.findReplacers, 'findAndReplace')
  });
  menu.addGroup([
    { command: CommandIDs.find },
    { command: CommandIDs.findAndReplace }
  ], 200);
}

/**
 * Create the basic `File` menu.
 */
export
function createFileMenu(app: JupyterLab, menu: FileMenu): void {
  const commands = menu.menu.commands;

  // Add a delegator command for closing and cleaning up an activity.
  commands.addCommand(CommandIDs.closeAndCleanup, {
    label: () => {
      const action =
        Private.delegateLabel(app, menu.closeAndCleaners, 'action');
      const name =
        Private.delegateLabel(app, menu.closeAndCleaners, 'name');
      return `Close and ${action ? ` ${action} ${name}` : 'Shutdown'}`;
    },
    isEnabled:
      Private.delegateEnabled(app, menu.closeAndCleaners, 'closeAndCleanup'),
    execute:
      Private.delegateExecute(app, menu.closeAndCleaners, 'closeAndCleanup')
  });

  // Add a delegator command for creating a console for an activity.
  commands.addCommand(CommandIDs.createConsole, {
    label: () => {
      const name = Private.delegateLabel(app, menu.consoleCreators, 'name');
      const label = `New Console for ${name ? name : 'Activity' }`;
      return label;
    },
    isEnabled: Private.delegateEnabled(app, menu.consoleCreators, 'createConsole'),
    execute: Private.delegateExecute(app, menu.consoleCreators, 'createConsole')
  });

  // Add the new group
  const newGroup = [
    { type: 'submenu' as Menu.ItemType, submenu: menu.newMenu.menu },
    { command: 'filebrowser:create-main-launcher' },
  ];

  const newViewGroup = [
    { command: 'docmanager:clone' },
    { command: CommandIDs.createConsole }
  ];

  // Add the close group
  const closeGroup = [
    'docmanager:close',
    'filemenu:close-and-cleanup',
    'docmanager:close-all-files'
  ].map(command => { return { command }; });

  // Add save group.
  const saveGroup = [
    'docmanager:save',
    'docmanager:save-as',
    'docmanager:save-all'
  ].map(command => { return { command }; });

  // Add the re group.
  const reGroup = [
    'docmanager:restore-checkpoint',
    'docmanager:rename'
  ].map(command => { return { command }; });

  menu.addGroup(newGroup, 0);
  menu.addGroup(newViewGroup, 1);
  menu.addGroup(closeGroup, 2);
  menu.addGroup(saveGroup, 3);
  menu.addGroup(reGroup, 4);
}

/**
 * Create the basic `Kernel` menu.
 */
export
function createKernelMenu(app: JupyterLab, menu: KernelMenu): void {
  const commands = menu.menu.commands;

  commands.addCommand(CommandIDs.interruptKernel, {
    label: 'Interrupt Kernel',
    isEnabled: Private.delegateEnabled(app, menu.kernelUsers, 'interruptKernel'),
    execute: Private.delegateExecute(app, menu.kernelUsers, 'interruptKernel')
  });

  commands.addCommand(CommandIDs.restartKernel, {
    label: 'Restart Kernel…',
    isEnabled: Private.delegateEnabled(app, menu.kernelUsers, 'restartKernel'),
    execute: Private.delegateExecute(app, menu.kernelUsers, 'restartKernel')
  });

  commands.addCommand(CommandIDs.restartKernelAndClear, {
    label: () => {
      const noun = Private.delegateLabel(app, menu.kernelUsers, 'noun');
      const enabled =
        Private.delegateEnabled(app, menu.kernelUsers, 'restartKernelAndClear')();
      return `Restart Kernel and Clear${enabled ? ` ${noun}` : ''}…`;
    },
    isEnabled:
      Private.delegateEnabled(app, menu.kernelUsers, 'restartKernelAndClear'),
    execute:
      Private.delegateExecute(app, menu.kernelUsers, 'restartKernelAndClear')
  });

  commands.addCommand(CommandIDs.changeKernel, {
    label: 'Change Kernel…',
    isEnabled: Private.delegateEnabled(app, menu.kernelUsers, 'changeKernel'),
    execute: Private.delegateExecute(app, menu.kernelUsers, 'changeKernel')
  });

  commands.addCommand(CommandIDs.shutdownKernel, {
    label: 'Shutdown Kernel',
    isEnabled: Private.delegateEnabled(app, menu.kernelUsers, 'shutdownKernel'),
    execute: Private.delegateExecute(app, menu.kernelUsers, 'shutdownKernel')
  });

  commands.addCommand(CommandIDs.shutdownAllKernels, {
    label: 'Shutdown All Kernels…',
    isEnabled: () => {
      return app.serviceManager.sessions.running().next() !== undefined;
    },
    execute: () => {
      showDialog({
        title: 'Shutdown All?',
        body: 'Shut down all kernels?',
        buttons: [
          Dialog.cancelButton(), Dialog.warnButton({ label: 'SHUTDOWN' })
        ]
      }).then(result => {
        if (result.button.accept) {
          return app.serviceManager.sessions.shutdownAll();
        }
      });
    }
  });

  const restartGroup = [
    CommandIDs.restartKernel,
    CommandIDs.restartKernelAndClear,
    CommandIDs.restartAndRunAll,
  ].map(command => { return { command }; });

  menu.addGroup([{ command: CommandIDs.interruptKernel }], 0);
  menu.addGroup(restartGroup, 1);
  menu.addGroup([{ command: CommandIDs.shutdownKernel },
                 { command: CommandIDs.shutdownAllKernels }], 2);
  menu.addGroup([{ command: CommandIDs.changeKernel }], 3);
}

/**
 * Create the basic `View` menu.
 */
export
function createViewMenu(app: JupyterLab, menu: ViewMenu): void {
  const commands = menu.menu.commands;

  commands.addCommand(CommandIDs.lineNumbering, {
    label: 'Show Line Numbers',
    isEnabled: Private.delegateEnabled(app, menu.editorViewers, 'toggleLineNumbers'),
    isToggled: Private.delegateToggled(app, menu.editorViewers, 'lineNumbersToggled'),
    execute: Private.delegateExecute(app, menu.editorViewers, 'toggleLineNumbers')
  });

  commands.addCommand(CommandIDs.matchBrackets, {
    label: 'Match Brackets',
    isEnabled: Private.delegateEnabled(app, menu.editorViewers, 'toggleMatchBrackets'),
    isToggled: Private.delegateToggled(app, menu.editorViewers, 'matchBracketsToggled'),
    execute: Private.delegateExecute(app, menu.editorViewers, 'toggleMatchBrackets')
  });

  commands.addCommand(CommandIDs.wordWrap, {
    label: 'Wrap Words',
    isEnabled: Private.delegateEnabled(app, menu.editorViewers, 'toggleWordWrap'),
    isToggled: Private.delegateToggled(app, menu.editorViewers, 'wordWrapToggled'),
    execute: Private.delegateExecute(app, menu.editorViewers, 'toggleWordWrap')
  });

  menu.addGroup([
    { command: 'application:toggle-left-area' },
    { command: 'application:toggle-right-area' }
  ], 0);

  const editorViewerGroup = [
    CommandIDs.lineNumbering,
    CommandIDs.matchBrackets,
    CommandIDs.wordWrap
  ].map( command => { return { command }; });
  menu.addGroup(editorViewerGroup, 10);

  // Add the command for toggling single-document mode.
  menu.addGroup([
    { command: 'application:toggle-presentation-mode'},
    { command: 'application:toggle-mode' }
  ], 1000);
}

export
function createRunMenu(app: JupyterLab, menu: RunMenu): void {
  const commands = menu.menu.commands;

  commands.addCommand(CommandIDs.run, {
    label: () => {
      const noun = Private.delegateLabel(app, menu.codeRunners, 'noun');
      const enabled =
        Private.delegateEnabled(app, menu.codeRunners, 'run')();
      return `Run Selected${enabled ? ` ${noun}` : ''}`;
    },
    isEnabled: Private.delegateEnabled(app, menu.codeRunners, 'run'),
    execute: Private.delegateExecute(app, menu.codeRunners, 'run')
  });

  commands.addCommand(CommandIDs.runAll, {
    label: () => {
      const noun = Private.delegateLabel(app, menu.codeRunners, 'noun');
      const enabled =
        Private.delegateEnabled(app, menu.codeRunners, 'runAll')();
      return `Run All${enabled ? ` ${noun}` : ''}`;
    },
    isEnabled: Private.delegateEnabled(app, menu.codeRunners, 'runAll'),
    execute: Private.delegateExecute(app, menu.codeRunners, 'runAll')
  });

  commands.addCommand(CommandIDs.restartAndRunAll, {
    label: () => {
      const noun = Private.delegateLabel(app, menu.codeRunners, 'noun');
      const enabled =
        Private.delegateEnabled(app, menu.codeRunners, 'restartAndRunAll')();
      return `Restart Kernel and Run All${enabled ? ` ${noun}` : ''}…`;
    },
    isEnabled: Private.delegateEnabled(app, menu.codeRunners, 'restartAndRunAll'),
    execute: Private.delegateExecute(app, menu.codeRunners, 'restartAndRunAll')
  });

  const runAllGroup = [
    CommandIDs.runAll,
    CommandIDs.restartAndRunAll
  ].map( command => { return { command }; });

  menu.addGroup([{ command: CommandIDs.run }], 0);
  menu.addGroup(runAllGroup, 999);
}

export
function createSettingsMenu(app: JupyterLab, menu: SettingsMenu): void {
  menu.addGroup([{ command: 'settingeditor:open' }], 1000);
}

export
function createTabsMenu(app: JupyterLab, menu: TabsMenu): void {
  const commands = app.commands;

  // Add commands for cycling the active tabs.
  menu.addGroup([
    { command: 'application:activate-next-tab' },
    { command: 'application:activate-previous-tab' },
    { command: CommandIDs.activatePreviouslyUsedTab }
  ], 0);

  let tabGroup: Menu.IItemOptions[] = [];

  // Utility function to create a command to activate
  // a given tab, or get it if it already exists.
  const createMenuItem = (widget: Widget): Menu.IItemOptions => {
    const commandID = `tabmenu:activate-${widget.id}`;
    if (!commands.hasCommand(commandID)) {
      commands.addCommand(commandID, {
        label: () => widget.title.label,
        isVisible: () => !widget.isDisposed,
        isEnabled: () => !widget.isDisposed,
        isToggled: () => app.shell.currentWidget === widget,
        execute: () => app.shell.activateById(widget.id)
      });
    }
    return { command: commandID };
  };

  let previousId = '';

  // Command to toggle between the current
<<<<<<< HEAD
  // tab and the last modified tab.
  const commandID = 'application:activate-previous-active-tab';
  if (!commands.hasCommand(commandID)){
    commands.addCommand(commandID, {
      label: 'Activate Previous Active Tab',
      isEnabled: () => !!previousId,
      execute: () => app.commands.execute(`tabmenu:activate-${previousId}`)      
    });  
=======
  // tab and the previously used tab.
  if (!commands.hasCommand(CommandIDs.activatePreviouslyUsedTab)) {
    commands.addCommand(CommandIDs.activatePreviouslyUsedTab, {
      label: 'Activate Previously Used Tab',
      execute: () => previousId && app.commands.execute(`tabmenu:activate-${previousId}`)
    });
>>>>>>> 7871d8cb
  }

  app.restored.then(() => {
    // Iterate over the current widgets in the
    // main area, and add them to the tab group
    // of the menu.
    const populateTabs = () => {
      menu.removeGroup(tabGroup);
      tabGroup.length = 0;
      let isPreviouslyUsedTabAttached = false;
      each(app.shell.widgets('main'), widget => {
        if (widget.id === previousId) {
          isPreviouslyUsedTabAttached = true;
        }
        tabGroup.push(createMenuItem(widget));
      });
      menu.addGroup(tabGroup, 1);
      previousId = isPreviouslyUsedTabAttached ? previousId : '';
    };
    populateTabs();
    app.shell.layoutModified.connect(() => { populateTabs(); });
    // Update the id of the previously used tab.
    app.shell.currentChanged.connect((sender, args) => {
      let widget = args.oldValue;
      if (!widget) {
        return;
      }
      previousId = widget.id;
    });
  });
}

export default menuPlugin;

/**
 * A namespace for Private data.
 */
namespace Private {
  /**
   * Given a widget and a set containing IMenuExtenders,
   * check the tracker and return the extender, if any,
   * that holds the widget.
   */
  function findExtender<E extends IMenuExtender<Widget>>(widget: Widget, s: Set<E>): E {
    let extender: E;
    s.forEach(value => {
      if (value.tracker.has(widget)) {
        extender = value;
      }
    });
    return extender;
  }

  /**
   * A utility function that delegates a portion of a label to an IMenuExtender.
   */
  export
  function delegateLabel<E extends IMenuExtender<Widget>>(app: JupyterLab, s: Set<E>, label: keyof E): string {
    let widget = app.shell.currentWidget;
    const extender = findExtender(widget, s);
    if (!extender) {
      return '';
    }
    return extender[label];
  }

  /**
   * A utility function that delegates command execution
   * to an IMenuExtender.
   */
  export
  function delegateExecute<E extends IMenuExtender<Widget>>(app: JupyterLab, s: Set<E>, executor: keyof E): () => Promise<any> {
    return () => {
      let widget = app.shell.currentWidget;
      const extender = findExtender(widget, s);
      if (!extender) {
        return Promise.resolve(void 0);
      }
      return extender[executor](widget);
    };
  }

  /**
   * A utility function that delegates whether a command is enabled
   * to an IMenuExtender.
   */
  export
  function delegateEnabled<E extends IMenuExtender<Widget>>(app: JupyterLab, s: Set<E>, executor: keyof E): () => boolean {
    return () => {
      let widget = app.shell.currentWidget;
      const extender = findExtender(widget, s);
      return !!extender && !!extender[executor] &&
        (extender.isEnabled ? extender.isEnabled(widget) : true);
    };
  }

  /**
   * A utility function that delegates whether a command is toggled
   * for an IMenuExtender.
   */
  export
  function delegateToggled<E extends IMenuExtender<Widget>>(app: JupyterLab, s: Set<E>, toggled: keyof E): () => boolean {
    return () => {
      let widget = app.shell.currentWidget;
      const extender = findExtender(widget, s);
      return !!extender && !!extender[toggled] && !!extender[toggled](widget);
    };
  }
}<|MERGE_RESOLUTION|>--- conflicted
+++ resolved
@@ -30,7 +30,7 @@
 namespace CommandIDs {
   export
   const activatePreviouslyUsedTab = 'tabmenu:activate-previously-used-tab';
-
+  
   export
   const undo = 'editmenu:undo';
 
@@ -126,11 +126,6 @@
     palette.addItem({
       command: CommandIDs.shutdownAllKernels,
       category: 'Kernel Operations'
-    });
-
-    palette.addItem({
-      command: CommandIDs.activatePreviouslyUsedTab,
-      category: 'Tab Operations'
     });
 
     app.shell.addToTopArea(logo);
@@ -493,28 +488,16 @@
     return { command: commandID };
   };
 
-  let previousId = '';
-
+  let previousId = "";
+  
   // Command to toggle between the current
-<<<<<<< HEAD
   // tab and the last modified tab.
-  const commandID = 'application:activate-previous-active-tab';
-  if (!commands.hasCommand(commandID)){
-    commands.addCommand(commandID, {
-      label: 'Activate Previous Active Tab',
-      isEnabled: () => !!previousId,
-      execute: () => app.commands.execute(`tabmenu:activate-${previousId}`)      
-    });  
-=======
-  // tab and the previously used tab.
-  if (!commands.hasCommand(CommandIDs.activatePreviouslyUsedTab)) {
-    commands.addCommand(CommandIDs.activatePreviouslyUsedTab, {
-      label: 'Activate Previously Used Tab',
-      execute: () => previousId && app.commands.execute(`tabmenu:activate-${previousId}`)
-    });
->>>>>>> 7871d8cb
-  }
-
+  commands.addCommand(CommandIDs.activatePreviouslyUsedTab, {
+    label: 'Activate Previous Active Tab',
+    isEnabled: () => !!previousId,
+    execute: () => previousId && app.commands.execute(`tabmenu:activate-${previousId}`)
+  });
+  
   app.restored.then(() => {
     // Iterate over the current widgets in the
     // main area, and add them to the tab group
@@ -534,7 +517,8 @@
     };
     populateTabs();
     app.shell.layoutModified.connect(() => { populateTabs(); });
-    // Update the id of the previously used tab.
+    // Update the id of the previous active tab if
+    // a new tab is selected.
     app.shell.currentChanged.connect((sender, args) => {
       let widget = args.oldValue;
       if (!widget) {
