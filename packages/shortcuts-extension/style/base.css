/*-----------------------------------------------------------------------------
| Copyright (c) Jupyter Development Team.
| Distributed under the terms of the Modified BSD License.
|----------------------------------------------------------------------------*/

/* Shortcut Input Style */

.jp-Shortcuts-InputBox {
  display: inline-flex;
  padding-top: 2px;
}

.jp-Shortcuts-InputBoxNew {
  margin-left: 10px;
}

.jp-mod-hidden {
  display: none;
}

@keyframes slide-animation {
  from {
    width: 0;
    left: 0;
  }

  to {
    width: 120px;
    left: 0;
  }
}

.jp-Shortcuts-Input {
  animation-duration: 0.5s;
  animation-timing-function: ease-out;
  animation-name: slide-animation;
  border-width: var(--jp-border-width);
  border-color: var(--jp-border-color3);
  border-style: solid;
  background-color: var(--jp-layout-color0);
  margin-left: auto;
  padding-left: 10px;
  width: 120px;
  height: 25px;
  line-height: 25px;
  display: block;
}

.jp-Shortcuts-Input:focus {
  outline: none;
  color: var(--jp-content-font-color1);
  border-color: var(--jp-brand-color2);
}

.jp-mod-unavailable-Input:focus {
  border-color: var(--jp-error-color2);
}

.jp-Shortcuts-InputText {
  overflow-x: hidden;
  overflow-y: hidden;
  margin: 0;
  margin-top: 4px;
  padding: 0 5px;
  height: 17px;
  line-height: 17px;
  width: fit-content;
}

.jp-mod-selected-InputText {
  background-color: var(--jp-brand-color3);
  overflow: hidden;
}

.jp-mod-waiting-InputText {
  color: var(--jp-content-font-color3);
}

.jp-Shortcuts-Submit {
  background-color: var(--jp-brand-color2);
  border-radius: 0;
  border: none;
  color: var(--jp-layout-color0);
  font-family: var(--jp-ui-font-family);
  display: block;
  height: 27px;
  width: 26px;
  cursor: pointer;
}

.jp-Shortcuts-Submit:focus {
  outline: none;
}

.jp-Shortcuts-Submit .jp-icon3[fill] {
  fill: var(--jp-layout-color1);
}

.jp-Shortcuts-Submit.jp-mod-defunc-Submit {
  background-color: var(--jp-layout-color3);
}

.jp-Shortcuts-Submit.jp-mod-defunc-Submit .jp-icon3[fill] {
  fill: var(--jp-inverse-layout-color1);
}

.jp-Shortcuts-Submit.jp-mod-conflict-Submit {
  background-color: var(--jp-error-color1);
}

/* Shortcut Item Style */
.jp-Shortcuts-Cell {
  padding: 6px 12px;
  display: table-cell;
  width: 20%;
  vertical-align: middle;
}

.jp-Shortcuts-ShortcutCell {
  display: flex;
  min-width: max-content;
  flex-wrap: wrap;
}

.jp-Shortcuts-EmptyCell {
  height: 32px;
}

.jp-Shortcuts-Row {
  padding: 10px;
  width: 100%;
  display: table-row;
  border-bottom: var(--jp-border-width) solid var(--jp-border-color1);
  vertical-align: middle;
  background-color: var(--jp-layout-color0);
}

.jp-Shortcuts-Row:hover .jp-Shortcuts-ShortcutKeys {
  border-color: var(--jp-border-color1);
  background: var(--jp-layout-color2);
}

<<<<<<< HEAD
.jp-Shortcuts-Row:focus-within .jp-Shortcuts-ShortcutKeys {
  border-color: var(--jp-border-color1);
  background: var(--jp-layout-color2);
}

.jp-Shortcuts-Row:hover #add-link,
.jp-Shortcuts-Row:hover #or {
  display: block;
=======
.jp-Shortcuts-Row:hover .jp-Shortcuts-Plus,
.jp-Shortcuts-Row:hover .jp-Shortcuts-Or {
  opacity: 1;
>>>>>>> 764ccdbb
}

.jp-Shortcuts-Row:focus-within #add-link,
.jp-Shortcuts-Row:focus-within #or {
  display: block;
}

.jp-Shortcuts-ErrorMessage {
  color: var(--jp-error-color1);
  margin-top: 9px;
}

.jp-Shortcuts-ErrorButton {
  line-height: 34px;
  margin-left: 10px;
}

.jp-Shortcuts-ErrorButton button:nth-of-type(1) {
  height: 25px;
  margin-right: 5px;
  background-color: var(--jp-border-color0);
  color: white;
  outline: none;
}

.jp-Shortcuts-ErrorButton button:nth-of-type(1):active,
.jp-Shortcuts-ErrorButton button:nth-of-type(1):focus {
  outline: none;
  border: none;
}

.jp-Shortcuts-ErrorButton button:nth-of-type(2) {
  height: 25px;
  background-color: var(--jp-error-color1);
  color: white;
  outline: none;
}

.jp-Shortcuts-ErrorButton button:nth-of-type(2):active,
.jp-Shortcuts-ErrorButton button:nth-of-type(2):focus {
  outline: none;
  border: none;
}

.jp-Shortcuts-ShortcutContainer {
  display: flex;
  flex-wrap: wrap;
}

.jp-Shortcuts-ShortcutContainer:hover .jp-Shortcuts-ShortcutKeys {
  border-color: var(--jp-border-color3);
  background: var(--jp-layout-color3);
}

.jp-Shortcuts-ShortcutContainer:focus-within .jp-Shortcuts-ShortcutKeys {
  background: var(--jp-layout-color3);
}

.jp-Shortcuts-ShortcutKeysContainer {
  font-size: var(--jp-code-font-size);
  font-family: var(--jp-ui-font-family);
  display: flex;
}

.jp-Shortcuts-ConflictContainer {
  display: table;
  margin: 6px 12px 6px 15%;
  width: 400%;
}

.jp-Shortcuts-Conflict {
  display: flex;
  flex-wrap: nowrap;
}

.jp-Shortcuts-ShortcutKeys {
  border-width: var(--jp-border-width);
  border-color: var(--jp-layout-color0);
  border-radius: var(--jp-border-radius);
  color: var(--jp-ui-font-color0);
  padding: 5px 6px;
  margin: 3px 0;
  background: none;
  border: none;
}

.jp-Shortcuts-Or {
  margin-right: 12px;
  margin-left: 12px;
  margin-top: 8px;
  color: var(--jp-content-font-color3);
  opacity: 0;
}

.jp-Shortcuts-Or:hover {
  opacity: 1;
}

.jp-Shortcuts-Or-Forced {
  opacity: 1;
}

.jp-Shortcuts-Comma {
  margin-top: 10px;
  margin-right: 2px;
  margin-left: 2px;
}

.jp-Shortcuts-Plus {
  opacity: 0;
  background: var(--jp-brand-color3);
  border-color: var(--jp-layout-color0);
  border-radius: var(--jp-border-radius);
  border-width: var(--jp-border-width);
  margin: 3px 0;
  padding: 5px 6px;
<<<<<<< HEAD
  border: none;
=======
  color: var(--jp-ui-inverse-font-color1);
>>>>>>> 764ccdbb
}

.jp-Shortcuts-Plus:hover {
  background-color: var(--jp-brand-color2);
}

.jp-Shortcuts-Plus:focus {
  background-color: var(--jp-brand-color2);
}

.jp-Shortcuts-Plus:active {
  background-color: var(--jp-brand-color2);
}

.jp-Shortcuts-Reset {
  color: var(--jp-brand-color2);
  margin-left: 10px;
  background: none;
  border: none;
}

.jp-Shortcuts-Reset:hover {
  color: var(--jp-brand-color1);
}

.jp-Shortcuts-Reset:focus {
  color: var(--jp-brand-color1);
}

.jp-Shortcuts-SourceCell {
  display: inline-block;
}

/* Shortcut List Style */
.jp-Shortcuts-ShortcutList {
  width: 100%;
  display: table;
  border-collapse: collapse;
}

.jp-Shortcuts-ShortcutListContainer {
  overflow-y: scroll;
  border: var(--jp-border-width) solid var(--jp-border-color1);
}

/* Shortcut Title Item Style */
.jp-Shortcuts-Header {
  display: flex;
  cursor: pointer;
}

.jp-Shortcuts-Header:hover .jp-ShortcutTitleItem-sortButton .jp-icon3[fill],
.jp-Shortcuts-Header:focus .jp-ShortcutTitleItem-sortButton .jp-icon3[fill] {
  fill: var(--jp-ui-font-color0);
}

.jp-Shortcuts-Header:active .jp-ShortcutTitleItem-sortButton {
  outline: none;
}

.jp-Shortcuts-CurrentHeader .jp-icon3[fill] {
  fill: var(--jp-ui-font-color0);
}

/* Shortcut UI Style */

.jp-Shortcuts-ShortcutUI {
  display: flex;
  flex-direction: column;
  font-size: var(--jp-ui-font-size1);
  font-family: var(--jp-ui-font-family);
  color: var(--jp-content-font-color1);
  min-width: 450px;
  width: 100%;
}

/* TopNav Style */
.jp-Shortcuts-Top {
  display: block;
}

.jp-Shortcuts-TopNav {
  display: flex;
  align-items: center;
  justify-content: space-between;
  box-sizing: border-box;
  font-size: var(--jp-ui-font-size1);
  background-color: var(--jp-layout-color0);
}

.jp-Shortcuts-Symbols {
  padding: 0 12px;
}

.jp-Shortcuts-Symbols td:nth-child(2) {
  padding-right: 10px;
}

.jp-Shortcuts-Search {
  height: 30px;
}

.jp-Shortcuts-Search > input {
  box-shadow: none;
}

.jp-Shortcuts-AdvancedOptionsSmall {
  width: 30%;
}

.jp-Shortcuts-AdvancedOptionsRight {
  margin-top: 8px;
}

.jp-Shortcuts-AdvancedOptionsLink {
  color: var(--jp-content-link-color);
  margin-right: 15px;
}

.jp-Shortcuts-AdvancedOptionsLink:hover {
  color: var(--jp-brand-color0);
  text-decoration: underline;
}

.jp-Shortcuts-AdvancedOptionsLink:active {
  color: var(--jp-brand-color0);
  text-decoration: underline;
}

.jp-Shortcuts-HeaderRowContainer {
  padding-right: 14px;
}

.jp-Shortcuts-HeaderRow {
  font-weight: bold;
  font-size: var(--jp-ui-font-size1);
  background-color: var(--jp-layout-color0);
  width: 100%;
  z-index: 1;
  display: table;
  padding: 10px 0;
}

.jp-Shortcuts-commandIcon {
  margin-right: 13px;
}

.jp-Shortcuts-altIcon {
  margin-right: 14px;
}

.jp-Shortcuts-controlIcon {
  margin-left: 8px;
  margin-right: 16px;
}<|MERGE_RESOLUTION|>--- conflicted
+++ resolved
@@ -140,25 +140,19 @@
   background: var(--jp-layout-color2);
 }
 
-<<<<<<< HEAD
 .jp-Shortcuts-Row:focus-within .jp-Shortcuts-ShortcutKeys {
   border-color: var(--jp-border-color1);
   background: var(--jp-layout-color2);
 }
 
-.jp-Shortcuts-Row:hover #add-link,
-.jp-Shortcuts-Row:hover #or {
-  display: block;
-=======
 .jp-Shortcuts-Row:hover .jp-Shortcuts-Plus,
 .jp-Shortcuts-Row:hover .jp-Shortcuts-Or {
   opacity: 1;
->>>>>>> 764ccdbb
-}
-
-.jp-Shortcuts-Row:focus-within #add-link,
-.jp-Shortcuts-Row:focus-within #or {
-  display: block;
+}
+
+.jp-Shortcuts-Row:focus-within .jp-Shortcuts-Plus,
+.jp-Shortcuts-Row:focus-within .jp-Shortcuts-Or {
+  opacity: 1;
 }
 
 .jp-Shortcuts-ErrorMessage {
@@ -270,11 +264,8 @@
   border-width: var(--jp-border-width);
   margin: 3px 0;
   padding: 5px 6px;
-<<<<<<< HEAD
-  border: none;
-=======
+  border: none;
   color: var(--jp-ui-inverse-font-color1);
->>>>>>> 764ccdbb
 }
 
 .jp-Shortcuts-Plus:hover {
