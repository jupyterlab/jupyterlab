/*
 * Copyright (c) Jupyter Development Team.
 * Distributed under the terms of the Modified BSD License.
 */

import { TranslationBundle } from '@jupyterlab/translation';
import { Platform } from '@lumino/domutils';
import * as React from 'react';
import {
  ErrorObject,
  ShortcutInput,
  ShortcutObject,
  TakenByObject
} from './ShortcutInput';
import { IShortcutUIexternal } from './TopNav';

const ARROW_KEYS = [
  'ArrowLeft',
  'ArrowUp',
  'ArrowRight',
  'ArrowDown',
  'Home',
  'End',
  'Escape'
];

/** Props for ShortcutItem component */
export interface IShortcutItemProps {
  shortcut: ShortcutObject | ErrorObject;
  handleUpdate: Function;
  resetShortcut: Function;
  deleteShortcut: Function;
  showSelectors: boolean;
  keyBindingsUsed: { [index: string]: TakenByObject };
  sortConflict: Function;
  clearConflicts: Function;
  contextMenu: Function;
  external: IShortcutUIexternal;
  tabIndex: number;
}

/** State for ShortcutItem component */
export interface IShortcutItemState {
  displayNewInput: boolean;
  displayReplaceInputLeft: boolean;
  displayReplaceInputRight: boolean;
  numShortcuts: number;
}

enum ShortCutLocation {
  Left,
  Right
}
let currentNode = 0;
/** Describe commands that are used by shortcuts */
function getCommands(trans: TranslationBundle): {
  [key: string]: { commandId: string; label: string; caption: string };
} {
  return {
    shortcutEditLeft: {
      commandId: 'shortcutui:EditLeft',
      label: trans.__('Edit First'),
      caption: trans.__('Edit existing shortcut')
    },
    shortcutEditRight: {
      commandId: 'shortcutui:EditRight',
      label: trans.__('Edit Second'),
      caption: trans.__('Edit existing shortcut')
    },
    shortcutEdit: {
      commandId: 'shortcutui:Edit',
      label: trans.__('Edit'),
      caption: trans.__('Edit existing shortcut')
    },
    shortcutAddNew: {
      commandId: 'shortcutui:AddNew',
      label: trans.__('Add'),
      caption: trans.__('Add new shortcut')
    },
    shortcutAddAnother: {
      commandId: 'shortcutui:AddAnother',
      label: trans.__('Add'),
      caption: trans.__('Add another shortcut')
    },
    shortcutReset: {
      commandId: 'shortcutui:Reset',
      label: trans.__('Reset'),
      caption: trans.__('Reset shortcut back to default')
    }
  };
}

/** React component for each command shortcut item */
export class ShortcutItem extends React.Component<
  IShortcutItemProps,
  IShortcutItemState
> {
  constructor(props: IShortcutItemProps) {
    super(props);
    this._commands = getCommands(props.external.translator.load('jupyterlab'));

    this.state = {
      displayNewInput: false,
      displayReplaceInputLeft: false,
      displayReplaceInputRight: false,
      numShortcuts: Object.keys(this.props.shortcut.keys).filter(
        key => this.props.shortcut.keys[key][0] !== ''
      ).length
    };
  }

  /** Toggle display state of input box */
  private toggleInputNew = (): void => {
    this.setState({
      displayNewInput: !this.state.displayNewInput
    });
  };

  private toggleInputReplaceLeft = (): void => {
    this.setState({
      displayReplaceInputLeft: !this.state.displayReplaceInputLeft
    });
  };

  private toggleInputReplaceRight = (): void => {
    this.setState({
      displayReplaceInputRight: !this.state.displayReplaceInputRight
    });
  };

  private addCommandIfNeeded = (command: any, action: () => void): void => {
    const key =
      this.props.shortcut.commandName + '_' + this.props.shortcut.selector;

    if (!this.props.external.hasCommand(command.commandId + key)) {
      this.props.external.addCommand(command.commandId + key, {
        label: command.label,
        caption: command.caption,
        execute: action
      });
    }
  };

  private handleRightClick = (e: any): void => {
    this.addCommandIfNeeded(this._commands.shortcutEdit, () =>
      this.toggleInputReplaceLeft()
    );
    this.addCommandIfNeeded(this._commands.shortcutEditLeft, () =>
      this.toggleInputReplaceLeft()
    );
    this.addCommandIfNeeded(this._commands.shortcutEditRight, () =>
      this.toggleInputReplaceRight()
    );
    this.addCommandIfNeeded(this._commands.shortcutAddNew, () =>
      this.toggleInputNew()
    );
    this.addCommandIfNeeded(this._commands.shortcutAddAnother, () =>
      this.toggleInputNew()
    );
    this.addCommandIfNeeded(this._commands.shortcutReset, () =>
      this.props.resetShortcut(this.props.shortcut)
    );

    const key =
      this.props.shortcut.commandName + '_' + this.props.shortcut.selector;

    this.setState(
      {
        numShortcuts: Object.keys(this.props.shortcut.keys).filter(
          key => this.props.shortcut.keys[key][0] !== ''
        ).length
      },
      () => {
        let commandList: any[] = [];
        if (this.state.numShortcuts == 2) {
          commandList = commandList.concat([
            this._commands.shortcutEditLeft.commandId + key,
            this._commands.shortcutEditRight.commandId + key
          ]);
        } else if (this.state.numShortcuts == 1) {
          commandList = commandList.concat([
            this._commands.shortcutEdit.commandId + key,
            this._commands.shortcutAddAnother.commandId + key
          ]);
        } else {
          commandList = commandList.concat([
            this._commands.shortcutAddNew.commandId + key
          ]);
        }

        if (this.props.shortcut.source === 'Custom') {
          commandList = commandList.concat([
            this._commands.shortcutReset.commandId + key
          ]);
        }

        this.props.contextMenu(e, commandList);
      }
    );
  };

  /** Transform special key names into unicode characters */
  toSymbols = (value: string): string => {
    return value.split(' ').reduce((result, key) => {
      if (key === 'Ctrl') {
        return (result + ' ⌃').trim();
      } else if (key === 'Alt') {
        return (result + ' ⌥').trim();
      } else if (key === 'Shift') {
        return (result + ' ⇧').trim();
      } else if (key === 'Accel' && Platform.IS_MAC) {
        return (result + ' ⌘').trim();
      } else if (key === 'Accel') {
        return (result + ' ⌃').trim();
      } else {
        return (result + ' ' + key).trim();
      }
    }, '');
  };

  punctuationToText = (value: string): string => {
    return value.split(' ').reduce((result, key) => {
      if (key === ']') {
        return (result + ' Closing bracket').trim();
      } else if (key === '[') {
        return (result + ' Opening bracket').trim();
      } else if (key === ',') {
        return (result + ' Comma').trim();
      } else if (key === '.') {
        return (result + ' Full stop').trim();
      } else if (key === " '") {
        return (result + ' Single quote').trim();
      } else if (key === ' -') {
        return (result + ' Hyphen-minus').trim();
      } else {
        return (result + ' ' + key).trim();
      }
    }, '');
  };

  getErrorRow(): JSX.Element {
    const trans = this.props.external.translator.load('jupyterlab');

    return (
      <div className="jp-Shortcuts-Row">
        <div className="jp-Shortcuts-ConflictContainer">
          <div className="jp-Shortcuts-ErrorMessage">
            {trans.__(
              'Shortcut already in use by %1. Overwrite it?',
              (this.props.shortcut as ErrorObject).takenBy.takenByLabel
            )}
          </div>
          <div className="jp-Shortcuts-ErrorButton">
            <button>{trans.__('Cancel')}</button>
            <button
              id="no-blur"
              onClick={() => {
                document.getElementById('overwrite')?.click();
              }}
            >
              {trans.__('Overwrite')}
            </button>
          </div>
        </div>
      </div>
    );
  }

  getCategoryCell(): JSX.Element {
    return (
      <div className="jp-Shortcuts-Cell">{this.props.shortcut.category} </div>
    );
  }

  getLabelCell(): JSX.Element {
    return (
      <div className="jp-Shortcuts-Cell">
        <div className="jp-label">{this.props.shortcut.label}</div>
      </div>
    );
  }

  getResetShortCutLink(): JSX.Element {
    const trans = this.props.external.translator.load('jupyterlab');
    return (
      <button
        className="jp-Shortcuts-Reset"
        onClick={() => this.props.resetShortcut(this.props.shortcut)}
        onKeyDown={this.handleKeyDown}
      >
        {trans.__('Reset')}
      </button>
    );
  }

  getSourceCell(): JSX.Element {
    return (
      <div className="jp-Shortcuts-Cell">
        <div className="jp-Shortcuts-SourceCell">
          {this.props.shortcut.source}
        </div>
        {this.props.shortcut.source === 'Custom' && this.getResetShortCutLink()}
      </div>
    );
  }

  getOptionalSelectorCell(): JSX.Element | null {
    return this.props.showSelectors ? (
      <div className="jp-Shortcuts-Cell">
        <div className="jp-selector">{this.props.shortcut.selector}</div>
      </div>
    ) : null;
  }

  getClassNameForShortCuts(nonEmptyKeys: string[]): string {
    const classes = ['jp-Shortcuts-ShortcutCell'];
    switch (nonEmptyKeys.length) {
      case 1:
        classes.push('jp-Shortcuts-SingleCell');
        break;
      case 0:
        classes.push('jp-Shortcuts-EmptyCell');
        break;
    }
    return classes.join(' ');
  }

  getToggleInputReplaceMethod(location: ShortCutLocation): () => void {
    switch (location) {
      case ShortCutLocation.Left:
        return this.toggleInputReplaceLeft;
      case ShortCutLocation.Right:
        return this.toggleInputReplaceRight;
    }
  }

  getDisplayReplaceInput(location: ShortCutLocation): boolean {
    switch (location) {
      case ShortCutLocation.Left:
        return this.state.displayReplaceInputLeft;
      case ShortCutLocation.Right:
        return this.state.displayReplaceInputRight;
    }
  }

  getOrDiplayIfNeeded(nonEmptyKeys: string[]): JSX.Element {
    const trans = this.props.external.translator.load('jupyterlab');
    return (
      <div
        className={
          nonEmptyKeys.length == 2 || this.state.displayNewInput
            ? 'jp-Shortcuts-OrTwo'
            : 'jp-Shortcuts-Or'
        }
        id={
          nonEmptyKeys.length == 2
            ? 'secondor'
            : this.state.displayReplaceInputLeft
            ? 'noor'
            : 'or'
        }
      >
        {trans.__('or')}
      </div>
    );
  }

  getShortCutAsInput(key: string, location: ShortCutLocation): JSX.Element {
    return (
      <ShortcutInput
        handleUpdate={this.props.handleUpdate}
        deleteShortcut={this.props.deleteShortcut}
        toggleInput={this.getToggleInputReplaceMethod(location)}
        shortcut={this.props.shortcut}
        shortcutId={key}
        toSymbols={this.toSymbols}
        punctuationToText={this.punctuationToText}
        keyBindingsUsed={this.props.keyBindingsUsed}
        sortConflict={this.props.sortConflict}
        clearConflicts={this.props.clearConflicts}
        displayInput={this.getDisplayReplaceInput(location)}
        newOrReplace={'replace'}
        placeholder={this.toSymbols(this.props.shortcut.keys[key].join(', '))}
        translator={this.props.external.translator}
      />
    );
  }

  getShortCutForDisplayOnly(key: string): JSX.Element[] {
    return this.props.shortcut.keys[key].map(
      (keyBinding: string, index: number) => (
        <div className="jp-Shortcuts-ShortcutKeysContainer" key={index}>
<<<<<<< HEAD
          <button className="jp-Shortcuts-ShortcutKeys">
=======
          <button
            className="jp-Shortcuts-ShortcutKeys"
            aria-label={this.punctuationToText(keyBinding)}
            role="text"
            onKeyDown={this.handleKeyDown}
          >
>>>>>>> c17cb44f
            {this.toSymbols(keyBinding)}
          </button>
          {index + 1 < this.props.shortcut.keys[key].length ? (
            <div className="jp-Shortcuts-Comma">,</div>
          ) : null}
        </div>
      )
    );
  }

  isLocationBeingEdited(location: ShortCutLocation): boolean {
    return (
      (location === ShortCutLocation.Left &&
        this.state.displayReplaceInputLeft) ||
      (location === ShortCutLocation.Right &&
        this.state.displayReplaceInputRight)
    );
  }

  getLocationFromIndex(index: number): ShortCutLocation {
    return index === 0 ? ShortCutLocation.Left : ShortCutLocation.Right;
  }

  getDivForKey(
    index: number,
    key: string,
    nonEmptyKeys: string[]
  ): JSX.Element {
    const location = this.getLocationFromIndex(index);
    return (
      <div
        className="jp-Shortcuts-ShortcutContainer"
        key={this.props.shortcut.id + '_' + index}
        onClick={this.getToggleInputReplaceMethod(location)}
      >
        {this.isLocationBeingEdited(location)
          ? this.getShortCutAsInput(key, location)
          : this.getShortCutForDisplayOnly(key)}
        {location === ShortCutLocation.Left &&
          this.getOrDiplayIfNeeded(nonEmptyKeys)}
      </div>
    );
  }

  getAddLink(): JSX.Element {
    const trans = this.props.external.translator.load('jupyterlab');
    return (
      <button
        className={!this.state.displayNewInput ? 'jp-Shortcuts-Plus' : ''}
        onClick={() => {
          this.toggleInputNew(), this.props.clearConflicts();
        }}
        id="add-link"
        onKeyDown={this.handleKeyDown}
      >
        {trans.__('Add')}
      </button>
    );
  }

  getInputBoxWhenToggled(): JSX.Element {
    return this.state.displayNewInput ? (
      <ShortcutInput
        handleUpdate={this.props.handleUpdate}
        deleteShortcut={this.props.deleteShortcut}
        toggleInput={this.toggleInputNew}
        shortcut={this.props.shortcut}
        shortcutId=""
        toSymbols={this.toSymbols}
        keyBindingsUsed={this.props.keyBindingsUsed}
        sortConflict={this.props.sortConflict}
        clearConflicts={this.props.clearConflicts}
        displayInput={this.state.displayNewInput}
        newOrReplace={'new'}
        placeholder={''}
        translator={this.props.external.translator}
        punctuationToText={this.punctuationToText}
      />
    ) : (
      <div />
    );
  }

  getShortCutsCell(nonEmptyKeys: string[]): JSX.Element {
    return (
      <div className="jp-Shortcuts-Cell" role="tab">
        <div className={this.getClassNameForShortCuts(nonEmptyKeys)}>
          {nonEmptyKeys.map((key, index) =>
            this.getDivForKey(index, key, nonEmptyKeys)
          )}
          {nonEmptyKeys.length === 1 &&
            !this.state.displayNewInput &&
            !this.state.displayReplaceInputLeft &&
            this.getAddLink()}
          {nonEmptyKeys.length === 0 &&
            !this.state.displayNewInput &&
            this.getAddLink()}
          {this.getInputBoxWhenToggled()}
        </div>
      </div>
    );
  }

<<<<<<< HEAD
  //navHandler = (event: React.KeyboardEvent): void => {}

  handleKeyDown = (event: React.KeyboardEvent): void => {
    const shortcutList = document.getElementById('Shortcuts-ShortcutList');
    const focusable: Element[] = [];

    if (shortcutList) {
      // Get focusable children within the shortcut list
      Array.from(shortcutList.children).forEach(child => {
        focusable.push(child);
      });

      // If focusable contains only one element, nothing to do.
      if (focusable.length <= 1) {
        return;
      }
      event.preventDefault();
      event.stopPropagation();
    }

    let activeNode = focusable[currentNode] as HTMLElement;
    let nextNode = focusable[currentNode + 1] as HTMLElement;
    let previousNode = focusable[currentNode - 1] as HTMLElement;

    if (event.key === 'ArrowDown') {
      let nxtNode = nextNode;
      if (nxtNode) {
        nxtNode.setAttribute('tabindex', '0');
        activeNode.setAttribute('tabindex', '-1');
        nxtNode.focus();
        currentNode += 1;
      }

      if (currentNode >= focusable.length - 1) {
        let node = focusable[0] as HTMLElement;
        let activeNode = focusable[currentNode] as HTMLElement;

        node.setAttribute('tabindex', '0');
        activeNode.setAttribute('tabindex', '-1');
        node.focus();
        currentNode = 0;
      }
    }

    if (event.key === 'ArrowUp') {
      let prvNode = previousNode;
      let activeNode = focusable[currentNode] as HTMLElement;
      if (prvNode && currentNode >= 0) {
        prvNode.setAttribute('tabindex', '0');
        activeNode.setAttribute('tabindex', '-1');
        prvNode.focus();
        currentNode -= 1;
      }

      if (currentNode <= 0) {
        console.log('node o');
        let lastNode = focusable[focusable.length - 1] as HTMLElement;
        let activeNode = focusable[currentNode] as HTMLElement;

        lastNode.setAttribute('tabindex', '0');
        activeNode.setAttribute('tabindex', '-1');
        lastNode.focus();
        currentNode = focusable.length - 1;
        //return
      }
    }
  };
=======
  handleKeyDown(event: React.KeyboardEvent): void {
    // Handle the arrow keys to navigate through rows.
    if (ARROW_KEYS.includes(event.key)) {
      const focusedElement = document.activeElement;
      console.log(`Focused element: ${focusedElement}`);

      const parentRow = focusedElement?.closest('.jp-Shortcuts-Row');
      const elements = parentRow!.querySelectorAll('button');

      const focusable: Element[] = [...elements];
      console.log(focusable);

      // Get the current focused element.
      let focusedIndex = focusable.indexOf(document.activeElement as Element);
      if (focusedIndex === -1) {
        focusedIndex = this._currentIndex;
      }
      if (event.key === 'Tab') {
        event.preventDefault();
        event.stopPropagation();
        return;
      }
      // Find the next element to focus on.
      let nextFocused: Element | null | undefined;
      if (event.key === 'ArrowRight') {
        nextFocused = focusable[focusedIndex + 1] ?? focusable[0];
      } else if (event.key === 'ArrowLeft') {
        nextFocused =
          focusable[focusedIndex - 1] ?? focusable[focusable.length - 1];
      } else if (event.key === 'Home') {
        nextFocused = focusable[0];
      } else if (event.key === 'End') {
        nextFocused = focusable[focusable.length - 1];
      } else if (event.key === 'Escape') {
        const parentRow = focusedElement?.closest('.jp-Shortcuts-Row');
        (parentRow as HTMLDivElement).focus();
      }
      // Change the focused element and the tabindex value.
      if (nextFocused) {
        focusable[focusedIndex]?.setAttribute('tabindex', '-1');
        nextFocused?.setAttribute('tabindex', '0');
        (nextFocused as HTMLButtonElement).focus();
      }
    }
  }

  handleEvent(event: React.KeyboardEvent): void {
    if (event.key === 'Tab' || event.eventPhase === Event.CAPTURING_PHASE) {
      event.preventDefault();
      event.stopPropagation();
      return;
    }
    // Handle the arrow keys to navigate through rows.
    if (event.key === 'ArrowRight') {
      const focusedElement = document.activeElement;
      console.log(`Focused element: ${focusedElement}`);

      // Create a list of all focusable elements in the focused shortcuts row.
      if (focusedElement?.className === 'jp-Shortcuts-Row') {
        const elements = Array.from(focusedElement.querySelectorAll('button'));
        console.log(`Elements: ${elements}`);

        const focusable: Element[] = [...elements];

        // If the row contains elements, set focus to next element.
        if (focusable.length >= 1) {
          (focusable[0] as HTMLButtonElement).focus();

          // If the row contains no elements, nothing to do.
        } else {
          return;
        }
        event.preventDefault();
        event.stopPropagation();
      }
    }
  }
>>>>>>> c17cb44f

  render(): JSX.Element {
    const nonEmptyKeys = Object.keys(this.props.shortcut.keys).filter(
      (key: string) => this.props.shortcut.keys[key][0] !== ''
    );
    if (this.props.shortcut.id === 'error_row') {
      return this.getErrorRow();
    } else {
      return (
        <div
          title={this.props.shortcut.commandName}
          role="tab"
          className="jp-Shortcuts-Row"
<<<<<<< HEAD
          tabIndex={this.props.tabIndex}
          onKeyDown={this.handleKeyDown}
=======
          tabIndex={0}
          onKeyDown={this.handleEvent}
>>>>>>> c17cb44f
          onContextMenu={e => {
            e.persist();
            this.handleRightClick(e);
          }}
        >
          {this.getCategoryCell()}
          {this.getLabelCell()}
          {this.getShortCutsCell(nonEmptyKeys)}
          {this.getSourceCell()}
          {this.getOptionalSelectorCell()}
        </div>
      );
    }
  }
  private _currentIndex: -1;
  private _commands: {
    [key: string]: { commandId: string; label: string; caption: string };
  };
}<|MERGE_RESOLUTION|>--- conflicted
+++ resolved
@@ -390,16 +390,12 @@
     return this.props.shortcut.keys[key].map(
       (keyBinding: string, index: number) => (
         <div className="jp-Shortcuts-ShortcutKeysContainer" key={index}>
-<<<<<<< HEAD
-          <button className="jp-Shortcuts-ShortcutKeys">
-=======
           <button
             className="jp-Shortcuts-ShortcutKeys"
             aria-label={this.punctuationToText(keyBinding)}
             role="text"
             onKeyDown={this.handleKeyDown}
           >
->>>>>>> c17cb44f
             {this.toSymbols(keyBinding)}
           </button>
           {index + 1 < this.props.shortcut.keys[key].length ? (
@@ -503,7 +499,6 @@
     );
   }
 
-<<<<<<< HEAD
   //navHandler = (event: React.KeyboardEvent): void => {}
 
   handleKeyDown = (event: React.KeyboardEvent): void => {
@@ -571,7 +566,7 @@
       }
     }
   };
-=======
+
   handleKeyDown(event: React.KeyboardEvent): void {
     // Handle the arrow keys to navigate through rows.
     if (ARROW_KEYS.includes(event.key)) {
@@ -649,7 +644,7 @@
       }
     }
   }
->>>>>>> c17cb44f
+
 
   render(): JSX.Element {
     const nonEmptyKeys = Object.keys(this.props.shortcut.keys).filter(
@@ -663,13 +658,9 @@
           title={this.props.shortcut.commandName}
           role="tab"
           className="jp-Shortcuts-Row"
-<<<<<<< HEAD
           tabIndex={this.props.tabIndex}
-          onKeyDown={this.handleKeyDown}
-=======
-          tabIndex={0}
-          onKeyDown={this.handleEvent}
->>>>>>> c17cb44f
+          onKeyDown={this.handleKeyDown, this.handleEvent}
+
           onContextMenu={e => {
             e.persist();
             this.handleRightClick(e);
