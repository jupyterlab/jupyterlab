{
  "name": "@jupyterlab/shortcuts-extension",
  "version": "3.3.0-alpha.12",
  "description": "JupyterLab - Shortcuts Extension",
  "homepage": "https://github.com/jupyterlab/jupyterlab",
  "bugs": {
    "url": "https://github.com/jupyterlab/jupyterlab/issues"
  },
  "repository": {
    "type": "git",
    "url": "https://github.com/jupyterlab/jupyterlab.git"
  },
  "license": "BSD-3-Clause",
  "author": "Project Jupyter",
  "sideEffects": false,
  "main": "lib/index.js",
  "types": "lib/index.d.ts",
  "style": "style/index.css",
  "directories": {
    "lib": "lib/"
  },
  "files": [
    "lib/*.d.ts",
    "lib/*.js.map",
    "lib/*.js",
    "schema/*.json",
    "style/index.css",
    "style/index.js"
  ],
  "scripts": {
    "build": "tsc -b",
    "clean": "rimraf lib && rimraf tsconfig.tsbuildinfo",
    "docs": "typedoc src",
    "watch": "tsc -b --watch"
  },
  "dependencies": {
<<<<<<< HEAD
    "@jupyterlab/application": "^3.3.0-alpha.10",
    "@jupyterlab/settingregistry": "^3.3.0-alpha.10",
    "@jupyterlab/translation": "^3.3.0-alpha.10",
    "@jupyterlab/ui-components": "^3.3.0-alpha.10",
    "@lumino/algorithm": "^1.3.3",
=======
    "@jupyterlab/application": "^3.3.0-alpha.12",
    "@jupyterlab/settingregistry": "^3.3.0-alpha.12",
    "@jupyterlab/translation": "^3.3.0-alpha.12",
>>>>>>> ccfcc220
    "@lumino/commands": "^1.12.0",
    "@lumino/coreutils": "^1.5.3",
    "@lumino/disposable": "^1.4.3",
    "@lumino/domutils": "^1.2.3",
    "@lumino/keyboard": "~1.7.0",
    "@lumino/widgets": "^1.26.0",
    "react": "^17.0.1",
    "typestyle": "^2.0.4"
  },
  "devDependencies": {
    "rimraf": "~3.0.0",
    "typedoc": "~0.21.2",
    "typescript": "~4.1.3"
  },
  "publishConfig": {
    "access": "public"
  },
  "jupyterlab": {
    "extension": true,
    "schemaDir": "schema"
  },
  "styleModule": "style/index.js"
}<|MERGE_RESOLUTION|>--- conflicted
+++ resolved
@@ -34,17 +34,11 @@
     "watch": "tsc -b --watch"
   },
   "dependencies": {
-<<<<<<< HEAD
-    "@jupyterlab/application": "^3.3.0-alpha.10",
-    "@jupyterlab/settingregistry": "^3.3.0-alpha.10",
-    "@jupyterlab/translation": "^3.3.0-alpha.10",
-    "@jupyterlab/ui-components": "^3.3.0-alpha.10",
-    "@lumino/algorithm": "^1.3.3",
-=======
     "@jupyterlab/application": "^3.3.0-alpha.12",
     "@jupyterlab/settingregistry": "^3.3.0-alpha.12",
     "@jupyterlab/translation": "^3.3.0-alpha.12",
->>>>>>> ccfcc220
+    "@jupyterlab/ui-components": "^3.3.0-alpha.12",
+    "@lumino/algorithm": "^1.3.3",
     "@lumino/commands": "^1.12.0",
     "@lumino/coreutils": "^1.5.3",
     "@lumino/disposable": "^1.4.3",
