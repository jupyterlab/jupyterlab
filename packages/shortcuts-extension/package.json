{
  "name": "@jupyterlab/shortcuts-extension",
  "version": "3.3.0-alpha.15",
  "description": "JupyterLab - Shortcuts Extension",
  "homepage": "https://github.com/jupyterlab/jupyterlab",
  "bugs": {
    "url": "https://github.com/jupyterlab/jupyterlab/issues"
  },
  "repository": {
    "type": "git",
    "url": "https://github.com/jupyterlab/jupyterlab.git"
  },
  "license": "BSD-3-Clause",
  "author": "Project Jupyter",
  "sideEffects": false,
  "main": "lib/index.js",
  "types": "lib/index.d.ts",
  "style": "style/index.css",
  "directories": {
    "lib": "lib/"
  },
  "files": [
    "lib/*.d.ts",
    "lib/*.js.map",
    "lib/*.js",
    "schema/*.json",
    "style/index.css",
    "style/index.js"
  ],
  "scripts": {
    "build": "tsc -b",
    "clean": "rimraf lib && rimraf tsconfig.tsbuildinfo",
    "docs": "typedoc src",
    "watch": "tsc -b --watch"
  },
  "dependencies": {
<<<<<<< HEAD
    "@jupyterlab/application": "^3.3.0-alpha.14",
    "@jupyterlab/settingregistry": "^3.3.0-alpha.14",
    "@jupyterlab/translation": "^3.3.0-alpha.14",
    "@lumino/algorithm": "^1.3.3",
=======
    "@jupyterlab/application": "^3.3.0-alpha.15",
    "@jupyterlab/settingregistry": "^3.3.0-alpha.15",
    "@jupyterlab/translation": "^3.3.0-alpha.15",
>>>>>>> b228e5d6
    "@lumino/commands": "^1.17.0",
    "@lumino/coreutils": "^1.10.0",
    "@lumino/disposable": "^1.9.0",
    "@lumino/domutils": "^1.2.3",
    "@lumino/keyboard": "~1.7.0",
    "@lumino/widgets": "^1.26.0",
    "react": "^17.0.1",
    "typestyle": "^2.0.4"
  },
  "devDependencies": {
    "rimraf": "~3.0.0",
    "typedoc": "~0.21.2",
    "typescript": "~4.1.3"
  },
  "publishConfig": {
    "access": "public"
  },
  "jupyterlab": {
    "extension": true,
    "schemaDir": "schema"
  },
  "styleModule": "style/index.js"
}<|MERGE_RESOLUTION|>--- conflicted
+++ resolved
@@ -34,16 +34,10 @@
     "watch": "tsc -b --watch"
   },
   "dependencies": {
-<<<<<<< HEAD
-    "@jupyterlab/application": "^3.3.0-alpha.14",
-    "@jupyterlab/settingregistry": "^3.3.0-alpha.14",
-    "@jupyterlab/translation": "^3.3.0-alpha.14",
-    "@lumino/algorithm": "^1.3.3",
-=======
     "@jupyterlab/application": "^3.3.0-alpha.15",
     "@jupyterlab/settingregistry": "^3.3.0-alpha.15",
     "@jupyterlab/translation": "^3.3.0-alpha.15",
->>>>>>> b228e5d6
+    "@lumino/algorithm": "^1.3.3",
     "@lumino/commands": "^1.17.0",
     "@lumino/coreutils": "^1.10.0",
     "@lumino/disposable": "^1.9.0",
