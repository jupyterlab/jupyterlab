{
  "name": "@jupyterlab/shortcuts-extension",
  "version": "3.3.0-alpha.14",
  "description": "JupyterLab - Shortcuts Extension",
  "homepage": "https://github.com/jupyterlab/jupyterlab",
  "bugs": {
    "url": "https://github.com/jupyterlab/jupyterlab/issues"
  },
  "repository": {
    "type": "git",
    "url": "https://github.com/jupyterlab/jupyterlab.git"
  },
  "license": "BSD-3-Clause",
  "author": "Project Jupyter",
  "sideEffects": false,
  "main": "lib/index.js",
  "types": "lib/index.d.ts",
  "style": "style/index.css",
  "directories": {
    "lib": "lib/"
  },
  "files": [
    "lib/*.d.ts",
    "lib/*.js.map",
    "lib/*.js",
    "schema/*.json",
    "style/index.css",
    "style/index.js"
  ],
  "scripts": {
    "build": "tsc -b",
    "clean": "rimraf lib && rimraf tsconfig.tsbuildinfo",
    "docs": "typedoc src",
    "watch": "tsc -b --watch"
  },
  "dependencies": {
<<<<<<< HEAD
    "@jupyterlab/application": "^3.3.0-alpha.12",
    "@jupyterlab/settingregistry": "^3.3.0-alpha.12",
    "@jupyterlab/translation": "^3.3.0-alpha.12",
    "@jupyterlab/ui-components": "^3.3.0-alpha.12",
    "@lumino/algorithm": "^1.3.3",
    "@lumino/commands": "^1.12.0",
    "@lumino/coreutils": "^1.5.3",
    "@lumino/disposable": "^1.4.3",
    "@lumino/domutils": "^1.2.3",
    "@lumino/keyboard": "~1.7.0",
    "@lumino/widgets": "^1.26.0",
    "react": "^17.0.1",
    "typestyle": "^2.0.4"
=======
    "@jupyterlab/application": "^3.3.0-alpha.14",
    "@jupyterlab/settingregistry": "^3.3.0-alpha.14",
    "@jupyterlab/translation": "^3.3.0-alpha.14",
    "@lumino/commands": "^1.17.0",
    "@lumino/coreutils": "^1.10.0",
    "@lumino/disposable": "^1.9.0"
>>>>>>> 450c06ea
  },
  "devDependencies": {
    "rimraf": "~3.0.0",
    "typedoc": "~0.21.2",
    "typescript": "~4.1.3"
  },
  "publishConfig": {
    "access": "public"
  },
  "jupyterlab": {
    "extension": true,
    "schemaDir": "schema"
  },
  "styleModule": "style/index.js"
}<|MERGE_RESOLUTION|>--- conflicted
+++ resolved
@@ -34,28 +34,18 @@
     "watch": "tsc -b --watch"
   },
   "dependencies": {
-<<<<<<< HEAD
-    "@jupyterlab/application": "^3.3.0-alpha.12",
-    "@jupyterlab/settingregistry": "^3.3.0-alpha.12",
-    "@jupyterlab/translation": "^3.3.0-alpha.12",
-    "@jupyterlab/ui-components": "^3.3.0-alpha.12",
+    "@jupyterlab/application": "^3.3.0-alpha.14",
+    "@jupyterlab/settingregistry": "^3.3.0-alpha.14",
+    "@jupyterlab/translation": "^3.3.0-alpha.14",
     "@lumino/algorithm": "^1.3.3",
-    "@lumino/commands": "^1.12.0",
-    "@lumino/coreutils": "^1.5.3",
-    "@lumino/disposable": "^1.4.3",
+    "@lumino/commands": "^1.17.0",
+    "@lumino/coreutils": "^1.10.0",
+    "@lumino/disposable": "^1.9.0",
     "@lumino/domutils": "^1.2.3",
     "@lumino/keyboard": "~1.7.0",
     "@lumino/widgets": "^1.26.0",
     "react": "^17.0.1",
     "typestyle": "^2.0.4"
-=======
-    "@jupyterlab/application": "^3.3.0-alpha.14",
-    "@jupyterlab/settingregistry": "^3.3.0-alpha.14",
-    "@jupyterlab/translation": "^3.3.0-alpha.14",
-    "@lumino/commands": "^1.17.0",
-    "@lumino/coreutils": "^1.10.0",
-    "@lumino/disposable": "^1.9.0"
->>>>>>> 450c06ea
   },
   "devDependencies": {
     "rimraf": "~3.0.0",
