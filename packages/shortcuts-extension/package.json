--- conflicted
+++ resolved
@@ -38,22 +38,16 @@
     "@jupyterlab/application": "^4.0.0-alpha.4",
     "@jupyterlab/settingregistry": "^4.0.0-alpha.4",
     "@jupyterlab/translation": "^4.0.0-alpha.4",
-<<<<<<< HEAD
     "@jupyterlab/ui-components": "^4.0.0-alpha.19",
     "@lumino/algorithm": "^1.9.1",
-    "@lumino/commands": "^1.19.0",
-    "@lumino/coreutils": "^1.11.1",
+    "@lumino/commands": "^1.20.0",
+    "@lumino/coreutils": "^1.12.0",
     "@lumino/disposable": "^1.10.1",
     "@lumino/domutils": "^1.8.1",
     "@lumino/keyboard": "^1.8.1",
     "@lumino/widgets": "^1.30.0",
     "react": "^17.0.1",
     "typestyle": "^2.0.4"
-=======
-    "@lumino/commands": "^1.20.0",
-    "@lumino/coreutils": "^1.12.0",
-    "@lumino/disposable": "^1.10.1"
->>>>>>> 4dc0ec21
   },
   "devDependencies": {
     "rimraf": "~3.0.0",
