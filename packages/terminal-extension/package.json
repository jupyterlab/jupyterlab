--- conflicted
+++ resolved
@@ -37,23 +37,10 @@
     "watch": "tsc -b --watch"
   },
   "dependencies": {
-<<<<<<< HEAD
-    "@jupyterlab/application": "^4.5.0-rc.1",
-    "@jupyterlab/apputils": "^4.6.0-rc.1",
-    "@jupyterlab/documentsearch": "^4.5.0-rc.1",
-    "@jupyterlab/filebrowser": "^4.5.0-rc.1",
-    "@jupyterlab/launcher": "^4.5.0-rc.1",
-    "@jupyterlab/mainmenu": "^4.5.0-rc.1",
-    "@jupyterlab/running": "^4.5.0-rc.1",
-    "@jupyterlab/services": "^7.5.0-rc.1",
-    "@jupyterlab/settingregistry": "^4.5.0-rc.1",
-    "@jupyterlab/terminal": "^4.5.0-rc.1",
-    "@jupyterlab/translation": "^4.5.0-rc.1",
-    "@jupyterlab/ui-components": "^4.5.0-rc.1",
-=======
     "@jupyterlab/application": "^4.6.0-alpha.0",
     "@jupyterlab/apputils": "^4.7.0-alpha.0",
     "@jupyterlab/documentsearch": "^4.6.0-alpha.0",
+    "@jupyterlab/filebrowser": "^4.6.0-alpha.0",
     "@jupyterlab/launcher": "^4.6.0-alpha.0",
     "@jupyterlab/mainmenu": "^4.6.0-alpha.0",
     "@jupyterlab/running": "^4.6.0-alpha.0",
@@ -62,7 +49,6 @@
     "@jupyterlab/terminal": "^4.6.0-alpha.0",
     "@jupyterlab/translation": "^4.6.0-alpha.0",
     "@jupyterlab/ui-components": "^4.6.0-alpha.0",
->>>>>>> f2a9ccb6
     "@lumino/widgets": "^2.7.2",
     "@xterm/addon-search": "~0.15.0",
     "color": "^5.0.0"
