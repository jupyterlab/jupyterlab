--- conflicted
+++ resolved
@@ -278,7 +278,6 @@
       let main = new MainAreaWidget({ content: term });
       app.shell.add(main);
 
-<<<<<<< HEAD
       try {
         term.session = await (name
           ? serviceManager.terminals
@@ -286,26 +285,13 @@
               .catch(() => serviceManager.terminals.startNew())
           : serviceManager.terminals.startNew());
 
-        tracker.add(main);
+        void tracker.add(main);
         app.shell.activateById(main.id);
 
         return main;
       } catch {
         term.dispose();
       }
-=======
-      return promise
-        .then(session => {
-          term.session = session;
-          void tracker.add(main);
-          app.shell.activateById(main.id);
-
-          return main;
-        })
-        .catch(() => {
-          term.dispose();
-        });
->>>>>>> 2d006f56
     }
   });
 
@@ -375,22 +361,7 @@
     }
   });
 
-<<<<<<< HEAD
   commands.addCommand(CommandIDs.toggleTheme, {
-    label: 'Use Dark Terminal Theme',
-    caption: 'Whether to use the dark terminal theme',
-    isToggled: () => ITerminal.defaultOptions.theme === 'dark',
-    execute: async () => {
-      let { theme } = ITerminal.defaultOptions;
-      theme = theme === 'dark' ? 'light' : 'dark';
-      try {
-        await settingRegistry.set(plugin.id, 'theme', theme);
-        commands.notifyCommandChanged(CommandIDs.toggleTheme);
-      } catch (err) {
-        Private.showErrorMessage(err);
-      }
-=======
-  commands.addCommand(CommandIDs.setTheme, {
     label: args => {
       const theme = args['theme'] as string;
       const displayName = theme[0].toUpperCase() + theme.substring(1);
@@ -400,13 +371,14 @@
     },
     caption: 'Set the terminal theme',
     isToggled: args => args['theme'] === Terminal.defaultOptions.theme,
-    execute: args => {
+    execute: async args => {
       const theme = args['theme'] as Terminal.ITheme;
-      return settingRegistry
-        .set(plugin.id, 'theme', theme)
-        .then(() => commands.notifyCommandChanged(CommandIDs.setTheme))
-        .catch(showErrorMessage);
->>>>>>> 2d006f56
+      try {
+        await settingRegistry.set(plugin.id, 'theme', theme);
+        commands.notifyCommandChanged(CommandIDs.setTheme);
+      } catch (err) {
+        Private.showErrorMessage(err);
+      }
     }
   });
 }
