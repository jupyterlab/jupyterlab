--- conflicted
+++ resolved
@@ -211,15 +211,6 @@
         });
       }
 
-<<<<<<< HEAD
-      let navigateToCurrentDirectory: boolean = false;
-      let showLastModifiedColumn: boolean = true;
-      let useFuzzyFilter: boolean = true;
-      let showHiddenFiles: boolean = false;
-      let showFileCheckboxes: boolean = true;
-
-=======
->>>>>>> 95fc6e74
       if (settingRegistry) {
         void settingRegistry
           .load('@jupyterlab/filebrowser-extension:browser')
@@ -231,7 +222,8 @@
               navigateToCurrentDirectory: false,
               showLastModifiedColumn: true,
               useFuzzyFilter: true,
-              showHiddenFiles: false
+              showHiddenFiles: false,
+              showFileCheckboxes: true
             };
             const fileBrowserModelConfig = {
               filterDirectories: true
@@ -250,30 +242,11 @@
 
               const value = settings.get('filterDirectories')
                 .composite as boolean;
-<<<<<<< HEAD
-              browser.showHiddenFiles = showHiddenFiles;
-            });
-            showHiddenFiles = settings.get('showHiddenFiles')
-              .composite as boolean;
-
-            browser.showHiddenFiles = showHiddenFiles;
-
-            settings.changed.connect(settings => {
-              showFileCheckboxes = settings.get('showFileCheckboxes')
-                .composite as boolean;
-              browser.showFileCheckboxes = showFileCheckboxes;
-            });
-            showFileCheckboxes = settings.get('showFileCheckboxes')
-              .composite as boolean;
-
-            browser.showFileCheckboxes = showFileCheckboxes;
-=======
               fileBrowserModelConfig.filterDirectories = value;
               browser.model.filterDirectories = value;
             }
             settings.changed.connect(onSettingsChanged);
             onSettingsChanged(settings);
->>>>>>> 95fc6e74
           });
       }
     });
