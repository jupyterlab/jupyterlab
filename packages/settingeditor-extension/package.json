--- conflicted
+++ resolved
@@ -37,21 +37,10 @@
     "watch": "tsc -b --watch"
   },
   "dependencies": {
-<<<<<<< HEAD
-    "@jupyterlab/application": "^3.3.0-alpha.0",
-    "@jupyterlab/apputils": "^3.3.0-alpha.0",
-    "@jupyterlab/codeeditor": "^3.3.0-alpha.0",
-    "@jupyterlab/formeditor": "^3.0.0-alpha.0",
-    "@jupyterlab/rendermime": "^3.3.0-alpha.0",
-    "@jupyterlab/settingeditor": "^3.3.0-alpha.0",
-    "@jupyterlab/settingregistry": "^3.3.0-alpha.0",
-    "@jupyterlab/statedb": "^3.3.0-alpha.0",
-    "@jupyterlab/translation": "^3.3.0-alpha.0",
-    "@jupyterlab/ui-components": "^3.3.0-alpha.0"
-=======
     "@jupyterlab/application": "^3.3.0-alpha.10",
     "@jupyterlab/apputils": "^3.3.0-alpha.10",
     "@jupyterlab/codeeditor": "^3.3.0-alpha.10",
+    "@jupyterlab/formeditor": "^3.0.0-alpha.0",
     "@jupyterlab/rendermime": "^3.3.0-alpha.10",
     "@jupyterlab/settingeditor": "^3.3.0-alpha.10",
     "@jupyterlab/settingregistry": "^3.3.0-alpha.10",
@@ -59,7 +48,6 @@
     "@jupyterlab/translation": "^3.3.0-alpha.10",
     "@jupyterlab/ui-components": "^3.3.0-alpha.10",
     "@lumino/disposable": "^1.4.3"
->>>>>>> 08f04322
   },
   "devDependencies": {
     "rimraf": "~3.0.0",
