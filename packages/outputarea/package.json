--- conflicted
+++ resolved
@@ -41,15 +41,6 @@
     "watch": "tsc -b --watch"
   },
   "dependencies": {
-<<<<<<< HEAD
-    "@jupyterlab/apputils": "^4.4.0-alpha.1",
-    "@jupyterlab/nbformat": "^4.3.0-alpha.1",
-    "@jupyterlab/observables": "^5.3.0-alpha.1",
-    "@jupyterlab/rendermime": "^4.3.0-alpha.1",
-    "@jupyterlab/rendermime-interfaces": "^3.11.0-alpha.1",
-    "@jupyterlab/services": "^7.3.0-alpha.1",
-    "@jupyterlab/translation": "^4.3.0-alpha.1",
-=======
     "@jupyterlab/apputils": "^4.4.0-alpha.2",
     "@jupyterlab/nbformat": "^4.3.0-alpha.2",
     "@jupyterlab/observables": "^5.3.0-alpha.2",
@@ -57,7 +48,6 @@
     "@jupyterlab/rendermime-interfaces": "^3.11.0-alpha.2",
     "@jupyterlab/services": "^7.3.0-alpha.2",
     "@jupyterlab/translation": "^4.3.0-alpha.2",
->>>>>>> a86b0eae
     "@lumino/algorithm": "^2.0.2",
     "@lumino/coreutils": "^2.2.0",
     "@lumino/disposable": "^2.1.3",
