--- conflicted
+++ resolved
@@ -40,16 +40,6 @@
     "watch": "tsc -b --watch"
   },
   "dependencies": {
-<<<<<<< HEAD
-    "@jupyterlab/apputils": "^4.4.0-alpha.1",
-    "@jupyterlab/coreutils": "^6.3.0-alpha.1",
-    "@jupyterlab/docregistry": "^4.3.0-alpha.1",
-    "@jupyterlab/observables": "^5.3.0-alpha.1",
-    "@jupyterlab/rendermime": "^4.3.0-alpha.1",
-    "@jupyterlab/rendermime-interfaces": "^3.11.0-alpha.1",
-    "@jupyterlab/translation": "^4.3.0-alpha.1",
-    "@jupyterlab/ui-components": "^4.3.0-alpha.1",
-=======
     "@jupyter/react-components": "^0.16.6",
     "@jupyterlab/apputils": "^4.4.0-alpha.2",
     "@jupyterlab/coreutils": "^6.3.0-alpha.2",
@@ -59,7 +49,6 @@
     "@jupyterlab/rendermime-interfaces": "^3.11.0-alpha.2",
     "@jupyterlab/translation": "^4.3.0-alpha.2",
     "@jupyterlab/ui-components": "^4.3.0-alpha.2",
->>>>>>> a86b0eae
     "@lumino/coreutils": "^2.2.0",
     "@lumino/disposable": "^2.1.3",
     "@lumino/messaging": "^2.0.2",
