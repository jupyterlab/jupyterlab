--- conflicted
+++ resolved
@@ -41,20 +41,6 @@
     "watch": "tsc -b --watch"
   },
   "dependencies": {
-<<<<<<< HEAD
-    "@jupyterlab/apputils": "^3.1.0-alpha.12",
-    "@jupyterlab/cells": "^3.1.0-alpha.12",
-    "@jupyterlab/coreutils": "^5.1.0-alpha.12",
-    "@jupyterlab/docmanager": "^3.1.0-alpha.12",
-    "@jupyterlab/docregistry": "^3.1.0-alpha.12",
-    "@jupyterlab/fileeditor": "^3.1.0-alpha.12",
-    "@jupyterlab/markdownviewer": "^3.1.0-alpha.12",
-    "@jupyterlab/notebook": "^3.1.0-alpha.12",
-    "@jupyterlab/rendermime": "^3.1.0-alpha.12",
-    "@jupyterlab/settingregistry": "^3.1.0-alpha.12",
-    "@jupyterlab/translation": "^3.1.0-alpha.12",
-    "@jupyterlab/ui-components": "^3.1.0-alpha.12",
-=======
     "@jupyterlab/apputils": "^3.1.0-alpha.13",
     "@jupyterlab/cells": "^3.1.0-alpha.13",
     "@jupyterlab/coreutils": "^5.1.0-alpha.13",
@@ -66,7 +52,7 @@
     "@jupyterlab/rendermime": "^3.1.0-alpha.13",
     "@jupyterlab/translation": "^3.1.0-alpha.13",
     "@jupyterlab/ui-components": "^3.1.0-alpha.13",
->>>>>>> e57c03ef
+    "@jupyterlab/settingregistry": "^3.1.0-alpha.13",
     "@lumino/coreutils": "^1.5.3",
     "@lumino/messaging": "^1.4.3",
     "@lumino/signaling": "^1.4.3",
