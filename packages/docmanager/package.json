--- conflicted
+++ resolved
@@ -42,24 +42,14 @@
     "watch": "npm run test -- --watch"
   },
   "dependencies": {
-<<<<<<< HEAD
-    "@jupyterlab/apputils": "^4.2.2",
-    "@jupyterlab/coreutils": "^6.1.2",
-    "@jupyterlab/docregistry": "^4.1.2",
-    "@jupyterlab/services": "^7.1.2",
-    "@jupyterlab/statedb": "^4.1.2",
-    "@jupyterlab/statusbar": "^4.1.2",
-    "@jupyterlab/translation": "^4.1.2",
-    "@jupyterlab/ui-components": "^4.1.2",
-=======
     "@jupyterlab/apputils": "^4.3.0-alpha.0",
     "@jupyterlab/coreutils": "^6.2.0-alpha.0",
     "@jupyterlab/docregistry": "^4.2.0-alpha.0",
     "@jupyterlab/services": "^7.2.0-alpha.0",
+    "@jupyterlab/statedb": "^4.2.0-alpha.0",
     "@jupyterlab/statusbar": "^4.2.0-alpha.0",
     "@jupyterlab/translation": "^4.2.0-alpha.0",
     "@jupyterlab/ui-components": "^4.2.0-alpha.0",
->>>>>>> 8556afc2
     "@lumino/algorithm": "^2.0.1",
     "@lumino/coreutils": "^2.1.2",
     "@lumino/disposable": "^2.1.2",
