{
  "name": "@jupyterlab/docmanager",
  "version": "4.2.0-alpha.0",
  "description": "JupyterLab - Document Manager",
  "homepage": "https://github.com/jupyterlab/jupyterlab",
  "bugs": {
    "url": "https://github.com/jupyterlab/jupyterlab/issues"
  },
  "repository": {
    "type": "git",
    "url": "https://github.com/jupyterlab/jupyterlab.git"
  },
  "license": "BSD-3-Clause",
  "author": "Project Jupyter",
  "sideEffects": [
    "style/**/*.css",
    "style/index.js"
  ],
  "main": "lib/index.js",
  "types": "lib/index.d.ts",
  "style": "style/index.css",
  "directories": {
    "lib": "lib/"
  },
  "files": [
    "lib/*.d.ts",
    "lib/*.js.map",
    "lib/*.js",
    "style/**/*.css",
    "style/index.js",
    "src/**/*.{ts,tsx}"
  ],
  "scripts": {
    "build": "tsc -b",
    "build:test": "tsc --build tsconfig.test.json",
    "clean": "rimraf lib && rimraf tsconfig.tsbuildinfo",
    "docs": "typedoc src",
    "test": "jest",
    "test:cov": "jest --collect-coverage",
    "test:debug": "node --inspect-brk ../../node_modules/.bin/jest --runInBand",
    "test:debug:watch": "node --inspect-brk ../../node_modules/.bin/jest --runInBand --watch",
    "watch": "npm run test -- --watch"
  },
  "dependencies": {
<<<<<<< HEAD
    "@jupyterlab/apputils": "^4.3.0-alpha.0",
    "@jupyterlab/coreutils": "^6.2.0-alpha.0",
    "@jupyterlab/docregistry": "^4.2.0-alpha.0",
    "@jupyterlab/services": "^7.2.0-alpha.0",
    "@jupyterlab/statusbar": "^4.2.0-alpha.0",
    "@jupyterlab/translation": "^4.2.0-alpha.0",
    "@jupyterlab/ui-components": "^4.2.0-alpha.0",
=======
    "@jupyterlab/apputils": "^4.3.0-alpha.1",
    "@jupyterlab/coreutils": "^6.2.0-alpha.1",
    "@jupyterlab/docregistry": "^4.2.0-alpha.1",
    "@jupyterlab/services": "^7.2.0-alpha.1",
    "@jupyterlab/statedb": "^4.2.0-alpha.1",
    "@jupyterlab/statusbar": "^4.2.0-alpha.1",
    "@jupyterlab/translation": "^4.2.0-alpha.1",
    "@jupyterlab/ui-components": "^4.2.0-alpha.1",
>>>>>>> b318b57d
    "@lumino/algorithm": "^2.0.1",
    "@lumino/coreutils": "^2.1.2",
    "@lumino/disposable": "^2.1.2",
    "@lumino/messaging": "^2.0.1",
    "@lumino/polling": "^2.1.2",
    "@lumino/properties": "^2.0.1",
    "@lumino/signaling": "^2.1.2",
    "@lumino/widgets": "^2.3.1",
    "react": "^18.2.0"
  },
  "devDependencies": {
    "@jupyterlab/testing": "^4.2.0-alpha.0",
    "@types/jest": "^29.2.0",
    "jest": "^29.2.0",
    "rimraf": "~5.0.5",
    "typedoc": "~0.24.7",
    "typescript": "~5.1.6"
  },
  "publishConfig": {
    "access": "public"
  },
  "styleModule": "style/index.js"
}<|MERGE_RESOLUTION|>--- conflicted
+++ resolved
@@ -42,15 +42,6 @@
     "watch": "npm run test -- --watch"
   },
   "dependencies": {
-<<<<<<< HEAD
-    "@jupyterlab/apputils": "^4.3.0-alpha.0",
-    "@jupyterlab/coreutils": "^6.2.0-alpha.0",
-    "@jupyterlab/docregistry": "^4.2.0-alpha.0",
-    "@jupyterlab/services": "^7.2.0-alpha.0",
-    "@jupyterlab/statusbar": "^4.2.0-alpha.0",
-    "@jupyterlab/translation": "^4.2.0-alpha.0",
-    "@jupyterlab/ui-components": "^4.2.0-alpha.0",
-=======
     "@jupyterlab/apputils": "^4.3.0-alpha.1",
     "@jupyterlab/coreutils": "^6.2.0-alpha.1",
     "@jupyterlab/docregistry": "^4.2.0-alpha.1",
@@ -59,7 +50,6 @@
     "@jupyterlab/statusbar": "^4.2.0-alpha.1",
     "@jupyterlab/translation": "^4.2.0-alpha.1",
     "@jupyterlab/ui-components": "^4.2.0-alpha.1",
->>>>>>> b318b57d
     "@lumino/algorithm": "^2.0.1",
     "@lumino/coreutils": "^2.1.2",
     "@lumino/disposable": "^2.1.2",
