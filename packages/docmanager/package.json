{
  "name": "@jupyterlab/docmanager",
  "version": "4.1.0-beta.0",
  "description": "JupyterLab - Document Manager",
  "homepage": "https://github.com/jupyterlab/jupyterlab",
  "bugs": {
    "url": "https://github.com/jupyterlab/jupyterlab/issues"
  },
  "repository": {
    "type": "git",
    "url": "https://github.com/jupyterlab/jupyterlab.git"
  },
  "license": "BSD-3-Clause",
  "author": "Project Jupyter",
  "sideEffects": [
    "style/**/*.css",
    "style/index.js"
  ],
  "main": "lib/index.js",
  "types": "lib/index.d.ts",
  "style": "style/index.css",
  "directories": {
    "lib": "lib/"
  },
  "files": [
    "lib/*.d.ts",
    "lib/*.js.map",
    "lib/*.js",
    "style/**/*.css",
    "style/index.js",
    "src/**/*.{ts,tsx}"
  ],
  "scripts": {
    "build": "tsc -b",
    "build:test": "tsc --build tsconfig.test.json",
    "clean": "rimraf lib && rimraf tsconfig.tsbuildinfo",
    "docs": "typedoc src",
    "test": "jest",
    "test:cov": "jest --collect-coverage",
    "test:debug": "node --inspect-brk ../../node_modules/.bin/jest --runInBand",
    "test:debug:watch": "node --inspect-brk ../../node_modules/.bin/jest --runInBand --watch",
    "watch": "npm run test -- --watch"
  },
  "dependencies": {
<<<<<<< HEAD
    "@jupyterlab/apputils": "^4.2.0-alpha.4",
    "@jupyterlab/coreutils": "^6.1.0-alpha.4",
    "@jupyterlab/docregistry": "^4.1.0-alpha.4",
    "@jupyterlab/services": "^7.1.0-alpha.4",
    "@jupyterlab/statedb": "^4.1.0-alpha.4",
    "@jupyterlab/statusbar": "^4.1.0-alpha.4",
    "@jupyterlab/translation": "^4.1.0-alpha.4",
    "@jupyterlab/ui-components": "^4.1.0-alpha.4",
=======
    "@jupyterlab/apputils": "^4.2.0-beta.0",
    "@jupyterlab/coreutils": "^6.1.0-beta.0",
    "@jupyterlab/docregistry": "^4.1.0-beta.0",
    "@jupyterlab/services": "^7.1.0-beta.0",
    "@jupyterlab/statusbar": "^4.1.0-beta.0",
    "@jupyterlab/translation": "^4.1.0-beta.0",
    "@jupyterlab/ui-components": "^4.1.0-beta.0",
>>>>>>> 83b2ae95
    "@lumino/algorithm": "^2.0.1",
    "@lumino/coreutils": "^2.1.2",
    "@lumino/disposable": "^2.1.2",
    "@lumino/messaging": "^2.0.1",
    "@lumino/properties": "^2.0.1",
    "@lumino/signaling": "^2.1.2",
    "@lumino/widgets": "^2.3.1",
    "react": "^18.2.0"
  },
  "devDependencies": {
    "@jupyterlab/testing": "^4.1.0-beta.0",
    "@types/jest": "^29.2.0",
    "jest": "^29.2.0",
    "rimraf": "~5.0.5",
    "typedoc": "~0.24.7",
    "typescript": "~5.1.6"
  },
  "publishConfig": {
    "access": "public"
  },
  "styleModule": "style/index.js"
}<|MERGE_RESOLUTION|>--- conflicted
+++ resolved
@@ -42,24 +42,14 @@
     "watch": "npm run test -- --watch"
   },
   "dependencies": {
-<<<<<<< HEAD
-    "@jupyterlab/apputils": "^4.2.0-alpha.4",
-    "@jupyterlab/coreutils": "^6.1.0-alpha.4",
-    "@jupyterlab/docregistry": "^4.1.0-alpha.4",
-    "@jupyterlab/services": "^7.1.0-alpha.4",
-    "@jupyterlab/statedb": "^4.1.0-alpha.4",
-    "@jupyterlab/statusbar": "^4.1.0-alpha.4",
-    "@jupyterlab/translation": "^4.1.0-alpha.4",
-    "@jupyterlab/ui-components": "^4.1.0-alpha.4",
-=======
     "@jupyterlab/apputils": "^4.2.0-beta.0",
     "@jupyterlab/coreutils": "^6.1.0-beta.0",
     "@jupyterlab/docregistry": "^4.1.0-beta.0",
     "@jupyterlab/services": "^7.1.0-beta.0",
+    "@jupyterlab/statedb": "^4.1.0-beta.0",
     "@jupyterlab/statusbar": "^4.1.0-beta.0",
     "@jupyterlab/translation": "^4.1.0-beta.0",
     "@jupyterlab/ui-components": "^4.1.0-beta.0",
->>>>>>> 83b2ae95
     "@lumino/algorithm": "^2.0.1",
     "@lumino/coreutils": "^2.1.2",
     "@lumino/disposable": "^2.1.2",
