{
  "name": "@jupyterlab/vega5-extension",
  "version": "4.3.0-alpha.2",
  "description": "JupyterLab - Vega 5 and Vega-Lite 5 Mime Renderer Extension",
  "homepage": "https://github.com/jupyterlab/jupyterlab",
  "bugs": {
    "url": "https://github.com/jupyterlab/jupyterlab/issues"
  },
  "repository": {
    "type": "git",
    "url": "https://github.com/jupyterlab/jupyterlab.git"
  },
  "license": "BSD-3-Clause",
  "author": "Project Jupyter",
  "sideEffects": [
    "style/**/*"
  ],
  "main": "lib/index.js",
  "types": "lib/index.d.ts",
  "style": "style/index.css",
  "directories": {
    "lib": "lib/"
  },
  "files": [
    "lib/*.{d.ts,js,js.map}",
    "style/*.*",
    "src/**/*.{ts,tsx}"
  ],
  "scripts": {
    "build": "tsc -b",
    "build:test": "tsc --build tsconfig.test.json",
    "clean": "rimraf lib tsconfig.tsbuildinfo",
    "test": "jest",
    "test:cov": "jest --collect-coverage",
    "test:debug": "node --inspect-brk ../../node_modules/.bin/jest --runInBand",
    "test:debug:watch": "node --inspect-brk ../../node_modules/.bin/jest --runInBand --watch",
    "watch": "tsc -b --watch"
  },
  "dependencies": {
<<<<<<< HEAD
    "@jupyterlab/rendermime-interfaces": "^3.11.0-alpha.1",
=======
    "@jupyterlab/rendermime-interfaces": "^3.11.0-alpha.2",
>>>>>>> a86b0eae
    "@lumino/coreutils": "^2.2.0",
    "@lumino/widgets": "^2.4.0",
    "vega": "^5.20.0",
    "vega-embed": "^6.2.1",
    "vega-lite": "^5.6.1-next.1"
  },
  "devDependencies": {
    "@jupyterlab/testutils": "^4.3.0-alpha.2",
    "@types/jest": "^29.2.0",
    "@types/webpack-env": "^1.18.0",
    "jest": "^29.2.0",
    "jest-canvas-mock": "^2.5.2",
    "rimraf": "~5.0.5",
    "typescript": "~5.1.6"
  },
  "publishConfig": {
    "access": "public"
  },
  "jupyterlab": {
    "mimeExtension": true
  },
  "styleModule": "style/index.js"
}<|MERGE_RESOLUTION|>--- conflicted
+++ resolved
@@ -37,11 +37,7 @@
     "watch": "tsc -b --watch"
   },
   "dependencies": {
-<<<<<<< HEAD
-    "@jupyterlab/rendermime-interfaces": "^3.11.0-alpha.1",
-=======
     "@jupyterlab/rendermime-interfaces": "^3.11.0-alpha.2",
->>>>>>> a86b0eae
     "@lumino/coreutils": "^2.2.0",
     "@lumino/widgets": "^2.4.0",
     "vega": "^5.20.0",
