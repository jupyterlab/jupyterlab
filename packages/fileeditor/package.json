--- conflicted
+++ resolved
@@ -40,20 +40,7 @@
     "watch": "tsc -b --watch"
   },
   "dependencies": {
-<<<<<<< HEAD
     "@jupyter/ydoc": "^1.1.1",
-    "@jupyterlab/apputils": "^4.2.0-alpha.3",
-    "@jupyterlab/codeeditor": "^4.1.0-alpha.3",
-    "@jupyterlab/codemirror": "^4.1.0-alpha.3",
-    "@jupyterlab/coreutils": "^6.1.0-alpha.3",
-    "@jupyterlab/docregistry": "^4.1.0-alpha.3",
-    "@jupyterlab/documentsearch": "^4.1.0-alpha.3",
-    "@jupyterlab/lsp": "^4.1.0-alpha.3",
-    "@jupyterlab/statusbar": "^4.1.0-alpha.3",
-    "@jupyterlab/toc": "^6.1.0-alpha.3",
-    "@jupyterlab/translation": "^4.1.0-alpha.3",
-    "@jupyterlab/ui-components": "^4.1.0-alpha.3",
-=======
     "@jupyterlab/apputils": "^4.2.0-alpha.4",
     "@jupyterlab/codeeditor": "^4.1.0-alpha.4",
     "@jupyterlab/codemirror": "^4.1.0-alpha.4",
@@ -65,7 +52,6 @@
     "@jupyterlab/toc": "^6.1.0-alpha.4",
     "@jupyterlab/translation": "^4.1.0-alpha.4",
     "@jupyterlab/ui-components": "^4.1.0-alpha.4",
->>>>>>> aa845bf2
     "@lumino/commands": "^2.2.0",
     "@lumino/coreutils": "^2.1.2",
     "@lumino/messaging": "^2.0.1",
