--- conflicted
+++ resolved
@@ -39,18 +39,6 @@
     "watch": "tsc -b --watch"
   },
   "dependencies": {
-<<<<<<< HEAD
-    "@jupyterlab/apputils": "^4.0.0-alpha.9",
-    "@jupyterlab/codeeditor": "^4.0.0-alpha.9",
-    "@jupyterlab/codemirror": "^4.0.0-alpha.9",
-    "@jupyterlab/docregistry": "^4.0.0-alpha.9",
-    "@jupyterlab/documentsearch": "^4.0.0-alpha.9",
-    "@jupyterlab/lsp": "^4.0.0-alpha.6",
-    "@jupyterlab/nbformat": "^4.0.0-alpha.9",
-    "@jupyterlab/statusbar": "^4.0.0-alpha.9",
-    "@jupyterlab/translation": "^4.0.0-alpha.9",
-    "@jupyterlab/ui-components": "^4.0.0-alpha.24",
-=======
     "@jupyterlab/apputils": "^4.0.0-alpha.10",
     "@jupyterlab/codeeditor": "^4.0.0-alpha.10",
     "@jupyterlab/codemirror": "^4.0.0-alpha.10",
@@ -60,7 +48,7 @@
     "@jupyterlab/toc": "^6.0.0-alpha.10",
     "@jupyterlab/translation": "^4.0.0-alpha.10",
     "@jupyterlab/ui-components": "^4.0.0-alpha.25",
->>>>>>> 09d12a0b
+    "@jupyterlab/lsp": "^4.0.0-alpha.6",
     "@lumino/coreutils": "^1.12.0",
     "@lumino/messaging": "^1.10.1",
     "@lumino/widgets": "^1.32.0",
