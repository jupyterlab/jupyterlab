// Copyright (c) Jupyter Development Team.
// Distributed under the terms of the Modified BSD License.

import { showErrorMessage } from '@jupyterlab/apputils';
import {
  ITranslator,
  nullTranslator,
  TranslationBundle
} from '@jupyterlab/translation';
import {
  classes,
  LabIcon,
  VDomModel,
  VDomRenderer
} from '@jupyterlab/ui-components';
import { ArrayExt, map } from '@lumino/algorithm';
import { CommandRegistry } from '@lumino/commands';
import { DisposableDelegate, IDisposable } from '@lumino/disposable';
import { AttachedProperty } from '@lumino/properties';
import { Widget } from '@lumino/widgets';
import * as React from 'react';
import { ILauncher } from './tokens';

/**
 * The class name added to Launcher instances.
 */
const LAUNCHER_CLASS = 'jp-Launcher';

/**
 * LauncherModel keeps track of the path to working directory and has a list of
 * LauncherItems, which the Launcher will render.
 */
export class LauncherModel extends VDomModel implements ILauncher.IModel {
  /**
   * Add a command item to the launcher, and trigger re-render event for parent
   * widget.
   *
   * @param options - The specification options for a launcher item.
   *
   * @returns A disposable that will remove the item from Launcher, and trigger
   * re-render event for parent widget.
   *
   */
  add(options: ILauncher.IItemOptions): IDisposable {
    // Create a copy of the options to circumvent mutations to the original.
    const item = Private.createItem(options);

    this.itemsList.push(item);
    this.stateChanged.emit(void 0);

    return new DisposableDelegate(() => {
      ArrayExt.removeFirstOf(this.itemsList, item);
      this.stateChanged.emit(void 0);
    });
  }

  /**
   * Return an iterator of launcher items.
   */
  items(): IterableIterator<ILauncher.IItemOptions> {
    return this.itemsList[Symbol.iterator]();
  }

  protected itemsList: ILauncher.IItemOptions[] = [];
}

/**
 * A virtual-DOM-based widget for the Launcher.
 */
export class Launcher extends VDomRenderer<ILauncher.IModel> {
  /**
   * Construct a new launcher widget.
   */
  constructor(options: ILauncher.IOptions) {
    super(options.model);
    this._cwd = options.cwd;
    this.translator = options.translator || nullTranslator;
    this._trans = this.translator.load('jupyterlab');
    this._callback = options.callback;
    this._commands = options.commands;
    this.addClass(LAUNCHER_CLASS);
  }

  /**
   * The cwd of the launcher.
   */
  get cwd(): string {
    return this._cwd;
  }
  set cwd(value: string) {
    this._cwd = value;
    this.update();
  }

  /**
   * Whether there is a pending item being launched.
   */
  get pending(): boolean {
    return this._pending;
  }
  set pending(value: boolean) {
    this._pending = value;
  }

  /**
   * Render the launcher to virtual DOM nodes.
   */
  protected render(): React.ReactElement<any> | null {
    // Bail if there is no model.
    if (!this.model) {
      return null;
    }

    const knownCategories = [
      this._trans.__('Notebook'),
      this._trans.__('Console'),
      this._trans.__('Other')
    ];
    const kernelCategories = [
      this._trans.__('Notebook'),
      this._trans.__('Console')
    ];

    // First group-by categories
    const categories = Object.create(null);
    for (const item of this.model.items()) {
      const cat = item.category || this._trans.__('Other');
      if (!(cat in categories)) {
        categories[cat] = [];
      }
      categories[cat].push(item);
    }
    // Within each category sort by rank
    for (const cat in categories) {
      categories[cat] = categories[cat].sort(
        (a: ILauncher.IItemOptions, b: ILauncher.IItemOptions) => {
          return Private.sortCmp(a, b, this._cwd, this._commands);
        }
      );
    }

    // Variable to help create sections
    const sections: React.ReactElement<any>[] = [];
    let section: React.ReactElement<any>;

    // Assemble the final ordered list of categories, beginning with
    // KNOWN_CATEGORIES.
    const orderedCategories: string[] = [];
    for (const cat of knownCategories) {
      orderedCategories.push(cat);
    }
    for (const cat in categories) {
      if (knownCategories.indexOf(cat) === -1) {
        orderedCategories.push(cat);
      }
    }

    // Now create the sections for each category
    orderedCategories.forEach(cat => {
      if (!categories[cat]) {
        return;
      }
      const item = categories[cat][0] as ILauncher.IItemOptions;
      const args = { ...item.args, cwd: this.cwd };
      const kernel = kernelCategories.indexOf(cat) > -1;
      const iconClass = this._commands.iconClass(item.command, args);
      const icon = this._commands.icon(item.command, args);

      if (cat in categories) {
        section = (
          <div className="jp-Launcher-section" key={cat}>
            <div className="jp-Launcher-sectionHeader">
<<<<<<< HEAD
              <div className="jp-Labicon-section" aria-hidden={true}>
                <LabIcon.resolveReact
                  icon={icon}
                  iconClass={classes(iconClass, 'jp-Icon-cover')}
                  stylesheet="launcherSection"
                  title={cat + ' icon'}
                />{' '}
              </div>
              <h2 className="jp-Launcher-sectionTitle" title={cat + ' title'}>
=======
              <LabIcon.resolveReact
                icon={icon}
                iconClass={classes(iconClass, 'jp-Icon-cover')}
                stylesheet="launcherSection"
                title={this._trans.__('%s icon', cat)}
              />{' '}
              <h2 className="jp-Launcher-sectionTitle">
>>>>>>> 6bf499db
                {cat}
              </h2>
            </div>
            <div className="jp-Launcher-cardContainer">
              {Array.from(
                map(categories[cat], (item: ILauncher.IItemOptions) => {
                  return Card(
                    kernel,
                    item,
                    this,
                    this._commands,
                    this._trans,
                    this._callback
                  );
                })
              )}
            </div>
          </div>
        );
        sections.push(section);
      }
    });

    // Wrap the sections in body and content divs.
    return (
      <div className="jp-Launcher-body">
        <div className="jp-Launcher-content">
          <div className="jp-Launcher-cwd">
            <h3>{this.cwd}</h3>
          </div>
          {sections}
        </div>
      </div>
    );
  }

  protected translator: ITranslator;
  private _trans: TranslationBundle;
  private _commands: CommandRegistry;
  private _callback: (widget: Widget) => void;
  private _pending = false;
  private _cwd = '';
}
/**
 * A pure tsx component for a launcher card.
 *
 * @param kernel - whether the item takes uses a kernel.
 *
 * @param item - the launcher item to render.
 *
 * @param launcher - the Launcher instance to which this is added.
 *
 * @param commands - the command registry holding the command of item.
 *
 * @param trans - the translation bundle.
 *
 * @returns a vdom `VirtualElement` for the launcher card.
 */
function Card(
  kernel: boolean,
  item: ILauncher.IItemOptions,
  launcher: Launcher,
  commands: CommandRegistry,
  trans: TranslationBundle,
  launcherCallback: (widget: Widget) => void
): React.ReactElement<any> {
  // Get some properties of the command
  const command = item.command;
  const args = { ...item.args, cwd: launcher.cwd };
  const caption = commands.caption(command, args);
  const label = commands.label(command, args);
  const title = kernel ? label : caption || label;

  // Build the onclick handler.
  const onclick = () => {
    // If an item has already been launched,
    // don't try to launch another.
    if (launcher.pending === true) {
      return;
    }
    launcher.pending = true;
    void commands
      .execute(command, {
        ...item.args,
        cwd: launcher.cwd
      })
      .then(value => {
        launcher.pending = false;
        if (value instanceof Widget) {
          launcherCallback(value);
        }
      })
      .catch(err => {
        console.error(err);
        launcher.pending = false;
        void showErrorMessage(trans._p('Error', 'Launcher Error'), err);
      });
  };

  // With tabindex working, you can now pick a kernel by tabbing around and
  // pressing Enter.
  const onkeypress = (event: React.KeyboardEvent) => {
    if (event.key === 'Enter') {
      onclick();
    }
  };

  const iconClass = commands.iconClass(command, args);
  const icon = commands.icon(command, args);

  // Return the VDOM element.
  return (
    <div
      className="jp-LauncherCard"
      title={title}
      onClick={onclick}
      onKeyPress={onkeypress}
      tabIndex={0}
      data-category={item.category || trans.__('Other')}
      key={Private.keyProperty.get(item)}
    >
      <div className="jp-LauncherCard-icon">
        {kernel ? (
          item.kernelIconUrl ? (
            <img
              src={item.kernelIconUrl}
              className="jp-Launcher-kernelIcon"
              alt={trans.__('Kernel icon')}
            />
          ) : (
            //maybe change here
            <div className="jp-LauncherCard-noKernelIcon">
              {label[0].toUpperCase()}
            </div>
          )
        ) : (
          //maybe change here
          <LabIcon.resolveReact
            icon={icon}
            iconClass={classes(iconClass, 'jp-Icon-cover')}
            stylesheet="launcherCard"
          />
        )}
      </div>
      <div className="jp-LauncherCard-label" title={title}>
        <p>{label}</p>
      </div>
    </div>
  );
}

/**
 * The namespace for module private data.
 */
namespace Private {
  /**
   * An incrementing counter for keys.
   */
  let id = 0;

  /**
   * An attached property for an item's key.
   */
  export const keyProperty = new AttachedProperty<
    ILauncher.IItemOptions,
    number
  >({
    name: 'key',
    create: () => id++
  });

  /**
   * Create a fully specified item given item options.
   */
  export function createItem(
    options: ILauncher.IItemOptions
  ): ILauncher.IItemOptions {
    return {
      ...options,
      category: options.category || '',
      rank: options.rank !== undefined ? options.rank : Infinity
    };
  }

  /**
   * A sort comparison function for a launcher item.
   */
  export function sortCmp(
    a: ILauncher.IItemOptions,
    b: ILauncher.IItemOptions,
    cwd: string,
    commands: CommandRegistry
  ): number {
    // First, compare by rank.
    const r1 = a.rank;
    const r2 = b.rank;
    if (r1 !== r2 && r1 !== undefined && r2 !== undefined) {
      return r1 < r2 ? -1 : 1; // Infinity safe
    }

    // Finally, compare by display name.
    const aLabel = commands.label(a.command, { ...a.args, cwd });
    const bLabel = commands.label(b.command, { ...b.args, cwd });
    return aLabel.localeCompare(bLabel);
  }
}<|MERGE_RESOLUTION|>--- conflicted
+++ resolved
@@ -170,27 +170,13 @@
         section = (
           <div className="jp-Launcher-section" key={cat}>
             <div className="jp-Launcher-sectionHeader">
-<<<<<<< HEAD
-              <div className="jp-Labicon-section" aria-hidden={true}>
-                <LabIcon.resolveReact
-                  icon={icon}
-                  iconClass={classes(iconClass, 'jp-Icon-cover')}
-                  stylesheet="launcherSection"
-                  title={cat + ' icon'}
-                />{' '}
-              </div>
-              <h2 className="jp-Launcher-sectionTitle" title={cat + ' title'}>
-=======
               <LabIcon.resolveReact
                 icon={icon}
                 iconClass={classes(iconClass, 'jp-Icon-cover')}
                 stylesheet="launcherSection"
                 title={this._trans.__('%s icon', cat)}
               />{' '}
-              <h2 className="jp-Launcher-sectionTitle">
->>>>>>> 6bf499db
-                {cat}
-              </h2>
+              <h2 className="jp-Launcher-sectionTitle">{cat}</h2>
             </div>
             <div className="jp-Launcher-cardContainer">
               {Array.from(
