import { IObservableList, ObservableList } from '@jupyterlab/observables';
import { ISettingRegistry, SettingRegistry } from '@jupyterlab/settingregistry';
import { ITranslator, TranslationBundle } from '@jupyterlab/translation';
import { findIndex, toArray } from '@lumino/algorithm';
import { JSONExt, PartialJSONObject } from '@lumino/coreutils';
import { Widget } from '@lumino/widgets';
import { Dialog, showDialog } from '../dialog';
import { IToolbarWidgetRegistry, ToolbarRegistry } from '../tokens';
import { Toolbar } from './widget';

/**
 * Default toolbar item rank
 *
 * #### Notes
 * This will place item just before the white spacer item in the notebook toolbar.
 */
const DEFAULT_TOOLBAR_ITEM_RANK = 50;

const TOOLBAR_KEY = 'jupyter.lab.toolbars';

/**
 * Display warning when the toolbar definition have been modified.
 *
 * @param trans Translation bundle
 */
async function displayInformation(trans: TranslationBundle): Promise<void> {
  const result = await showDialog({
    title: trans.__('Information'),
    body: trans.__(
      'Toolbar customization has changed. You will need to reload JupyterLab to see the changes.'
    ),
    buttons: [
      Dialog.cancelButton(),
      Dialog.okButton({ label: trans.__('Reload') })
    ]
  });

  if (result.button.accept) {
    location.reload();
  }
}

/**
 * Set the toolbar definition by accumulating all settings definition.
 *
 * The list will be populated only with the enabled items.
 *
 * @param toolbarItems Observable list to populate
 * @param registry Application settings registry
 * @param factoryName Widget factory name that needs a toolbar
 * @param pluginId Settings plugin id
 * @param translator Translator object
 * @param propertyId Property holding the toolbar definition in the settings; default 'toolbar'
 * @returns List of toolbar items
 */
async function setToolbarItems(
  toolbarItems: IObservableList<ISettingRegistry.IToolbarItem>,
  registry: ISettingRegistry,
  factoryName: string,
  pluginId: string,
  translator: ITranslator,
  propertyId: string = 'toolbar'
): Promise<void> {
  const trans = translator.load('jupyterlab');

  let canonical: ISettingRegistry.ISchema | null = null;
  let loaded: { [name: string]: ISettingRegistry.IToolbarItem[] } = {};
  let listenPlugin = true;

<<<<<<< HEAD
  /**
   * Populate the plugin's schema defaults.
   *
   * We keep track of disabled entries in case the plugin is loaded
   * after the toolbar initialization.
   */
  function populate(schema: ISettingRegistry.ISchema) {
    loaded = {};
    const pluginDefaults = Object.keys(registry.plugins)
      .map(plugin => {
        const items =
          (registry.plugins[plugin]!.schema['jupyter.lab.toolbars'] ?? {})[
            factoryName
          ] ?? [];
        loaded[plugin] = items;
        return items;
      })
      .concat([(schema['jupyter.lab.toolbars'] ?? {})[factoryName] ?? []])
      .reduceRight(
        (
          acc: ISettingRegistry.IToolbarItem[],
          val: ISettingRegistry.IToolbarItem[]
        ) => SettingRegistry.reconcileToolbarItems(acc, val, true),
        []
      )!;

    // Apply default value as last step to take into account overrides.json
    // The standard default being [] as the plugin must use `jupyter.lab.toolbars.<factory>`
    // to define their default value.
    schema.properties![propertyId].default =
      SettingRegistry.reconcileToolbarItems(
        pluginDefaults,
        schema.properties![propertyId].default as any[],
        true
      )!.sort(
        (a, b) =>
          (a.rank ?? DEFAULT_TOOLBAR_ITEM_RANK) -
          (b.rank ?? DEFAULT_TOOLBAR_ITEM_RANK)
      );
  }
=======
  try {
    /**
     * Populate the plugin's schema defaults.
     *
     * We keep track of disabled entries in case the plugin is loaded
     * after the toolbar initialization.
     */
    function populate(schema: ISettingRegistry.ISchema) {
      loaded = {};
>>>>>>> 99aef364

      const pluginDefaults = Object.keys(registry.plugins)
        // Filter out the current plugin (will be listed when reloading)
        // because we control its addition after the mapping step
        .filter(plugin => plugin !== pluginId)
        .map(plugin => {
          const items =
            (registry.plugins[plugin]!.schema[TOOLBAR_KEY] ?? {})[
              factoryName
            ] ?? [];
          loaded[plugin] = items;
          return items;
        })
        .concat([(schema[TOOLBAR_KEY] ?? {})[factoryName] ?? []])
        .reduceRight(
          (acc, val) => SettingRegistry.reconcileToolbarItems(acc, val, true),
          []
        )!;

      // Apply default value as last step to take into account overrides.json
      // The standard toolbars default is [] as the plugin must use
      // `jupyter.lab.toolbars.<factory>` to define its default value.
      schema.properties![
        propertyId
      ].default = SettingRegistry.reconcileToolbarItems(
        pluginDefaults,
        schema.properties![propertyId].default as any[],
        true
      )!.sort(
        (a, b) =>
          (a.rank ?? DEFAULT_TOOLBAR_ITEM_RANK) -
          (b.rank ?? DEFAULT_TOOLBAR_ITEM_RANK)
      );
    }

    // Transform the plugin object to return different schema than the default.
    registry.transform(pluginId, {
      compose: plugin => {
        // Only override the canonical schema the first time.
        if (!canonical) {
          canonical = JSONExt.deepCopy(plugin.schema);
          populate(canonical);
        }

        const defaults =
          ((canonical.properties ?? {})[propertyId] ?? {}).default ?? [];
        // Initialize the settings
        const user: PartialJSONObject = plugin.data.user;
        const composite: PartialJSONObject = plugin.data.composite;
        // Overrides the value with using the aggregated default for the toolbar property
        user[propertyId] =
          (plugin.data.user[propertyId] as ISettingRegistry.IToolbarItem[]) ??
          [];
        composite[propertyId] = (
          SettingRegistry.reconcileToolbarItems(
            defaults as ISettingRegistry.IToolbarItem[],
            user[propertyId] as ISettingRegistry.IToolbarItem[],
            false
          ) ?? []
        ).sort(
          (a, b) =>
            (a.rank ?? DEFAULT_TOOLBAR_ITEM_RANK) -
            (b.rank ?? DEFAULT_TOOLBAR_ITEM_RANK)
        );

        plugin.data = { composite, user };

        return plugin;
      },
      fetch: plugin => {
        // Only override the canonical schema the first time.
        if (!canonical) {
          canonical = JSONExt.deepCopy(plugin.schema);
          populate(canonical);
        }

        return {
          data: plugin.data,
          id: plugin.id,
          raw: plugin.raw,
          schema: canonical,
          version: plugin.version
        };
      }
    });
  } catch (error) {
    if (error.name === 'TransformError') {
      // Assume the existing transformer is the toolbar builder transformer
      // from another factory set up.
      listenPlugin = false;
    } else {
      throw error;
    }
  }

  // Repopulate the canonical variable after the setting registry has
  // preloaded all initial plugins.
  const settings = await registry.load(pluginId);

  // React to customization by the user
  settings.changed.connect(() => {
    const newItems: ISettingRegistry.IToolbarItem[] =
      (settings.composite[propertyId] as any) ?? [];

    transferSettings(newItems);
  });

  const transferSettings = (newItems: ISettingRegistry.IToolbarItem[]) => {
    // This is not optimal but safer because a toolbar item with the same
    // name cannot be inserted (it will be a no-op). But that could happen
    // if the settings are changing the items order.
    toolbarItems.clear();
    toolbarItems.pushAll(newItems.filter(item => !item.disabled));
  };

  // Initialize the toolbar
  transferSettings((settings.composite[propertyId] as any) ?? []);

  // React to plugin changes if no other transformer exists, otherwise bail.
  if (!listenPlugin) {
    return;
  }
  registry.pluginChanged.connect(async (sender, plugin) => {
    // Since the plugin storing the toolbar definition is transformed above,
    // if it has changed, it means that a request to reload was triggered.
    // Hence the toolbar definitions from the other plugins have been
    // automatically reset during the transform step.
    if (plugin === pluginId) {
      return;
    }
    // If a plugin changed its toolbar items
    const oldItems = loaded[plugin] ?? [];
    const newItems =
      (registry.plugins[plugin]!.schema[TOOLBAR_KEY] ?? {})[factoryName] ?? [];
    if (!JSONExt.deepEqual(oldItems, newItems)) {
      if (loaded[plugin]) {
        // The plugin has changed, request the user to reload the UI
        await displayInformation(trans);
      } else {
        if (newItems.length > 0) {
          canonical = null;
          // This will trigger a settings.changed signal that will update the items
          await registry.reload(pluginId);
        }
      }
    }
  });
}

/**
 * Create the toolbar factory for a given container widget based
 * on a data description stored in settings
 *
 * @param toolbarRegistry Toolbar widgets registry
 * @param settingsRegistry Settings registry
 * @param factoryName Toolbar container factory name
 * @param pluginId Settings plugin id
 * @param translator Translator
 * @param propertyId Toolbar definition key in the settings plugin
 * @returns List of toolbar widgets factory
 */
export function createToolbarFactory(
  toolbarRegistry: IToolbarWidgetRegistry,
  settingsRegistry: ISettingRegistry,
  factoryName: string,
  pluginId: string,
  translator: ITranslator,
  propertyId: string = 'toolbar'
): (widget: Widget) => IObservableList<ToolbarRegistry.IToolbarItem> {
  const items = new ObservableList<ISettingRegistry.IToolbarItem>({
    itemCmp: (a, b) => JSONExt.deepEqual(a as any, b as any)
  });

  // Get toolbar definition from the settings
  setToolbarItems(
    items,
    settingsRegistry,
    factoryName,
    pluginId,
    translator,
    propertyId
  ).catch(reason => {
    console.error(
      `Failed to load toolbar items for factory ${factoryName} from ${pluginId}`,
      reason
    );
  });

  return (widget: Widget) => {
    const updateToolbar = (
      list: IObservableList<ToolbarRegistry.IWidget>,
      change: IObservableList.IChangedArgs<ToolbarRegistry.IWidget>
    ) => {
      switch (change.type) {
        case 'move':
          toolbar.move(change.oldIndex, change.newIndex);
          break;
        case 'add':
          change.newValues.forEach(item =>
            toolbar.push({
              name: item.name,
              widget: toolbarRegistry.createWidget(factoryName, widget, item)
            })
          );
          break;
        case 'remove':
          change.oldValues.forEach(() => toolbar.remove(change.oldIndex));
          break;
        case 'set':
          change.newValues.forEach(item =>
            toolbar.set(change.newIndex, {
              name: item.name,
              widget: toolbarRegistry.createWidget(factoryName, widget, item)
            })
          );
          break;
      }
    };

    const toolbar = new ObservableList<ToolbarRegistry.IToolbarItem>({
      values: toArray(items).map(item => {
        return {
          name: item.name,
          widget: toolbarRegistry.createWidget(factoryName, widget, item)
        };
      })
    });

    items.changed.connect(updateToolbar);
    widget.disposed.connect(() => {
      items.changed.disconnect(updateToolbar);
    });

    return toolbar;
  };
}

/**
 * Set the toolbar items of a widget from a factory
 *
 * @param widget Widget with the toolbar to set
 * @param factory Toolbar items factory
 */
export function setToolbar(
  widget: Toolbar.IWidgetToolbar,
  factory: (
    widget: Widget
  ) =>
    | IObservableList<ToolbarRegistry.IToolbarItem>
    | ToolbarRegistry.IToolbarItem[]
): void {
  if (!widget.toolbar) {
    console.log(`Widget ${widget.id} has no 'toolbar'.`);
    return;
  }
  const items = factory(widget);

  if (Array.isArray(items)) {
    items.forEach(({ name, widget: item }) => {
      widget.toolbar!.addItem(name, item);
    });
  } else {
    const updateToolbar = (
      list: IObservableList<ToolbarRegistry.IToolbarItem>,
      changes: IObservableList.IChangedArgs<ToolbarRegistry.IToolbarItem>
    ) => {
      switch (changes.type) {
        case 'add':
          changes.newValues.forEach((item, index) => {
            widget.toolbar!.insertItem(
              changes.newIndex + index,
              item.name,
              item.widget
            );
          });
          break;
        case 'move':
          changes.oldValues.forEach(item => {
            item.widget.parent = null;
          });
          changes.newValues.forEach((item, index) => {
            widget.toolbar!.insertItem(
              changes.newIndex + index,
              item.name,
              item.widget
            );
          });
          break;
        case 'remove':
          changes.oldValues.forEach(item => {
            item.widget.parent = null;
          });
          break;
        case 'set':
          changes.oldValues.forEach(item => {
            item.widget.parent = null;
          });

          changes.newValues.forEach((item, index) => {
            const existingIndex = findIndex(
              widget.toolbar!.names(),
              name => item.name === name
            );
            if (existingIndex >= 0) {
              toArray(widget.toolbar!.children())[existingIndex].parent = null;
            }

            widget.toolbar!.insertItem(
              changes.newIndex + index,
              item.name,
              item.widget
            );
          });
          break;
      }
    };

    updateToolbar(items, {
      newIndex: 0,
      newValues: toArray(items),
      oldIndex: 0,
      oldValues: [],
      type: 'add'
    });

    items.changed.connect(updateToolbar);
    widget.disposed.connect(() => {
      items.changed.disconnect(updateToolbar);
    });
  }
}<|MERGE_RESOLUTION|>--- conflicted
+++ resolved
@@ -67,48 +67,6 @@
   let loaded: { [name: string]: ISettingRegistry.IToolbarItem[] } = {};
   let listenPlugin = true;
 
-<<<<<<< HEAD
-  /**
-   * Populate the plugin's schema defaults.
-   *
-   * We keep track of disabled entries in case the plugin is loaded
-   * after the toolbar initialization.
-   */
-  function populate(schema: ISettingRegistry.ISchema) {
-    loaded = {};
-    const pluginDefaults = Object.keys(registry.plugins)
-      .map(plugin => {
-        const items =
-          (registry.plugins[plugin]!.schema['jupyter.lab.toolbars'] ?? {})[
-            factoryName
-          ] ?? [];
-        loaded[plugin] = items;
-        return items;
-      })
-      .concat([(schema['jupyter.lab.toolbars'] ?? {})[factoryName] ?? []])
-      .reduceRight(
-        (
-          acc: ISettingRegistry.IToolbarItem[],
-          val: ISettingRegistry.IToolbarItem[]
-        ) => SettingRegistry.reconcileToolbarItems(acc, val, true),
-        []
-      )!;
-
-    // Apply default value as last step to take into account overrides.json
-    // The standard default being [] as the plugin must use `jupyter.lab.toolbars.<factory>`
-    // to define their default value.
-    schema.properties![propertyId].default =
-      SettingRegistry.reconcileToolbarItems(
-        pluginDefaults,
-        schema.properties![propertyId].default as any[],
-        true
-      )!.sort(
-        (a, b) =>
-          (a.rank ?? DEFAULT_TOOLBAR_ITEM_RANK) -
-          (b.rank ?? DEFAULT_TOOLBAR_ITEM_RANK)
-      );
-  }
-=======
   try {
     /**
      * Populate the plugin's schema defaults.
@@ -118,7 +76,6 @@
      */
     function populate(schema: ISettingRegistry.ISchema) {
       loaded = {};
->>>>>>> 99aef364
 
       const pluginDefaults = Object.keys(registry.plugins)
         // Filter out the current plugin (will be listed when reloading)
