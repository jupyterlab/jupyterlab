{
  "name": "@jupyterlab/tooltip-extension",
  "version": "4.3.0-alpha.2",
  "description": "JupyterLab - Tooltip Extension",
  "homepage": "https://github.com/jupyterlab/jupyterlab",
  "bugs": {
    "url": "https://github.com/jupyterlab/jupyterlab/issues"
  },
  "repository": {
    "type": "git",
    "url": "https://github.com/jupyterlab/jupyterlab.git"
  },
  "license": "BSD-3-Clause",
  "author": "Project Jupyter",
  "sideEffects": [
    "style/**/*.css",
    "style/index.js"
  ],
  "main": "lib/index.js",
  "types": "lib/index.d.ts",
  "style": "style/index.css",
  "directories": {
    "lib": "lib/"
  },
  "files": [
    "lib/*.d.ts",
    "lib/*.js.map",
    "lib/*.js",
    "schema/*.json",
    "style/**/*.css",
    "style/index.js",
    "src/**/*.{ts,tsx}"
  ],
  "scripts": {
    "build": "tsc -b",
    "clean": "rimraf lib && rimraf tsconfig.tsbuildinfo",
    "watch": "tsc -b --watch"
  },
  "dependencies": {
<<<<<<< HEAD
    "@jupyterlab/application": "^4.3.0-alpha.1",
    "@jupyterlab/codeeditor": "^4.3.0-alpha.1",
    "@jupyterlab/console": "^4.3.0-alpha.1",
    "@jupyterlab/coreutils": "^6.3.0-alpha.1",
    "@jupyterlab/fileeditor": "^4.3.0-alpha.1",
    "@jupyterlab/notebook": "^4.3.0-alpha.1",
    "@jupyterlab/rendermime": "^4.3.0-alpha.1",
    "@jupyterlab/services": "^7.3.0-alpha.1",
    "@jupyterlab/tooltip": "^4.3.0-alpha.1",
    "@jupyterlab/translation": "^4.3.0-alpha.1",
=======
    "@jupyterlab/application": "^4.3.0-alpha.2",
    "@jupyterlab/codeeditor": "^4.3.0-alpha.2",
    "@jupyterlab/console": "^4.3.0-alpha.2",
    "@jupyterlab/coreutils": "^6.3.0-alpha.2",
    "@jupyterlab/fileeditor": "^4.3.0-alpha.2",
    "@jupyterlab/notebook": "^4.3.0-alpha.2",
    "@jupyterlab/rendermime": "^4.3.0-alpha.2",
    "@jupyterlab/services": "^7.3.0-alpha.2",
    "@jupyterlab/tooltip": "^4.3.0-alpha.2",
    "@jupyterlab/translation": "^4.3.0-alpha.2",
>>>>>>> a86b0eae
    "@lumino/algorithm": "^2.0.2",
    "@lumino/coreutils": "^2.2.0",
    "@lumino/widgets": "^2.4.0"
  },
  "devDependencies": {
    "rimraf": "~5.0.5",
    "typescript": "~5.1.6"
  },
  "publishConfig": {
    "access": "public"
  },
  "jupyterlab": {
    "extension": true,
    "schemaDir": "schema"
  },
  "styleModule": "style/index.js"
}<|MERGE_RESOLUTION|>--- conflicted
+++ resolved
@@ -37,18 +37,6 @@
     "watch": "tsc -b --watch"
   },
   "dependencies": {
-<<<<<<< HEAD
-    "@jupyterlab/application": "^4.3.0-alpha.1",
-    "@jupyterlab/codeeditor": "^4.3.0-alpha.1",
-    "@jupyterlab/console": "^4.3.0-alpha.1",
-    "@jupyterlab/coreutils": "^6.3.0-alpha.1",
-    "@jupyterlab/fileeditor": "^4.3.0-alpha.1",
-    "@jupyterlab/notebook": "^4.3.0-alpha.1",
-    "@jupyterlab/rendermime": "^4.3.0-alpha.1",
-    "@jupyterlab/services": "^7.3.0-alpha.1",
-    "@jupyterlab/tooltip": "^4.3.0-alpha.1",
-    "@jupyterlab/translation": "^4.3.0-alpha.1",
-=======
     "@jupyterlab/application": "^4.3.0-alpha.2",
     "@jupyterlab/codeeditor": "^4.3.0-alpha.2",
     "@jupyterlab/console": "^4.3.0-alpha.2",
@@ -59,7 +47,6 @@
     "@jupyterlab/services": "^7.3.0-alpha.2",
     "@jupyterlab/tooltip": "^4.3.0-alpha.2",
     "@jupyterlab/translation": "^4.3.0-alpha.2",
->>>>>>> a86b0eae
     "@lumino/algorithm": "^2.0.2",
     "@lumino/coreutils": "^2.2.0",
     "@lumino/widgets": "^2.4.0"
