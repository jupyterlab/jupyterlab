--- conflicted
+++ resolved
@@ -36,11 +36,7 @@
     "watch": "tsc -b --watch"
   },
   "dependencies": {
-<<<<<<< HEAD
-    "@jupyterlab/ui-components": "^4.3.0-alpha.1",
-=======
     "@jupyterlab/ui-components": "^4.3.0-alpha.2",
->>>>>>> a86b0eae
     "@lumino/algorithm": "^2.0.2",
     "@lumino/coreutils": "^2.2.0",
     "@lumino/disposable": "^2.1.3",
