{
  "name": "@jupyterlab/docregistry",
  "version": "4.3.0-alpha.2",
  "description": "JupyterLab - Document Registry",
  "homepage": "https://github.com/jupyterlab/jupyterlab",
  "bugs": {
    "url": "https://github.com/jupyterlab/jupyterlab/issues"
  },
  "repository": {
    "type": "git",
    "url": "https://github.com/jupyterlab/jupyterlab.git"
  },
  "license": "BSD-3-Clause",
  "author": "Project Jupyter",
  "sideEffects": [
    "style/**/*.css",
    "style/index.js"
  ],
  "main": "lib/index.js",
  "types": "lib/index.d.ts",
  "style": "style/index.css",
  "directories": {
    "lib": "lib/"
  },
  "files": [
    "lib/*.d.ts",
    "lib/*.js.map",
    "lib/*.js",
    "style/**/*.css",
    "style/index.js",
    "src/**/*.{ts,tsx}"
  ],
  "scripts": {
    "build": "tsc -b",
    "build:test": "tsc --build tsconfig.test.json",
    "clean": "rimraf lib && rimraf tsconfig.tsbuildinfo",
    "test": "jest",
    "test:cov": "jest --collect-coverage",
    "test:debug": "node --inspect-brk ../../node_modules/.bin/jest --runInBand",
    "test:debug:watch": "node --inspect-brk ../../node_modules/.bin/jest --runInBand --watch",
    "watch": "tsc -b --watch"
  },
  "dependencies": {
    "@jupyter/ydoc": "^2.0.1",
<<<<<<< HEAD
    "@jupyterlab/apputils": "^4.4.0-alpha.1",
    "@jupyterlab/codeeditor": "^4.3.0-alpha.1",
    "@jupyterlab/coreutils": "^6.3.0-alpha.1",
    "@jupyterlab/observables": "^5.3.0-alpha.1",
    "@jupyterlab/rendermime": "^4.3.0-alpha.1",
    "@jupyterlab/rendermime-interfaces": "^3.11.0-alpha.1",
    "@jupyterlab/services": "^7.3.0-alpha.1",
    "@jupyterlab/translation": "^4.3.0-alpha.1",
    "@jupyterlab/ui-components": "^4.3.0-alpha.1",
=======
    "@jupyterlab/apputils": "^4.4.0-alpha.2",
    "@jupyterlab/codeeditor": "^4.3.0-alpha.2",
    "@jupyterlab/coreutils": "^6.3.0-alpha.2",
    "@jupyterlab/observables": "^5.3.0-alpha.2",
    "@jupyterlab/rendermime": "^4.3.0-alpha.2",
    "@jupyterlab/rendermime-interfaces": "^3.11.0-alpha.2",
    "@jupyterlab/services": "^7.3.0-alpha.2",
    "@jupyterlab/translation": "^4.3.0-alpha.2",
    "@jupyterlab/ui-components": "^4.3.0-alpha.2",
>>>>>>> a86b0eae
    "@lumino/algorithm": "^2.0.2",
    "@lumino/coreutils": "^2.2.0",
    "@lumino/disposable": "^2.1.3",
    "@lumino/messaging": "^2.0.2",
    "@lumino/properties": "^2.0.2",
    "@lumino/signaling": "^2.1.3",
    "@lumino/widgets": "^2.4.0",
    "react": "^18.2.0"
  },
  "devDependencies": {
    "@jupyterlab/testing": "^4.3.0-alpha.2",
    "@types/jest": "^29.2.0",
    "jest": "^29.2.0",
    "rimraf": "~5.0.5",
    "typescript": "~5.1.6"
  },
  "publishConfig": {
    "access": "public"
  },
  "styleModule": "style/index.js"
}<|MERGE_RESOLUTION|>--- conflicted
+++ resolved
@@ -42,17 +42,6 @@
   },
   "dependencies": {
     "@jupyter/ydoc": "^2.0.1",
-<<<<<<< HEAD
-    "@jupyterlab/apputils": "^4.4.0-alpha.1",
-    "@jupyterlab/codeeditor": "^4.3.0-alpha.1",
-    "@jupyterlab/coreutils": "^6.3.0-alpha.1",
-    "@jupyterlab/observables": "^5.3.0-alpha.1",
-    "@jupyterlab/rendermime": "^4.3.0-alpha.1",
-    "@jupyterlab/rendermime-interfaces": "^3.11.0-alpha.1",
-    "@jupyterlab/services": "^7.3.0-alpha.1",
-    "@jupyterlab/translation": "^4.3.0-alpha.1",
-    "@jupyterlab/ui-components": "^4.3.0-alpha.1",
-=======
     "@jupyterlab/apputils": "^4.4.0-alpha.2",
     "@jupyterlab/codeeditor": "^4.3.0-alpha.2",
     "@jupyterlab/coreutils": "^6.3.0-alpha.2",
@@ -62,7 +51,6 @@
     "@jupyterlab/services": "^7.3.0-alpha.2",
     "@jupyterlab/translation": "^4.3.0-alpha.2",
     "@jupyterlab/ui-components": "^4.3.0-alpha.2",
->>>>>>> a86b0eae
     "@lumino/algorithm": "^2.0.2",
     "@lumino/coreutils": "^2.2.0",
     "@lumino/disposable": "^2.1.3",
