--- conflicted
+++ resolved
@@ -32,14 +32,8 @@
     "watch": "tsc -b --watch"
   },
   "dependencies": {
-<<<<<<< HEAD
-    "@jupyterlab/application": "^3.3.0-alpha.10",
-    "@jupyterlab/codeeditor": "^3.3.0-alpha.10",
-    "@jupyterlab/ui-components": "^3.3.0-alpha.10"
-=======
     "@jupyterlab/application": "^3.3.0-alpha.12",
     "@jupyterlab/ui-components": "^3.3.0-alpha.12"
->>>>>>> ccfcc220
   },
   "devDependencies": {
     "rimraf": "~3.0.0",
