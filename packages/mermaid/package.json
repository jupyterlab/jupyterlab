{
  "name": "@jupyterlab/mermaid",
  "version": "4.4.0-alpha.0",
  "description": "JupyterLab - Mermaid Renderer",
  "homepage": "https://github.com/jupyterlab/jupyterlab",
  "bugs": {
    "url": "https://github.com/jupyterlab/jupyterlab/issues"
  },
  "repository": {
    "type": "git",
    "url": "https://github.com/jupyterlab/jupyterlab.git"
  },
  "license": "BSD-3-Clause",
  "author": "Project Jupyter",
  "sideEffects": [
    "style/*.css",
    "style/index.js"
  ],
  "main": "lib/index.js",
  "types": "lib/index.d.ts",
  "style": "style/index.css",
  "directories": {
    "lib": "lib/"
  },
  "files": [
    "lib/*.d.ts",
    "lib/*.js.map",
    "lib/*.js",
    "style/*.css",
    "style/index.js",
    "src/**/*.{ts,tsx}"
  ],
  "scripts": {
    "build": "tsc -b",
    "build:test": "tsc --build tsconfig.test.json",
    "clean": "rimraf lib && rimraf tsconfig.tsbuildinfo",
    "test": "jest",
    "test:cov": "jest --collect-coverage",
    "test:debug": "node --inspect-brk ../../node_modules/.bin/jest --runInBand",
    "test:debug:watch": "node --inspect-brk ../../node_modules/.bin/jest --runInBand --watch",
    "watch": "tsc -b --watch"
  },
  "dependencies": {
<<<<<<< HEAD
    "@jupyterlab/apputils": "^4.4.0-beta.1",
    "@jupyterlab/coreutils": "^6.3.0-beta.1",
    "@jupyterlab/rendermime-interfaces": "^3.11.0-beta.1",
    "@lumino/coreutils": "^2.1.2",
    "@lumino/widgets": "^2.3.2",
    "@mermaid-js/layout-elk": "^0.1.4",
    "mermaid": "^11.2.0"
=======
    "@jupyterlab/apputils": "^4.5.0-alpha.0",
    "@jupyterlab/coreutils": "^6.4.0-alpha.0",
    "@jupyterlab/rendermime-interfaces": "^3.12.0-alpha.0",
    "@lumino/coreutils": "^2.2.0",
    "@lumino/widgets": "^2.5.0",
    "mermaid": "^10.7.0"
>>>>>>> 2607c109
  },
  "devDependencies": {
    "@types/jest": "^29.2.0",
    "jest": "^29.2.0",
    "rimraf": "~5.0.5",
    "typescript": "~5.1.6"
  },
  "publishConfig": {
    "access": "public"
  },
  "styleModule": "style/index.js"
}<|MERGE_RESOLUTION|>--- conflicted
+++ resolved
@@ -41,22 +41,13 @@
     "watch": "tsc -b --watch"
   },
   "dependencies": {
-<<<<<<< HEAD
-    "@jupyterlab/apputils": "^4.4.0-beta.1",
-    "@jupyterlab/coreutils": "^6.3.0-beta.1",
-    "@jupyterlab/rendermime-interfaces": "^3.11.0-beta.1",
-    "@lumino/coreutils": "^2.1.2",
-    "@lumino/widgets": "^2.3.2",
-    "@mermaid-js/layout-elk": "^0.1.4",
-    "mermaid": "^11.2.0"
-=======
     "@jupyterlab/apputils": "^4.5.0-alpha.0",
     "@jupyterlab/coreutils": "^6.4.0-alpha.0",
     "@jupyterlab/rendermime-interfaces": "^3.12.0-alpha.0",
     "@lumino/coreutils": "^2.2.0",
     "@lumino/widgets": "^2.5.0",
-    "mermaid": "^10.7.0"
->>>>>>> 2607c109
+    "@mermaid-js/layout-elk": "^0.1.7",
+    "mermaid": "^11.4.1"
   },
   "devDependencies": {
     "@types/jest": "^29.2.0",
