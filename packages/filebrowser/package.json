{
  "name": "@jupyterlab/filebrowser",
  "version": "4.3.0-alpha.2",
  "description": "JupyterLab - FileBrowser Widget",
  "homepage": "https://github.com/jupyterlab/jupyterlab",
  "bugs": {
    "url": "https://github.com/jupyterlab/jupyterlab/issues"
  },
  "repository": {
    "type": "git",
    "url": "https://github.com/jupyterlab/jupyterlab.git"
  },
  "license": "BSD-3-Clause",
  "author": "Project Jupyter",
  "sideEffects": [
    "style/*.css",
    "style/index.js"
  ],
  "main": "lib/index.js",
  "types": "lib/index.d.ts",
  "style": "style/index.css",
  "directories": {
    "lib": "lib/"
  },
  "files": [
    "lib/*.d.ts",
    "lib/*.js.map",
    "lib/*.js",
    "style/*.css",
    "style/index.js",
    "src/**/*.{ts,tsx}"
  ],
  "scripts": {
    "build": "tsc -b",
    "build:test": "tsc --build tsconfig.test.json",
    "clean": "rimraf lib && rimraf tsconfig.tsbuildinfo",
    "test": "jest",
    "test:cov": "jest --collect-coverage",
    "test:debug": "node --inspect-brk ../../node_modules/.bin/jest --runInBand",
    "test:debug:watch": "node --inspect-brk ../../node_modules/.bin/jest --runInBand --watch",
    "watch": "tsc -b --watch"
  },
  "dependencies": {
<<<<<<< HEAD
    "@jupyterlab/apputils": "^4.4.0-alpha.1",
    "@jupyterlab/coreutils": "^6.3.0-alpha.1",
    "@jupyterlab/docmanager": "^4.3.0-alpha.1",
    "@jupyterlab/docregistry": "^4.3.0-alpha.1",
    "@jupyterlab/services": "^7.3.0-alpha.1",
    "@jupyterlab/statedb": "^4.3.0-alpha.1",
    "@jupyterlab/statusbar": "^4.3.0-alpha.1",
    "@jupyterlab/translation": "^4.3.0-alpha.1",
    "@jupyterlab/ui-components": "^4.3.0-alpha.1",
=======
    "@jupyterlab/apputils": "^4.4.0-alpha.2",
    "@jupyterlab/coreutils": "^6.3.0-alpha.2",
    "@jupyterlab/docmanager": "^4.3.0-alpha.2",
    "@jupyterlab/docregistry": "^4.3.0-alpha.2",
    "@jupyterlab/services": "^7.3.0-alpha.2",
    "@jupyterlab/statedb": "^4.3.0-alpha.2",
    "@jupyterlab/statusbar": "^4.3.0-alpha.2",
    "@jupyterlab/translation": "^4.3.0-alpha.2",
    "@jupyterlab/ui-components": "^4.3.0-alpha.2",
>>>>>>> a86b0eae
    "@lumino/algorithm": "^2.0.2",
    "@lumino/coreutils": "^2.2.0",
    "@lumino/disposable": "^2.1.3",
    "@lumino/domutils": "^2.0.2",
    "@lumino/dragdrop": "^2.1.5",
    "@lumino/messaging": "^2.0.2",
    "@lumino/polling": "^2.1.3",
    "@lumino/signaling": "^2.1.3",
    "@lumino/virtualdom": "^2.0.2",
    "@lumino/widgets": "^2.4.0",
    "react": "^18.2.0"
  },
  "devDependencies": {
    "@jupyterlab/testing": "^4.3.0-alpha.2",
    "@types/jest": "^29.2.0",
    "jest": "^29.2.0",
    "rimraf": "~5.0.5",
    "typescript": "~5.1.6"
  },
  "publishConfig": {
    "access": "public"
  },
  "styleModule": "style/index.js"
}<|MERGE_RESOLUTION|>--- conflicted
+++ resolved
@@ -41,17 +41,6 @@
     "watch": "tsc -b --watch"
   },
   "dependencies": {
-<<<<<<< HEAD
-    "@jupyterlab/apputils": "^4.4.0-alpha.1",
-    "@jupyterlab/coreutils": "^6.3.0-alpha.1",
-    "@jupyterlab/docmanager": "^4.3.0-alpha.1",
-    "@jupyterlab/docregistry": "^4.3.0-alpha.1",
-    "@jupyterlab/services": "^7.3.0-alpha.1",
-    "@jupyterlab/statedb": "^4.3.0-alpha.1",
-    "@jupyterlab/statusbar": "^4.3.0-alpha.1",
-    "@jupyterlab/translation": "^4.3.0-alpha.1",
-    "@jupyterlab/ui-components": "^4.3.0-alpha.1",
-=======
     "@jupyterlab/apputils": "^4.4.0-alpha.2",
     "@jupyterlab/coreutils": "^6.3.0-alpha.2",
     "@jupyterlab/docmanager": "^4.3.0-alpha.2",
@@ -61,7 +50,6 @@
     "@jupyterlab/statusbar": "^4.3.0-alpha.2",
     "@jupyterlab/translation": "^4.3.0-alpha.2",
     "@jupyterlab/ui-components": "^4.3.0-alpha.2",
->>>>>>> a86b0eae
     "@lumino/algorithm": "^2.0.2",
     "@lumino/coreutils": "^2.2.0",
     "@lumino/disposable": "^2.1.3",
