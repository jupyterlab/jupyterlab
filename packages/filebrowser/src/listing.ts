// Copyright (c) Jupyter Development Team.
// Distributed under the terms of the Modified BSD License.

import {
  Dialog,
  DOMUtils,
  showDialog,
  showErrorMessage
} from '@jupyterlab/apputils';
import { PathExt, Time } from '@jupyterlab/coreutils';
import {
  IDocumentManager,
  isValidFileName,
  renameFile
} from '@jupyterlab/docmanager';
import { DocumentRegistry } from '@jupyterlab/docregistry';
import { Contents } from '@jupyterlab/services';
import {
  ITranslator,
  nullTranslator,
  TranslationBundle
} from '@jupyterlab/translation';
import {
  caretDownIcon,
  caretUpIcon,
  classes,
  LabIcon
} from '@jupyterlab/ui-components';
import { ArrayExt, filter, StringExt } from '@lumino/algorithm';
import { MimeData, PromiseDelegate } from '@lumino/coreutils';
import { ElementExt } from '@lumino/domutils';
import { Drag } from '@lumino/dragdrop';
import { Message, MessageLoop } from '@lumino/messaging';
import { ISignal, Signal } from '@lumino/signaling';
import { h, VirtualDOM } from '@lumino/virtualdom';
import { Widget } from '@lumino/widgets';
import { FilterFileBrowserModel } from './model';

/**
 * The class name added to DirListing widget.
 */
const DIR_LISTING_CLASS = 'jp-DirListing';

/**
 * The class name added to a dir listing header node.
 */
const HEADER_CLASS = 'jp-DirListing-header';

/**
 * The class name added to a dir listing list header cell.
 */
const HEADER_ITEM_CLASS = 'jp-DirListing-headerItem';

/**
 * The class name added to a header cell text node.
 */
const HEADER_ITEM_TEXT_CLASS = 'jp-DirListing-headerItemText';

/**
 * The class name added to a header cell icon node.
 */
const HEADER_ITEM_ICON_CLASS = 'jp-DirListing-headerItemIcon';

/**
 * The class name added to the dir listing content node.
 */
const CONTENT_CLASS = 'jp-DirListing-content';

/**
 * The class name added to dir listing content item.
 */
const ITEM_CLASS = 'jp-DirListing-item';

/**
 * The class name added to the listing item text cell.
 */
const ITEM_TEXT_CLASS = 'jp-DirListing-itemText';

/**
 * The class name added to the listing item icon cell.
 */
const ITEM_ICON_CLASS = 'jp-DirListing-itemIcon';

/**
 * The class name added to the listing item modified cell.
 */
const ITEM_MODIFIED_CLASS = 'jp-DirListing-itemModified';

/**
 * The class name added to the listing item file size cell.
 */
const ITEM_FILE_SIZE_CLASS = 'jp-DirListing-itemFileSize';

/**
 * The class name added to the label element that wraps each item's checkbox and
 * the header's check-all checkbox.
 */
const CHECKBOX_WRAPPER_CLASS = 'jp-DirListing-checkboxWrapper';

/**
 * The class name added to the dir listing editor node.
 */
const EDITOR_CLASS = 'jp-DirListing-editor';

/**
 * The class name added to the name column header cell.
 */
const NAME_ID_CLASS = 'jp-id-name';

/**
 * The class name added to the modified column header cell.
 */
const MODIFIED_ID_CLASS = 'jp-id-modified';

/**
 * The class name added to the file size column header cell.
 */
const FILE_SIZE_ID_CLASS = 'jp-id-filesize';

/**
 * The class name added to the narrow column header cell.
 */
const NARROW_ID_CLASS = 'jp-id-narrow';

/**
 * The class name added to the modified column header cell and modified item cell when hidden.
 */
const MODIFIED_COLUMN_HIDDEN = 'jp-LastModified-hidden';

/**
 * The class name added to the size column header cell and size item cell when hidden.
 */
const FILE_SIZE_COLUMN_HIDDEN = 'jp-FileSize-hidden';

/**
 * The mime type for a contents drag object.
 */
const CONTENTS_MIME = 'application/x-jupyter-icontents';

/**
 * The mime type for a rich contents drag object.
 */
const CONTENTS_MIME_RICH = 'application/x-jupyter-icontentsrich';

/**
 * The class name added to drop targets.
 */
const DROP_TARGET_CLASS = 'jp-mod-dropTarget';

/**
 * The class name added to selected rows.
 */
const SELECTED_CLASS = 'jp-mod-selected';

/**
 * The class name added to drag state icons to add space between the icon and the file name
 */
const DRAG_ICON_CLASS = 'jp-DragIcon';

/**
 * The class name added to the widget when there are items on the clipboard.
 */
const CLIPBOARD_CLASS = 'jp-mod-clipboard';

/**
 * The class name added to cut rows.
 */
const CUT_CLASS = 'jp-mod-cut';

/**
 * The class name added when there are more than one selected rows.
 */
const MULTI_SELECTED_CLASS = 'jp-mod-multiSelected';

/**
 * The class name added to indicate running notebook.
 */
const RUNNING_CLASS = 'jp-mod-running';

/**
 * The class name added for a descending sort.
 */
const DESCENDING_CLASS = 'jp-mod-descending';

/**
 * The maximum duration between two key presses when selecting files by prefix.
 */
const PREFIX_APPEND_DURATION = 1000;

/**
 * The threshold in pixels to start a drag event.
 */
const DRAG_THRESHOLD = 5;

/**
 * A boolean indicating whether the platform is Mac.
 */
const IS_MAC = !!navigator.platform.match(/Mac/i);

/**
 * The factory MIME type supported by lumino dock panels.
 */
const FACTORY_MIME = 'application/vnd.lumino.widget-factory';

/**
 * A widget which hosts a file list area.
 */
export class DirListing extends Widget {
  /**
   * Construct a new file browser directory listing widget.
   *
   * @param model - The file browser view model.
   */
  constructor(options: DirListing.IOptions) {
    super({
      node: (options.renderer || DirListing.defaultRenderer).createNode()
    });
    this.addClass(DIR_LISTING_CLASS);
    this.translator = options.translator || nullTranslator;
    this._trans = this.translator.load('jupyterlab');
    this._model = options.model;
    this._model.fileChanged.connect(this._onFileChanged, this);
    this._model.refreshed.connect(this._onModelRefreshed, this);
    this._model.pathChanged.connect(this._onPathChanged, this);
    this._editNode = document.createElement('input');
    this._editNode.className = EDITOR_CLASS;
    this._manager = this._model.manager;
    this._renderer = options.renderer || DirListing.defaultRenderer;

    const headerNode = DOMUtils.findElement(this.node, HEADER_CLASS);
    // hide the file size column by default
    this._hiddenColumns.add('file_size');
    this._renderer.populateHeaderNode(
      headerNode,
      this.translator,
      this._hiddenColumns
    );
    this._manager.activateRequested.connect(this._onActivateRequested, this);
  }

  /**
   * Dispose of the resources held by the directory listing.
   */
  dispose(): void {
    this._items.length = 0;
    this._sortedItems.length = 0;
    this._clipboard.length = 0;
    super.dispose();
  }

  /**
   * Get the model used by the listing.
   */
  get model(): FilterFileBrowserModel {
    return this._model;
  }

  /**
   * Get the dir listing header node.
   *
   * #### Notes
   * This is the node which holds the header cells.
   *
   * Modifying this node directly can lead to undefined behavior.
   */
  get headerNode(): HTMLElement {
    return DOMUtils.findElement(this.node, HEADER_CLASS);
  }

  /**
   * Get the dir listing content node.
   *
   * #### Notes
   * This is the node which holds the item nodes.
   *
   * Modifying this node directly can lead to undefined behavior.
   */
  get contentNode(): HTMLElement {
    return DOMUtils.findElement(this.node, CONTENT_CLASS);
  }

  /**
   * The renderer instance used by the directory listing.
   */
  get renderer(): DirListing.IRenderer {
    return this._renderer;
  }

  /**
   * The current sort state.
   */
  get sortState(): DirListing.ISortState {
    return this._sortState;
  }

  /**
   * A signal fired when an item is opened.
   */
  get onItemOpened(): ISignal<DirListing, Contents.IModel> {
    return this._onItemOpened;
  }

  /**
   * Create an iterator over the listing's selected items.
   *
   * @returns A new iterator over the listing's selected items.
   */
  selectedItems(): IterableIterator<Contents.IModel> {
    const items = this._sortedItems;
    return filter(items, item => this.selection[item.path]);
  }

  /**
   * Create an iterator over the listing's sorted items.
   *
   * @returns A new iterator over the listing's sorted items.
   */
  sortedItems(): IterableIterator<Contents.IModel> {
    return this._sortedItems[Symbol.iterator]();
  }

  /**
   * Sort the items using a sort condition.
   */
  sort(state: DirListing.ISortState): void {
    this._sortedItems = Private.sort(this.model.items(), state);
    this._sortState = state;
    this.update();
  }

  /**
   * Rename the first currently selected item.
   *
   * @returns A promise that resolves with the new name of the item.
   */
  rename(): Promise<string> {
    return this._doRename();
  }

  /**
   * Cut the selected items.
   */
  cut(): void {
    this._isCut = true;
    this._copy();
    this.update();
  }

  /**
   * Copy the selected items.
   */
  copy(): void {
    this._copy();
  }

  /**
   * Paste the items from the clipboard.
   *
   * @returns A promise that resolves when the operation is complete.
   */
  paste(): Promise<void> {
    if (!this._clipboard.length) {
      this._isCut = false;
      return Promise.resolve(undefined);
    }

    const basePath = this._model.path;
    const promises: Promise<Contents.IModel>[] = [];

    for (const path of this._clipboard) {
      if (this._isCut) {
        const localPath = this._manager.services.contents.localPath(path);
        const parts = localPath.split('/');
        const name = parts[parts.length - 1];
        const newPath = PathExt.join(basePath, name);
        promises.push(this._model.manager.rename(path, newPath));
      } else {
        promises.push(this._model.manager.copy(path, basePath));
      }
    }

    // Remove any cut modifiers.
    for (const item of this._items) {
      item.classList.remove(CUT_CLASS);
    }

    this._clipboard.length = 0;
    this._isCut = false;
    this.removeClass(CLIPBOARD_CLASS);
    return Promise.all(promises)
      .then(() => {
        return undefined;
      })
      .catch(error => {
        void showErrorMessage(
          this._trans._p('showErrorMessage', 'Paste Error'),
          error
        );
      });
  }

  /**
   * Delete the currently selected item(s).
   *
   * @returns A promise that resolves when the operation is complete.
   */
  async delete(): Promise<void> {
    const items = this._sortedItems.filter(item => this.selection[item.path]);

    if (!items.length) {
      return;
    }

    const message =
      items.length === 1
        ? this._trans.__(
            'Are you sure you want to permanently delete: %1?',
            items[0].name
          )
        : this._trans._n(
            'Are you sure you want to permanently delete the %1 selected item?',
            'Are you sure you want to permanently delete the %1 selected items?',
            items.length
          );
    const result = await showDialog({
      title: this._trans.__('Delete'),
      body: message,
      buttons: [
        Dialog.cancelButton({ label: this._trans.__('Cancel') }),
        Dialog.warnButton({ label: this._trans.__('Delete') })
      ],
      // By default focus on "Cancel" to protect from accidental deletion
      // ("delete" and "Enter" are next to each other on many keyboards).
      defaultButton: 0
    });

    if (!this.isDisposed && result.button.accept) {
      await this._delete(items.map(item => item.path));
    }

    // Re-focus
    let focusIndex = this._focusIndex;
    const lastIndexAfterDelete = this._sortedItems.length - items.length - 1;
    if (focusIndex > lastIndexAfterDelete) {
      // If the focus index after deleting items is out of bounds, set it to the
      // last item.
      focusIndex = Math.max(0, lastIndexAfterDelete);
    }
    this._focusItem(focusIndex);
  }

  /**
   * Duplicate the currently selected item(s).
   *
   * @returns A promise that resolves when the operation is complete.
   */
  duplicate(): Promise<void> {
    const basePath = this._model.path;
    const promises: Promise<Contents.IModel>[] = [];

    for (const item of this.selectedItems()) {
      if (item.type !== 'directory') {
        promises.push(this._model.manager.copy(item.path, basePath));
      }
    }
    return Promise.all(promises)
      .then(() => {
        return undefined;
      })
      .catch(error => {
        void showErrorMessage(
          this._trans._p('showErrorMessage', 'Duplicate file'),
          error
        );
      });
  }

  /**
   * Download the currently selected item(s).
   */
  async download(): Promise<void> {
    await Promise.all(
      Array.from(this.selectedItems())
        .filter(item => item.type !== 'directory')
        .map(item => this._model.download(item.path))
    );
  }

  /**
   * Shut down kernels on the applicable currently selected items.
   *
   * @returns A promise that resolves when the operation is complete.
   */
  shutdownKernels(): Promise<void> {
    const model = this._model;
    const items = this._sortedItems;
    const paths = items.map(item => item.path);

    const promises = Array.from(this._model.sessions())
      .filter(session => {
        const index = ArrayExt.firstIndexOf(paths, session.path);
        return this.selection[items[index].path];
      })
      .map(session => model.manager.services.sessions.shutdown(session.id));

    return Promise.all(promises)
      .then(() => {
        return undefined;
      })
      .catch(error => {
        void showErrorMessage(
          this._trans._p('showErrorMessage', 'Shut down kernel'),
          error
        );
      });
  }

  /**
   * Select next item.
   *
   * @param keepExisting - Whether to keep the current selection and add to it.
   */
  selectNext(keepExisting = false): void {
    let index = -1;
    const selected = Object.keys(this.selection);
    const items = this._sortedItems;
    if (selected.length === 1 || keepExisting) {
      // Select the next item.
      const path = selected[selected.length - 1];
      index = ArrayExt.findFirstIndex(items, value => value.path === path);
      index += 1;
      if (index === this._items.length) {
        index = 0;
      }
    } else if (selected.length === 0) {
      // Select the first item.
      index = 0;
    } else {
      // Select the last selected item.
      const path = selected[selected.length - 1];
      index = ArrayExt.findFirstIndex(items, value => value.path === path);
    }
    if (index !== -1) {
      this._selectItem(index, keepExisting);
      ElementExt.scrollIntoViewIfNeeded(this.contentNode, this._items[index]);
    }
  }

  /**
   * Select previous item.
   *
   * @param keepExisting - Whether to keep the current selection and add to it.
   */
  selectPrevious(keepExisting = false): void {
    let index = -1;
    const selected = Object.keys(this.selection);
    const items = this._sortedItems;
    if (selected.length === 1 || keepExisting) {
      // Select the previous item.
      const path = selected[0];
      index = ArrayExt.findFirstIndex(items, value => value.path === path);
      index -= 1;
      if (index === -1) {
        index = this._items.length - 1;
      }
    } else if (selected.length === 0) {
      // Select the last item.
      index = this._items.length - 1;
    } else {
      // Select the first selected item.
      const path = selected[0];
      index = ArrayExt.findFirstIndex(items, value => value.path === path);
    }
    if (index !== -1) {
      this._selectItem(index, keepExisting);
      ElementExt.scrollIntoViewIfNeeded(this.contentNode, this._items[index]);
    }
  }

  /**
   * Select the first item that starts with prefix being typed.
   */
  selectByPrefix(): void {
    const prefix = this._searchPrefix.toLowerCase();
    const items = this._sortedItems;

    const index = ArrayExt.findFirstIndex(items, value => {
      return value.name.toLowerCase().substr(0, prefix.length) === prefix;
    });

    if (index !== -1) {
      this._selectItem(index, false);
      ElementExt.scrollIntoViewIfNeeded(this.contentNode, this._items[index]);
    }
  }

  /**
   * Get whether an item is selected by name.
   *
   * @param name - The name of of the item.
   *
   * @returns Whether the item is selected.
   */
  isSelected(name: string): boolean {
    const items = this._sortedItems;

    return (
      Array.from(
        filter(items, item => item.name === name && this.selection[item.path])
      ).length !== 0
    );
  }

  /**
   * Find a model given a click.
   *
   * @param event - The mouse event.
   *
   * @returns The model for the selected file.
   */
  modelForClick(event: MouseEvent): Contents.IModel | undefined {
    const items = this._sortedItems;
    const index = Private.hitTestNodes(this._items, event);
    if (index !== -1) {
      return items[index];
    }
    return undefined;
  }

  /**
   * Clear the selected items.
   */
  clearSelectedItems(): void {
    this.selection = Object.create(null);
  }

  /**
   * Select an item by name.
   *
   * @param name - The name of the item to select.
   * @param focus - Whether to move focus to the selected item.
   *
   * @returns A promise that resolves when the name is selected.
   */
  async selectItemByName(name: string, focus: boolean = false): Promise<void> {
    // Make sure the file is available.
    await this.model.refresh();

    if (this.isDisposed) {
      throw new Error('File browser is disposed.');
    }
    const items = this._sortedItems;
    const index = ArrayExt.findFirstIndex(items, value => value.name === name);
    if (index === -1) {
      throw new Error('Item does not exist.');
    }
    this._selectItem(index, false, focus);
    MessageLoop.sendMessage(this, Widget.Msg.UpdateRequest);
    ElementExt.scrollIntoViewIfNeeded(this.contentNode, this._items[index]);
  }

  /**
   * Handle the DOM events for the directory listing.
   *
   * @param event - The DOM event sent to the widget.
   *
   * #### Notes
   * This method implements the DOM `EventListener` interface and is
   * called in response to events on the panel's DOM node. It should
   * not be called directly by user code.
   */
  handleEvent(event: Event): void {
    switch (event.type) {
      case 'mousedown':
        this._evtMousedown(event as MouseEvent);
        break;
      case 'mouseup':
        this._evtMouseup(event as MouseEvent);
        break;
      case 'mousemove':
        this._evtMousemove(event as MouseEvent);
        break;
      case 'keydown':
        this.evtKeydown(event as KeyboardEvent);
        break;
      case 'click':
        this._evtClick(event as MouseEvent);
        break;
      case 'dblclick':
        this.evtDblClick(event as MouseEvent);
        break;
      case 'dragenter':
      case 'dragover':
        this.addClass('jp-mod-native-drop');
        event.preventDefault();
        break;
      case 'dragleave':
      case 'dragend':
        this.removeClass('jp-mod-native-drop');
        break;
      case 'drop':
        this.removeClass('jp-mod-native-drop');
        this.evtNativeDrop(event as DragEvent);
        break;
      case 'scroll':
        this._evtScroll(event as MouseEvent);
        break;
      case 'lm-dragenter':
        this.evtDragEnter(event as Drag.Event);
        break;
      case 'lm-dragleave':
        this.evtDragLeave(event as Drag.Event);
        break;
      case 'lm-dragover':
        this.evtDragOver(event as Drag.Event);
        break;
      case 'lm-drop':
        this.evtDrop(event as Drag.Event);
        break;
      default:
        break;
    }
  }

  /**
   * A message handler invoked on an `'after-attach'` message.
   */
  protected onAfterAttach(msg: Message): void {
    super.onAfterAttach(msg);
    const node = this.node;
    const content = DOMUtils.findElement(node, CONTENT_CLASS);
    node.addEventListener('mousedown', this);
    node.addEventListener('keydown', this);
    node.addEventListener('click', this);
    node.addEventListener('dblclick', this);
    content.addEventListener('dragenter', this);
    content.addEventListener('dragover', this);
    content.addEventListener('dragleave', this);
    content.addEventListener('dragend', this);
    content.addEventListener('drop', this);
    content.addEventListener('scroll', this);
    content.addEventListener('lm-dragenter', this);
    content.addEventListener('lm-dragleave', this);
    content.addEventListener('lm-dragover', this);
    content.addEventListener('lm-drop', this);
  }

  /**
   * A message handler invoked on a `'before-detach'` message.
   */
  protected onBeforeDetach(msg: Message): void {
    super.onBeforeDetach(msg);
    const node = this.node;
    const content = DOMUtils.findElement(node, CONTENT_CLASS);
    node.removeEventListener('mousedown', this);
    node.removeEventListener('keydown', this);
    node.removeEventListener('click', this);
    node.removeEventListener('dblclick', this);
    content.removeEventListener('scroll', this);
    content.removeEventListener('dragover', this);
    content.removeEventListener('dragover', this);
    content.removeEventListener('dragleave', this);
    content.removeEventListener('dragend', this);
    content.removeEventListener('drop', this);
    content.removeEventListener('lm-dragenter', this);
    content.removeEventListener('lm-dragleave', this);
    content.removeEventListener('lm-dragover', this);
    content.removeEventListener('lm-drop', this);
    document.removeEventListener('mousemove', this, true);
    document.removeEventListener('mouseup', this, true);
  }

  /**
   * A message handler invoked on an `'after-show'` message.
   */
  protected onAfterShow(msg: Message): void {
    if (this._isDirty) {
      // Update the sorted items.
      this.sort(this.sortState);
      this.update();
    }
  }

  /**
   * A handler invoked on an `'update-request'` message.
   */
  protected onUpdateRequest(msg: Message): void {
    this._isDirty = false;

    // Fetch common variables.
    const items = this._sortedItems;
    const nodes = this._items;
    const content = DOMUtils.findElement(this.node, CONTENT_CLASS);
    const renderer = this._renderer;

    this.removeClass(MULTI_SELECTED_CLASS);
    this.removeClass(SELECTED_CLASS);

    // Remove any excess item nodes.
    while (nodes.length > items.length) {
      content.removeChild(nodes.pop()!);
    }

    // Add any missing item nodes.
    while (nodes.length < items.length) {
      const node = renderer.createItemNode(this._hiddenColumns);
      node.classList.add(ITEM_CLASS);
      nodes.push(node);
      content.appendChild(node);
    }

    nodes.forEach((node, i) => {
      // Remove extra classes from the nodes.
      node.classList.remove(SELECTED_CLASS);
      node.classList.remove(RUNNING_CLASS);
      node.classList.remove(CUT_CLASS);

      // Uncheck each file checkbox
      const checkbox = renderer.getCheckboxNode(node);
      if (checkbox) {
        checkbox.checked = false;
      }

      // Handle `tabIndex`
      const nameNode = renderer.getNameNode(node);
      if (nameNode) {
        // Must check if the name node is there because it gets replaced by the
        // edit node when editing the name of the file or directory.
        nameNode.tabIndex = i === this._focusIndex ? 0 : -1;
      }
    });

    // Put the check-all checkbox in the header into the correct state
    const checkAllCheckbox = renderer.getCheckboxNode(this.headerNode);
    if (checkAllCheckbox) {
      const totalSelected = Object.keys(this.selection).length;
      const allSelected = items.length > 0 && totalSelected === items.length;
      const someSelected = !allSelected && totalSelected > 0;
      checkAllCheckbox.checked = allSelected;
      checkAllCheckbox.indeterminate = someSelected;
      // Stash the state in data attributes so we can access them in the click
      // handler (because in the click handler, checkbox.checked and
      // checkbox.indeterminate do not hold the previous value; they hold the
      // next value).
      checkAllCheckbox.dataset.checked = String(allSelected);
      checkAllCheckbox.dataset.indeterminate = String(someSelected);

      const trans = this.translator.load('jupyterlab');
      checkAllCheckbox?.setAttribute(
        'aria-label',
        allSelected || someSelected
          ? trans.__('Deselect all files and directories')
          : trans.__('Select all files and directories')
      );
    }

    // Update item nodes based on widget state.
    items.forEach((item, i) => {
      const node = nodes[i];
      const ft = this._manager.registry.getFileTypeForModel(item);
      renderer.updateItemNode(
        node,
        item,
        ft,
        this.translator,
        this._hiddenColumns,
        this.selection[item.path]
      );
      if (
        this.selection[item.path] &&
        this._isCut &&
        this._model.path === this._prevPath
      ) {
        node.classList.add(CUT_CLASS);
      }

      // add metadata to the node
      node.setAttribute(
        'data-isdir',
        item.type === 'directory' ? 'true' : 'false'
      );
    });

    // Handle the selectors on the widget node.
    const selected = Object.keys(this.selection).length;
    if (selected) {
      this.addClass(SELECTED_CLASS);
      if (selected > 1) {
        this.addClass(MULTI_SELECTED_CLASS);
      }
    }

    // Handle file session statuses.
    const paths = items.map(item => item.path);
    for (const session of this._model.sessions()) {
      const index = ArrayExt.firstIndexOf(paths, session.path);
      const node = nodes[index];
      // Node may have been filtered out.
      if (node) {
        let name = session.kernel?.name;
        const specs = this._model.specs;

        node.classList.add(RUNNING_CLASS);
        if (specs && name) {
          const spec = specs.kernelspecs[name];
          name = spec ? spec.display_name : this._trans.__('unknown');
        }
        node.title = this._trans.__('%1\nKernel: %2', node.title, name);
      }
    }

    this._prevPath = this._model.path;
  }

  onResize(msg: Widget.ResizeMessage): void {
    const { width } =
      msg.width === -1 ? this.node.getBoundingClientRect() : msg;
    this.toggleClass('jp-DirListing-narrow', width < 250);
  }

  setColumnVisibility(
    name: DirListing.ToggleableColumn,
    visible: boolean
  ): void {
    if (visible) {
      this._hiddenColumns.delete(name);
    } else {
      this._hiddenColumns.add(name);
    }

    this.headerNode.innerHTML = '';
    this._renderer.populateHeaderNode(
      this.headerNode,
      this.translator,
      this._hiddenColumns
    );
  }

  /**
   * Would this click (or other event type) hit the checkbox by default?
   */
  protected isWithinCheckboxHitArea(event: Event): boolean {
    let element: HTMLElement | null = event.target as HTMLElement;
    while (element) {
      if (element.classList.contains(CHECKBOX_WRAPPER_CLASS)) {
        return true;
      }
      element = element.parentElement;
    }
    return false;
  }

  /**
   * Handle the `'click'` event for the widget.
   */
  private _evtClick(event: MouseEvent) {
    const target = event.target as HTMLElement;

    const header = this.headerNode;
    const renderer = this._renderer;
    if (header.contains(target)) {
      const checkbox = renderer.getCheckboxNode(header);
      if (checkbox && this.isWithinCheckboxHitArea(event)) {
        const previouslyUnchecked =
          checkbox.dataset.indeterminate === 'false' &&
          checkbox.dataset.checked === 'false';
        // The only time a click on the check-all checkbox should check all is
        // when it was previously unchecked; otherwise, if the checkbox was
        // either checked (all selected) or indeterminate (some selected), the
        // click should clear all.
        if (previouslyUnchecked) {
          // Select all items
          this._sortedItems.forEach(
            (item: Contents.IModel) => (this.selection[item.path] = true)
          );
        } else {
          // Unselect all items
          this.clearSelectedItems();
        }
        this.update();
      } else {
        const state = this.renderer.handleHeaderClick(header, event);
        if (state) {
          this.sort(state);
        }
      }
      return;
    } else {
      // Focus the selected file on click to ensure a couple of things:
      // 1. If a user clicks on the item node, its name node will receive focus.
      // 2. If a user clicks on blank space in the directory listing, the
      //    previously focussed item will be focussed.
      this._focusItem(this._focusIndex);
    }
  }

  /**
   * Handle the `'scroll'` event for the widget.
   */
  private _evtScroll(event: MouseEvent): void {
    this.headerNode.scrollLeft = this.contentNode.scrollLeft;
  }

  /**
   * Handle the `'mousedown'` event for the widget.
   */
  private _evtMousedown(event: MouseEvent): void {
    // Bail if clicking within the edit node
    if (event.target === this._editNode) {
      return;
    }

    // Blur the edit node if necessary.
    if (this._editNode.parentNode) {
      if (this._editNode !== (event.target as HTMLElement)) {
        this._editNode.focus();
        this._editNode.blur();
        clearTimeout(this._selectTimer);
      } else {
        return;
      }
    }

    let index = Private.hitTestNodes(this._items, event);

    if (index === -1) {
      return;
    }

    this.handleFileSelect(event);

    if (event.button !== 0) {
      clearTimeout(this._selectTimer);
    }

    // Check for clearing a context menu.
    const newContext = (IS_MAC && event.ctrlKey) || event.button === 2;
    if (newContext) {
      return;
    }

    // Left mouse press for drag start.
    if (event.button === 0) {
      this._dragData = {
        pressX: event.clientX,
        pressY: event.clientY,
        index: index
      };
      document.addEventListener('mouseup', this, true);
      document.addEventListener('mousemove', this, true);
    }
  }

  /**
   * Handle the `'mouseup'` event for the widget.
   */
  private _evtMouseup(event: MouseEvent): void {
    // Handle any soft selection from the previous mouse down.
    if (this._softSelection) {
      const altered = event.metaKey || event.shiftKey || event.ctrlKey;
      // See if we need to clear the other selection.
      if (!altered && event.button === 0) {
        this.clearSelectedItems();
        this.selection[this._softSelection] = true;
        this.update();
      }
      this._softSelection = '';
    }
    // Re-focus. This is needed because nodes corresponding to files selected in
    // mousedown handler will not retain the focus as mousedown event is always
    // followed by a blur/focus event.
    if (event.button === 0) {
      this._focusItem(this._focusIndex);
    }

    // Remove the drag listeners if necessary.
    if (event.button !== 0 || !this._drag) {
      document.removeEventListener('mousemove', this, true);
      document.removeEventListener('mouseup', this, true);
      return;
    }
    event.preventDefault();
    event.stopPropagation();
  }

  /**
   * Handle the `'mousemove'` event for the widget.
   */
  private _evtMousemove(event: MouseEvent): void {
    event.preventDefault();
    event.stopPropagation();

    // Bail if we are the one dragging.
    if (this._drag || !this._dragData) {
      return;
    }

    // Check for a drag initialization.
    const data = this._dragData;
    const dx = Math.abs(event.clientX - data.pressX);
    const dy = Math.abs(event.clientY - data.pressY);
    if (dx < DRAG_THRESHOLD && dy < DRAG_THRESHOLD) {
      return;
    }

    this._startDrag(data.index, event.clientX, event.clientY);
  }

  /**
   * Handle the opening of an item.
   */
  protected handleOpen(item: Contents.IModel): void {
    this._onItemOpened.emit(item);
    if (item.type === 'directory') {
      const localPath = this._manager.services.contents.localPath(item.path);
      this._model
        .cd(`/${localPath}`)
        .catch(error =>
          showErrorMessage(
            this._trans._p('showErrorMessage', 'Open directory'),
            error
          )
        );
    } else {
      const path = item.path;
      this._manager.openOrReveal(path);
    }
  }

  /**
   * Calculate the next focus index, given the current focus index and a
   * direction, keeping within the bounds of the directory listing.
   *
   * @param index Current focus index
   * @param direction -1 (up) or 1 (down)
   * @returns The next focus index, which could be the same as the current focus
   * index if at the boundary.
   */
  private _getNextFocusIndex(index: number, direction: number): number {
    const nextIndex = index + direction;
    if (nextIndex === -1 || nextIndex === this._items.length) {
      // keep focus index within bounds
      return index;
    } else {
      return nextIndex;
    }
  }

  /**
   * Handle the up or down arrow key.
   *
   * @param event The keyboard event
   * @param direction -1 (up) or 1 (down)
   */
  private _handleArrowY(event: KeyboardEvent, direction: number) {
    // We only handle the `ctrl` and `shift` modifiers. If other modifiers are
    // present, then do nothing.
    if (event.altKey || event.metaKey) {
      return;
    }

    // If folder is empty, there's nothing to do with the up/down key.
    if (!this._items.length) {
      return;
    }

    // Don't handle the arrow key press if it's not on directory item. This
    // avoids a confusing user experience that can result from when the user
    // moves the selection and focus index apart (via ctrl + up/down). The last
    // selected item remains highlighted but the last focussed item loses its
    // focus ring if it's not actively focussed.  This forces the user to
    // visibly reveal the last focussed item before moving the focus.
    if (!(event.target as HTMLElement).classList.contains(ITEM_TEXT_CLASS)) {
      return;
    }

    event.stopPropagation();
    event.preventDefault();

    const focusIndex = this._focusIndex;
    let nextFocusIndex = this._getNextFocusIndex(focusIndex, direction);

    // The following if-block allows the first press of the down arrow to select
    // the first (rather than the second) file/directory in the list. This is
    // the situation when the page first loads or when a user changes directory.
    if (
      direction > 0 &&
      focusIndex === 0 &&
      !event.ctrlKey &&
      Object.keys(this.selection).length === 0
    ) {
      nextFocusIndex = 0;
    }

    // Shift key indicates multi-selection. Either the user is trying to grow
    // the selection, or shrink it.
    if (event.shiftKey) {
      this._handleMultiSelect(nextFocusIndex);
    } else if (!event.ctrlKey) {
      // If neither the shift nor ctrl keys were used with the up/down arrow,
      // then we treat it as a normal, unmodified key press and select the
      // next item.
      this._selectItem(
        nextFocusIndex,
        event.shiftKey,
        false /* focus = false because we call focus method directly following this */
      );
    }

    this._focusItem(nextFocusIndex);
    this.update();
  }

  /**
   * cd ..
   *
   * Go up one level in the directory tree.
   */
  async goUp() {
    const model = this.model;
    if (model.path === model.rootPath) {
      return;
    }
    try {
      await model.cd('..');
    } catch (reason) {
      console.warn(`Failed to go to parent directory of ${model.path}`, reason);
    }
  }

  /**
   * Handle the `'keydown'` event for the widget.
   */
  protected evtKeydown(event: KeyboardEvent): void {
    // Do not handle any keydown events here if in the middle of a file rename.
    if (this._inRename) {
      return;
    }

    switch (event.keyCode) {
      case 13: {
        // Enter
        // Do nothing if any modifier keys are pressed.
        if (event.ctrlKey || event.shiftKey || event.altKey || event.metaKey) {
          return;
        }
        event.preventDefault();
        event.stopPropagation();
        for (const item of this.selectedItems()) {
          this.handleOpen(item);
        }
        return;
      }
      case 38:
        // Up arrow
        this._handleArrowY(event, -1);
        return;
      case 40:
        // Down arrow
        this._handleArrowY(event, 1);
        return;
      case 32: {
        // Space
        if (event.ctrlKey) {
          // Follow the Windows and Ubuntu convention: you must press `ctrl` +
          // `space` in order to toggle whether an item is selected.

          // However, do not handle if any other modifiers were pressed.
          if (event.metaKey || event.shiftKey || event.altKey) {
            return;
          }

          // Make sure the ctrl+space key stroke was on a valid, focussed target.
          const node = this._items[this._focusIndex];
          if (
            !(
              // Event must have occurred within a node whose item can be toggled.
              (
                node.contains(event.target as HTMLElement) &&
                // That node must also contain the currently focussed element.
                node.contains(document.activeElement)
              )
            )
          ) {
            return;
          }

          event.stopPropagation();
          // Prevent default, otherwise the container will scroll.
          event.preventDefault();

          // Toggle item selected
          const { path } = this._sortedItems[this._focusIndex];
          if (this.selection[path]) {
            delete this.selection[path];
          } else {
            this.selection[path] = true;
          }

          this.update();
          // Key was handled, so return.
          return;
        }
        break;
      }
      case 8:
        // Backspace
        if (event.altKey || event.ctrlKey || event.metaKey || event.shiftKey) {
          return;
        }
        event.stopPropagation();
        event.preventDefault();
        void this.goUp();
        break;
    }

    // Detects printable characters typed by the user.
    // Not all browsers support .key, but it discharges us from reconstructing
    // characters from key codes.
    if (
      event.key !== undefined &&
      event.key.length === 1 &&
      // Don't gobble up the space key on the check-all checkbox (which the
      // browser treats as a click event).
      !(
        (event.key === ' ' || event.keyCode === 32) &&
        (event.target as HTMLInputElement).type === 'checkbox'
      )
    ) {
      if (event.ctrlKey || event.shiftKey || event.altKey || event.metaKey) {
        return;
      }
      this._searchPrefix += event.key;

      clearTimeout(this._searchPrefixTimer);
      this._searchPrefixTimer = window.setTimeout(() => {
        this._searchPrefix = '';
      }, PREFIX_APPEND_DURATION);

      this.selectByPrefix();
      event.stopPropagation();
      event.preventDefault();
    }
  }

  /**
   * Handle the `'dblclick'` event for the widget.
   */
  protected evtDblClick(event: MouseEvent): void {
    // Do nothing if it's not a left mouse press.
    if (event.button !== 0) {
      return;
    }

    // Do nothing if any modifier keys are pressed.
    if (event.ctrlKey || event.shiftKey || event.altKey || event.metaKey) {
      return;
    }

    // Do nothing if the double click is on a checkbox. (Otherwise a rapid
    // check-uncheck on the checkbox will cause the adjacent file/folder to
    // open, which is probably not what the user intended.)
    if (this.isWithinCheckboxHitArea(event)) {
      return;
    }

    // Stop the event propagation.
    event.preventDefault();
    event.stopPropagation();

    clearTimeout(this._selectTimer);
    this._editNode.blur();

    // Find a valid double click target.
    const target = event.target as HTMLElement;
    const i = ArrayExt.findFirstIndex(this._items, node =>
      node.contains(target)
    );
    if (i === -1) {
      return;
    }

    const item = this._sortedItems[i];
    this.handleOpen(item);
  }

  /**
   * Handle the `drop` event for the widget.
   */
  protected evtNativeDrop(event: DragEvent): void {
    const files = event.dataTransfer?.files;
    if (!files || files.length === 0) {
      return;
    }
    const length = event.dataTransfer?.items.length;
    if (!length) {
      return;
    }
    for (let i = 0; i < length; i++) {
      let entry = event.dataTransfer?.items[i].webkitGetAsEntry();
      if (entry?.isDirectory) {
        console.log('currently not supporting drag + drop for folders');
        void showDialog({
          title: this._trans.__('Error Uploading Folder'),
          body: this._trans.__(
            'Drag and Drop is currently not supported for folders'
          ),
          buttons: [Dialog.cancelButton({ label: this._trans.__('Close') })]
        });
      }
    }
    event.preventDefault();
    for (let i = 0; i < files.length; i++) {
      void this._model.upload(files[i]);
    }
  }

  /**
   * Handle the `'lm-dragenter'` event for the widget.
   */
  protected evtDragEnter(event: Drag.Event): void {
    if (event.mimeData.hasData(CONTENTS_MIME)) {
      const index = Private.hitTestNodes(this._items, event);
      if (index === -1) {
        return;
      }
      const item = this._sortedItems[index];
      if (item.type !== 'directory' || this.selection[item.path]) {
        return;
      }
      const target = event.target as HTMLElement;
      target.classList.add(DROP_TARGET_CLASS);
      event.preventDefault();
      event.stopPropagation();
    }
  }

  /**
   * Handle the `'lm-dragleave'` event for the widget.
   */
  protected evtDragLeave(event: Drag.Event): void {
    event.preventDefault();
    event.stopPropagation();
    const dropTarget = DOMUtils.findElement(this.node, DROP_TARGET_CLASS);
    if (dropTarget) {
      dropTarget.classList.remove(DROP_TARGET_CLASS);
    }
  }

  /**
   * Handle the `'lm-dragover'` event for the widget.
   */
  protected evtDragOver(event: Drag.Event): void {
    event.preventDefault();
    event.stopPropagation();
    event.dropAction = event.proposedAction;
    const dropTarget = DOMUtils.findElement(this.node, DROP_TARGET_CLASS);
    if (dropTarget) {
      dropTarget.classList.remove(DROP_TARGET_CLASS);
    }
    const index = Private.hitTestNodes(this._items, event);
    this._items[index].classList.add(DROP_TARGET_CLASS);
  }

  /**
   * Handle the `'lm-drop'` event for the widget.
   */
  protected evtDrop(event: Drag.Event): void {
    event.preventDefault();
    event.stopPropagation();
    clearTimeout(this._selectTimer);
    if (event.proposedAction === 'none') {
      event.dropAction = 'none';
      return;
    }
    if (!event.mimeData.hasData(CONTENTS_MIME)) {
      return;
    }

    let target = event.target as HTMLElement;
    while (target && target.parentElement) {
      if (target.classList.contains(DROP_TARGET_CLASS)) {
        target.classList.remove(DROP_TARGET_CLASS);
        break;
      }
      target = target.parentElement;
    }

    // Get the path based on the target node.
    const index = ArrayExt.firstIndexOf(this._items, target);
    const items = this._sortedItems;
    let basePath = this._model.path;
    if (items[index].type === 'directory') {
      basePath = PathExt.join(basePath, items[index].name);
    }
    const manager = this._manager;

    // Handle the items.
    const promises: Promise<Contents.IModel | null>[] = [];
    const paths = event.mimeData.getData(CONTENTS_MIME) as string[];

    if (event.ctrlKey && event.proposedAction === 'move') {
      event.dropAction = 'copy';
    } else {
      event.dropAction = event.proposedAction;
    }
    for (const path of paths) {
      const localPath = manager.services.contents.localPath(path);
      const name = PathExt.basename(localPath);
      const newPath = PathExt.join(basePath, name);
      // Skip files that are not moving.
      if (newPath === path) {
        continue;
      }

      if (event.dropAction === 'copy') {
        promises.push(manager.copy(path, basePath));
      } else {
        promises.push(renameFile(manager, path, newPath));
      }
    }
    Promise.all(promises).catch(error => {
      void showErrorMessage(
        this._trans._p('showErrorMessage', 'Error while copying/moving files'),
        error
      );
    });
  }

  /**
   * Start a drag event.
   */
  private _startDrag(index: number, clientX: number, clientY: number): void {
    let selectedPaths = Object.keys(this.selection);
    const source = this._items[index];
    const items = this._sortedItems;
    let selectedItems: Iterable<Contents.IModel>;
    let item: Contents.IModel | undefined;

    // If the source node is not selected, use just that node.
    if (!source.classList.contains(SELECTED_CLASS)) {
      item = items[index];
      selectedPaths = [item.path];
      selectedItems = [item];
    } else {
      const path = selectedPaths[0];
      item = items.find(value => value.path === path);
      selectedItems = this.selectedItems();
    }

    if (!item) {
      return;
    }

    // Create the drag image.
    const ft = this._manager.registry.getFileTypeForModel(item);
    const dragImage = this.renderer.createDragImage(
      source,
      selectedPaths.length,
      this._trans,
      ft
    );

    // Set up the drag event.
    this._drag = new Drag({
      dragImage,
      mimeData: new MimeData(),
      supportedActions: 'move',
      proposedAction: 'move'
    });

    this._drag.mimeData.setData(CONTENTS_MIME, selectedPaths);

    // Add thunks for getting mime data content.
    // We thunk the content so we don't try to make a network call
    // when it's not needed. E.g. just moving files around
    // in a filebrowser
    const services = this.model.manager.services;
    for (const item of selectedItems) {
      this._drag.mimeData.setData(CONTENTS_MIME_RICH, {
        model: item,
        withContent: async () => {
          return await services.contents.get(item.path);
        }
      } as DirListing.IContentsThunk);
    }

    if (item && item.type !== 'directory') {
      const otherPaths = selectedPaths.slice(1).reverse();
      this._drag.mimeData.setData(FACTORY_MIME, () => {
        if (!item) {
          return;
        }
        const path = item.path;
        let widget = this._manager.findWidget(path);
        if (!widget) {
          widget = this._manager.open(item.path);
        }
        if (otherPaths.length) {
          const firstWidgetPlaced = new PromiseDelegate<void>();
          void firstWidgetPlaced.promise.then(() => {
            let prevWidget = widget;
            otherPaths.forEach(path => {
              const options: DocumentRegistry.IOpenOptions = {
                ref: prevWidget?.id,
                mode: 'tab-after'
              };
              prevWidget = this._manager.openOrReveal(
                path,
                void 0,
                void 0,
                options
              );
              this._manager.openOrReveal(item!.path);
            });
          });
          firstWidgetPlaced.resolve(void 0);
        }
        return widget;
      });
    }

    // Start the drag and remove the mousemove and mouseup listeners.
    document.removeEventListener('mousemove', this, true);
    document.removeEventListener('mouseup', this, true);
    clearTimeout(this._selectTimer);
    void this._drag.start(clientX, clientY).then(action => {
      this._drag = null;
      clearTimeout(this._selectTimer);
    });
  }

  /**
   * Handle selection on a file node.
   */
  protected handleFileSelect(event: MouseEvent): void {
    // Fetch common variables.
    const items = this._sortedItems;
    const index = Private.hitTestNodes(this._items, event);

    clearTimeout(this._selectTimer);

    if (index === -1) {
      return;
    }

    // Clear any existing soft selection.
    this._softSelection = '';

    const path = items[index].path;
    const selected = Object.keys(this.selection);

    const isLeftClickOnCheckbox =
      event.button === 0 &&
      // On Mac, a left-click with the ctrlKey is treated as a right-click.
      !(IS_MAC && event.ctrlKey) &&
      this.isWithinCheckboxHitArea(event);

    // Handle toggling.
    if (
      (IS_MAC && event.metaKey) ||
      (!IS_MAC && event.ctrlKey) ||
      isLeftClickOnCheckbox
    ) {
      if (this.selection[path]) {
        delete this.selection[path];
      } else {
        this.selection[path] = true;
      }
      this._focusItem(index);
      // Handle multiple select.
    } else if (event.shiftKey) {
      this._handleMultiSelect(index);
      this._focusItem(index);
      // Handle a 'soft' selection
    } else if (path in this.selection && selected.length > 1) {
      this._softSelection = path;

      // Default to selecting the only the item.
    } else {
      // Select only the given item.
      return this._selectItem(index, false, true);
    }
    this.update();
  }

  /**
   * (Re-)focus an item in the directory listing.
   *
   * @param index The index of the item node to focus
   */
  private _focusItem(index: number): void {
    const items = this._items;
    if (items.length === 0) {
      // Focus the top node if the folder is empty and therefore there are no
      // items inside the folder to focus.
      this._focusIndex = 0;
      this.node.focus();
      return;
    }
    this._focusIndex = index;
    const node = items[index];
    const nameNode = this.renderer.getNameNode(node);
    if (nameNode) {
      // Make the filename text node focusable so that it receives keyboard
      // events; text node was specifically chosen to receive shortcuts because
      // it gets substituted with input element during file name edits which
      // conveniently deactivates irrelevant shortcuts.
      nameNode.tabIndex = 0;
      nameNode.focus();
    }
  }

  /**
   * Are all of the items between two provided indices selected?
   *
   * The items at the indices are not considered.
   *
   * @param j Index of one item.
   * @param k Index of another item. Note: may be less or greater than first
   *          index.
   * @returns True if and only if all items between the j and k are selected.
   *          Returns undefined if j and k are the same.
   */
  private _allSelectedBetween(j: number, k: number): boolean | void {
    if (j === k) {
      return;
    }
    const [start, end] = j < k ? [j + 1, k] : [k + 1, j];
    return this._sortedItems
      .slice(start, end)
      .reduce((result, item) => result && this.selection[item.path], true);
  }

  /**
   * Handle a multiple select on a file item node.
   */
  private _handleMultiSelect(index: number): void {
    const items = this._sortedItems;
    const fromIndex = this._focusIndex;
    const target = items[index];
    let shouldAdd = true;

    if (index === fromIndex) {
      // This follows the convention in Ubuntu and Windows, which is to allow
      // the focussed item to gain but not lose selected status on shift-click.
      // (MacOS is irrelevant here because MacOS Finder has no notion of a
      // focused-but-not-selected state.)
      this.selection[target.path] = true;
      return;
    }

    // If the target and all items in-between are selected, then we assume that
    // the user is trying to shrink rather than grow the group of selected
    // items.
    if (this.selection[target.path]) {
      // However, there is a special case when the distance between the from-
      // and to- index is just one (for example, when the user is pressing the
      // shift key plus arrow-up/down). If and only if the situation looks like
      // the following when going down (or reverse when going up) ...
      //
      // - [ante-anchor / previous item] unselected (or boundary)
      // - [anchor / currently focussed item / item at from-index] selected
      // - [target / next item / item at to-index] selected
      //
      // ... then we shrink the selection / unselect the currently focussed
      // item.
      if (Math.abs(index - fromIndex) === 1) {
        const anchor = items[fromIndex];
        const anteAnchor = items[fromIndex + (index < fromIndex ? 1 : -1)];
        if (
          // Currently focussed item is selected
          this.selection[anchor.path] &&
          // Item on other side of focussed item (away from target) is either a
          // boundary or unselected
          (!anteAnchor || !this.selection[anteAnchor.path])
        ) {
          delete this.selection[anchor.path];
        }
      } else if (this._allSelectedBetween(fromIndex, index)) {
        shouldAdd = false;
      }
    }

    // Select (or unselect) the rows between chosen index (target) and the last
    // focussed.
    const step = fromIndex < index ? 1 : -1;
    for (let i = fromIndex; i !== index + step; i += step) {
      if (shouldAdd) {
        if (i === fromIndex) {
          // Do not change the selection state of the starting (fromIndex) item.
          continue;
        }
        this.selection[items[i].path] = true;
      } else {
        if (i === index) {
          // Do not unselect the target item.
          continue;
        }
        delete this.selection[items[i].path];
      }
    }
  }

  /**
   * Copy the selected items, and optionally cut as well.
   */
  private _copy(): void {
    this._clipboard.length = 0;
    for (const item of this.selectedItems()) {
      this._clipboard.push(item.path);
    }
  }

  /**
   * Delete the files with the given paths.
   */
  private async _delete(paths: string[]): Promise<void> {
    await Promise.all(
      paths.map(path =>
        this._model.manager.deleteFile(path).catch(err => {
          void showErrorMessage(
            this._trans._p('showErrorMessage', 'Delete Failed'),
            err
          );
        })
      )
    );
  }

  /**
   * Allow the user to rename item on a given row.
   */
  private async _doRename(): Promise<string> {
    this._inRename = true;

    const selectedPaths = Object.keys(this.selection);

    // Bail out if nothing has been selected.
    if (selectedPaths.length === 0) {
      this._inRename = false;
      return Promise.resolve('');
    }

    // Figure out which selected path to use for the rename.
    const items = this._sortedItems;
    let { path } = items[this._focusIndex];
    if (!this.selection[path]) {
      // If the currently focused item is not selected, then choose the last
      // selected item.
      path = selectedPaths.slice(-1)[0];
    }

    // Get the corresponding model, nodes, and file name.
    const index = ArrayExt.findFirstIndex(items, value => value.path === path);
    const row = this._items[index];
    const item = items[index];
    const nameNode = this.renderer.getNameNode(row);
    const original = item.name;

    // Seed the text input with current file name, and select and focus it.
    this._editNode.value = original;
    this._selectItem(index, false, true);

    // Wait for user input
    const newName = await Private.userInputForRename(
      nameNode,
      this._editNode,
      original
    );

    // Check if the widget was disposed during the `await`.
    if (this.isDisposed) {
      this._inRename = false;
      throw new Error('File browser is disposed.');
    }

    let finalFilename = newName;

    if (!newName || newName === original) {
      finalFilename = original;
    } else if (!isValidFileName(newName)) {
      void showErrorMessage(
        this._trans.__('Rename Error'),
        Error(
          this._trans._p(
            'showErrorMessage',
            '"%1" is not a valid name for a file. Names must have nonzero length, and cannot include "/", "\\", or ":"',
            newName
          )
        )
      );
      finalFilename = original;
    } else {
      // Attempt rename at the file system level.

      const manager = this._manager;
      const oldPath = PathExt.join(this._model.path, original);
      const newPath = PathExt.join(this._model.path, newName);
      try {
        await renameFile(manager, oldPath, newPath);
      } catch (error) {
        if (error !== 'File not renamed') {
          void showErrorMessage(
            this._trans._p('showErrorMessage', 'Rename Error'),
            error
          );
        }
        finalFilename = original;
      }

      // Check if the widget was disposed during the `await`.
      if (this.isDisposed) {
        this._inRename = false;
        throw new Error('File browser is disposed.');
      }
    }

    // If nothing else has been selected, then select the renamed file. In
    // other words, don't select the renamed file if the user has clicked
    // away to some other file.
    if (
      !this.isDisposed &&
      Object.keys(this.selection).length === 1 &&
      // We haven't updated the instance yet to reflect the rename, so unless
      // the user or something else has updated the selection, the original file
      // path and not the new file path will be in `this.selection`.
      this.selection[item.path]
    ) {
      try {
        await this.selectItemByName(finalFilename, true);
      } catch {
        // do nothing
        console.warn('After rename, failed to select file', finalFilename);
      }
    }

    this._inRename = false;
    return finalFilename;
  }

  /**
   * Select a given item.
   */
  private _selectItem(
    index: number,
    keepExisting: boolean,
    focus: boolean = true
  ) {
    // Selected the given row(s)
    const items = this._sortedItems;
    if (!keepExisting) {
      this.clearSelectedItems();
    }
    const path = items[index].path;
    this.selection[path] = true;

    if (focus) {
      this._focusItem(index);
    }
    this.update();
  }

  /**
   * Handle the `refreshed` signal from the model.
   */
  private _onModelRefreshed(): void {
    // Update the selection.
    const existing = Object.keys(this.selection);
    this.clearSelectedItems();
    for (const item of this._model.items()) {
      const path = item.path;
      if (existing.indexOf(path) !== -1) {
        this.selection[path] = true;
      }
    }
    if (this.isVisible) {
      // Update the sorted items.
      this.sort(this.sortState);
    } else {
      this._isDirty = true;
    }
  }

  /**
   * Handle a `pathChanged` signal from the model.
   */
  private _onPathChanged(): void {
    // Reset the selection.
    this.clearSelectedItems();
    // Update the sorted items.
    this.sort(this.sortState);
    // Reset focus. But wait until the DOM has been updated (hence
    // `requestAnimationFrame`).
    requestAnimationFrame(() => {
      this._focusItem(0);
    });
  }

  /**
   * Handle a `fileChanged` signal from the model.
   */
  private _onFileChanged(
    sender: FilterFileBrowserModel,
    args: Contents.IChangedArgs
  ) {
    const newValue = args.newValue;
    if (!newValue) {
      return;
    }

    const name = newValue.name;
    if (args.type !== 'new' || !name) {
      return;
    }

    void this.selectItemByName(name).catch(() => {
      /* Ignore if file does not exist. */
    });
  }

  /**
   * Handle an `activateRequested` signal from the manager.
   */
  private _onActivateRequested(sender: IDocumentManager, args: string): void {
    const dirname = PathExt.dirname(args);
    if (dirname !== this._model.path) {
      return;
    }
    const basename = PathExt.basename(args);
    this.selectItemByName(basename).catch(() => {
      /* Ignore if file does not exist. */
    });
  }

  protected translator: ITranslator;
  protected _model: FilterFileBrowserModel;
  private _trans: TranslationBundle;
  private _editNode: HTMLInputElement;
  private _items: HTMLElement[] = [];
  private _sortedItems: Contents.IModel[] = [];
  private _sortState: DirListing.ISortState = {
    direction: 'ascending',
    key: 'name'
  };
  private _onItemOpened = new Signal<DirListing, Contents.IModel>(this);
  private _drag: Drag | null = null;
  private _dragData: {
    pressX: number;
    pressY: number;
    index: number;
  } | null = null;
  private _selectTimer = -1;
  private _isCut = false;
  private _prevPath = '';
  private _clipboard: string[] = [];
  private _manager: IDocumentManager;
  private _softSelection = '';
  protected selection: { [key: string]: boolean } = Object.create(null);
  private _renderer: DirListing.IRenderer;
  private _searchPrefix: string = '';
  private _searchPrefixTimer = -1;
  private _inRename = false;
  private _isDirty = false;
  private _hiddenColumns = new Set<DirListing.ToggleableColumn>();
  // _focusIndex should never be set outside the range [0, this._items.length - 1]
  private _focusIndex = 0;
}

/**
 * The namespace for the `DirListing` class statics.
 */
export namespace DirListing {
  /**
   * An options object for initializing a file browser directory listing.
   */
  export interface IOptions {
    /**
     * A file browser model instance.
     */
    model: FilterFileBrowserModel;

    /**
     * A renderer for file items.
     *
     * The default is a shared `Renderer` instance.
     */
    renderer?: IRenderer;

    /**
     * A language translator.
     */
    translator?: ITranslator;
  }

  /**
   * A sort state.
   */
  export interface ISortState {
    /**
     * The direction of sort.
     */
    direction: 'ascending' | 'descending';

    /**
     * The sort key.
     */
    key: 'name' | 'last_modified' | 'file_size';
  }

  /**
   * Toggleable columns.
   */
  export type ToggleableColumn = 'last_modified' | 'is_selected' | 'file_size';

  /**
   * A file contents model thunk.
   *
   * Note: The content of the model will be empty.
   * To get the contents, call and await the `withContent`
   * method.
   */
  export interface IContentsThunk {
    /**
     * The contents model.
     */
    model: Contents.IModel;

    /**
     * Fetches the model with contents.
     */
    withContent: () => Promise<Contents.IModel>;
  }

  /**
   * The render interface for file browser listing options.
   */
  export interface IRenderer {
    /**
     * Create the DOM node for a dir listing.
     */
    createNode(): HTMLElement;

    /**
     * Populate and empty header node for a dir listing.
     *
     * @param node - The header node to populate.
     */
    populateHeaderNode(
      node: HTMLElement,
      translator?: ITranslator,
      hiddenColumns?: Set<DirListing.ToggleableColumn>
    ): void;

    /**
     * Handle a header click.
     *
     * @param node - A node populated by [[populateHeaderNode]].
     *
     * @param event - A click event on the node.
     *
     * @returns The sort state of the header after the click event.
     */
    handleHeaderClick(node: HTMLElement, event: MouseEvent): ISortState | null;

    /**
     * Create a new item node for a dir listing.
     *
     * @returns A new DOM node to use as a content item.
     */
    createItemNode(
      hiddenColumns?: Set<DirListing.ToggleableColumn>
    ): HTMLElement;

    /**
     * Update an item node to reflect the current state of a model.
     *
     * @param node - A node created by [[createItemNode]].
     *
     * @param model - The model object to use for the item state.
     *
     * @param fileType - The file type of the item, if applicable.
     */
    updateItemNode(
      node: HTMLElement,
      model: Contents.IModel,
      fileType?: DocumentRegistry.IFileType,
      translator?: ITranslator,
      hiddenColumns?: Set<DirListing.ToggleableColumn>,
      selected?: boolean
    ): void;

    /**
     * Get the node containing the file name.
     *
     * @param node - A node created by [[createItemNode]].
     *
     * @returns The node containing the file name.
     */
    getNameNode(node: HTMLElement): HTMLElement;

    /**
     * Get the checkbox input element node.
     *
     * Downstream interface implementations,such as jupyterlab-unfold, that
     * don't support checkboxes should simply always return null for this
     * function.
     *
     * @param node A node created by [[createItemNode]] or
     * [[createHeaderItemNode]]
     *
     * @returns The checkbox node.
     */
    getCheckboxNode: (node: HTMLElement) => HTMLInputElement | null;

    /**
     * Create an appropriate drag image for an item.
     *
     * @param node - A node created by [[createItemNode]].
     *
     * @param count - The number of items being dragged.
     *
     * @param fileType - The file type of the item, if applicable.
     *
     * @returns An element to use as the drag image.
     */
    createDragImage(
      node: HTMLElement,
      count: number,
      trans: TranslationBundle,
      fileType?: DocumentRegistry.IFileType
    ): HTMLElement;
  }

  /**
   * The default implementation of an `IRenderer`.
   */
  export class Renderer implements IRenderer {
    /**
     * Create the DOM node for a dir listing.
     */
    createNode(): HTMLElement {
      const node = document.createElement('div');
      const header = document.createElement('div');
      const content = document.createElement('ul');
      content.className = CONTENT_CLASS;
      header.className = HEADER_CLASS;
      node.appendChild(header);
      node.appendChild(content);
      // Set to -1 to allow calling this.node.focus().
      node.tabIndex = -1;
      return node;
    }

    /**
     * Populate and empty header node for a dir listing.
     *
     * @param node - The header node to populate.
     */
    populateHeaderNode(
      node: HTMLElement,
      translator?: ITranslator,
      hiddenColumns?: Set<DirListing.ToggleableColumn>
    ): void {
      translator = translator || nullTranslator;
      const trans = translator.load('jupyterlab');
      const name = this.createHeaderItemNode(trans.__('Name'));
      const narrow = document.createElement('div');
      const modified = this.createHeaderItemNode(trans.__('Last Modified'));
      const fileSize = this.createHeaderItemNode(trans.__('File Size'));
      name.classList.add(NAME_ID_CLASS);
      name.classList.add(SELECTED_CLASS);
      modified.classList.add(MODIFIED_ID_CLASS);
      fileSize.classList.add(FILE_SIZE_ID_CLASS);
      narrow.classList.add(NARROW_ID_CLASS);
      narrow.textContent = '...';
      if (!hiddenColumns?.has('is_selected')) {
        const checkboxWrapper = this.createCheckboxWrapperNode({
          alwaysVisible: true
        });
        node.appendChild(checkboxWrapper);
      }
      node.appendChild(name);
      node.appendChild(narrow);
      node.appendChild(modified);
      node.appendChild(fileSize);

      if (hiddenColumns?.has('last_modified')) {
        modified.classList.add(MODIFIED_COLUMN_HIDDEN);
      } else {
        modified.classList.remove(MODIFIED_COLUMN_HIDDEN);
      }

      if (hiddenColumns?.has('file_size')) {
        fileSize.classList.add(FILE_SIZE_COLUMN_HIDDEN);
      } else {
        fileSize.classList.remove(FILE_SIZE_COLUMN_HIDDEN);
      }

      // set the initial caret icon
      Private.updateCaret(
        DOMUtils.findElement(name, HEADER_ITEM_ICON_CLASS),
        'right',
        'up'
      );
    }

    /**
     * Handle a header click.
     *
     * @param node - A node populated by [[populateHeaderNode]].
     *
     * @param event - A click event on the node.
     *
     * @returns The sort state of the header after the click event.
     */
    handleHeaderClick(node: HTMLElement, event: MouseEvent): ISortState | null {
      const name = DOMUtils.findElement(node, NAME_ID_CLASS);
      const modified = DOMUtils.findElement(node, MODIFIED_ID_CLASS);
      const fileSize = DOMUtils.findElement(node, FILE_SIZE_ID_CLASS);
      const state: ISortState = { direction: 'ascending', key: 'name' };
      const target = event.target as HTMLElement;

      const modifiedIcon = DOMUtils.findElement(
        modified,
        HEADER_ITEM_ICON_CLASS
      );
      const fileSizeIcon = DOMUtils.findElement(
        fileSize,
        HEADER_ITEM_ICON_CLASS
      );
      const nameIcon = DOMUtils.findElement(name, HEADER_ITEM_ICON_CLASS);

      if (name.contains(target)) {
        if (name.classList.contains(SELECTED_CLASS)) {
          if (!name.classList.contains(DESCENDING_CLASS)) {
            state.direction = 'descending';
            name.classList.add(DESCENDING_CLASS);
            Private.updateCaret(nameIcon, 'right', 'down');
          } else {
            name.classList.remove(DESCENDING_CLASS);
            Private.updateCaret(nameIcon, 'right', 'up');
          }
        } else {
          name.classList.remove(DESCENDING_CLASS);
          Private.updateCaret(nameIcon, 'right', 'up');
        }
        name.classList.add(SELECTED_CLASS);
        modified.classList.remove(SELECTED_CLASS);
        modified.classList.remove(DESCENDING_CLASS);
        fileSize.classList.remove(SELECTED_CLASS);
        fileSize.classList.remove(DESCENDING_CLASS);
        Private.updateCaret(modifiedIcon, 'left');
        Private.updateCaret(fileSizeIcon, 'left');
        return state;
      }
      if (modified.contains(target)) {
        state.key = 'last_modified';
        if (modified.classList.contains(SELECTED_CLASS)) {
          if (!modified.classList.contains(DESCENDING_CLASS)) {
            state.direction = 'descending';
            modified.classList.add(DESCENDING_CLASS);
            Private.updateCaret(modifiedIcon, 'left', 'down');
          } else {
            modified.classList.remove(DESCENDING_CLASS);
            Private.updateCaret(modifiedIcon, 'left', 'up');
          }
        } else {
          modified.classList.remove(DESCENDING_CLASS);
          Private.updateCaret(modifiedIcon, 'left', 'up');
        }
        modified.classList.add(SELECTED_CLASS);
        name.classList.remove(SELECTED_CLASS);
        name.classList.remove(DESCENDING_CLASS);
        fileSize.classList.remove(SELECTED_CLASS);
        fileSize.classList.remove(DESCENDING_CLASS);
        Private.updateCaret(nameIcon, 'right');
        Private.updateCaret(fileSizeIcon, 'left');
        return state;
      }
      if (fileSize.contains(target)) {
        state.key = 'file_size';
        if (fileSize.classList.contains(SELECTED_CLASS)) {
          if (!fileSize.classList.contains(DESCENDING_CLASS)) {
            state.direction = 'descending';
            fileSize.classList.add(DESCENDING_CLASS);
            Private.updateCaret(fileSizeIcon, 'left', 'down');
          } else {
            fileSize.classList.remove(DESCENDING_CLASS);
            Private.updateCaret(fileSizeIcon, 'left', 'up');
          }
        } else {
          fileSize.classList.remove(DESCENDING_CLASS);
          Private.updateCaret(fileSizeIcon, 'left', 'up');
        }
        fileSize.classList.add(SELECTED_CLASS);
        name.classList.remove(SELECTED_CLASS);
        name.classList.remove(DESCENDING_CLASS);
        modified.classList.remove(SELECTED_CLASS);
        modified.classList.remove(DESCENDING_CLASS);
        Private.updateCaret(nameIcon, 'right');
        Private.updateCaret(modifiedIcon, 'left');
        return state;
      }
      return state;
    }

    /**
     * Create a new item node for a dir listing.
     *
     * @returns A new DOM node to use as a content item.
     */
    createItemNode(
      hiddenColumns?: Set<DirListing.ToggleableColumn>
    ): HTMLElement {
      const node = document.createElement('li');
      const icon = document.createElement('span');
      const text = document.createElement('span');
      const modified = document.createElement('span');
      const fileSize = document.createElement('span');
      icon.className = ITEM_ICON_CLASS;
      text.className = ITEM_TEXT_CLASS;
      modified.className = ITEM_MODIFIED_CLASS;
      fileSize.className = ITEM_FILE_SIZE_CLASS;
      if (!hiddenColumns?.has('is_selected')) {
        const checkboxWrapper = this.createCheckboxWrapperNode();
        node.appendChild(checkboxWrapper);
      }
      node.appendChild(icon);
      node.appendChild(text);
      node.appendChild(modified);
      node.appendChild(fileSize);

<<<<<<< HEAD
      if (hiddenColumns?.has?.('last_modified')) {
=======
      // Make the text note focusable so that it receives keyboard events;
      // text node was specifically chosen to receive shortcuts because
      // text element gets substituted with input area during file name edits
      // which conveniently deactivate irrelevant shortcuts.
      text.tabIndex = 0;

      if (hiddenColumns?.has('last_modified')) {
>>>>>>> a920f332
        modified.classList.add(MODIFIED_COLUMN_HIDDEN);
      } else {
        modified.classList.remove(MODIFIED_COLUMN_HIDDEN);
      }

      if (hiddenColumns?.has('file_size')) {
        fileSize.classList.add(FILE_SIZE_COLUMN_HIDDEN);
      } else {
        fileSize.classList.remove(FILE_SIZE_COLUMN_HIDDEN);
      }

      return node;
    }

    /**
     * Creates a node containing a checkbox.
     *
     * We wrap the checkbox in a label element in order to increase its hit
     * area. This is because the padding of the checkbox itself cannot be
     * increased via CSS, as the CSS/form compatibility table at the following
     * url from MDN shows:
     * https://developer.mozilla.org/en-US/docs/Learn/Forms/Property_compatibility_table_for_form_controls#check_boxes_and_radio_buttons
     *
     * @param [options]
     * @params options.alwaysVisible Should the checkbox be visible even when
     * not hovered?
     * @returns A new DOM node that contains a checkbox.
     */
    createCheckboxWrapperNode(options?: {
      alwaysVisible: boolean;
    }): HTMLElement {
      // Wrap the checkbox in a label element in order to increase its hit area.
      const labelWrapper = document.createElement('label');
      labelWrapper.classList.add(CHECKBOX_WRAPPER_CLASS);

      const checkbox = document.createElement('input');
      checkbox.type = 'checkbox';
      // Prevent the user from clicking (via mouse, keyboard, or touch) the
      // checkbox since other code handles the mouse and keyboard events and
      // controls the checked state of the checkbox.
      checkbox.addEventListener('click', event => {
        event.preventDefault();
      });

      // The individual file checkboxes are visible on hover, but the header
      // check-all checkbox is always visible.
      if (options?.alwaysVisible) {
        labelWrapper.classList.add('jp-mod-visible');
      } else {
        // Disable tabbing to all other checkboxes.
        checkbox.tabIndex = -1;
      }

      labelWrapper.appendChild(checkbox);
      return labelWrapper;
    }

    /**
     * Update an item node to reflect the current state of a model.
     *
     * @param node - A node created by [[createItemNode]].
     *
     * @param model - The model object to use for the item state.
     *
     * @param fileType - The file type of the item, if applicable.
     *
     */
    updateItemNode(
      node: HTMLElement,
      model: Contents.IModel,
      fileType?: DocumentRegistry.IFileType,
      translator?: ITranslator,
      hiddenColumns?: Set<DirListing.ToggleableColumn>,
      selected?: boolean
    ): void {
      if (selected) {
        node.classList.add(SELECTED_CLASS);
      }

      fileType =
        fileType || DocumentRegistry.getDefaultTextFileType(translator);
      const { icon, iconClass, name } = fileType;
      translator = translator || nullTranslator;
      const trans = translator.load('jupyterlab');

      const iconContainer = DOMUtils.findElement(node, ITEM_ICON_CLASS);
      const text = DOMUtils.findElement(node, ITEM_TEXT_CLASS);
      const modified = DOMUtils.findElement(node, ITEM_MODIFIED_CLASS);
      const fileSize = DOMUtils.findElement(node, ITEM_FILE_SIZE_CLASS);
      const checkboxWrapper = DOMUtils.findElement(
        node,
        CHECKBOX_WRAPPER_CLASS
      );

      const showFileCheckboxes = !hiddenColumns?.has('is_selected');
      if (checkboxWrapper && !showFileCheckboxes) {
        node.removeChild(checkboxWrapper);
      } else if (showFileCheckboxes && !checkboxWrapper) {
        const checkboxWrapper = this.createCheckboxWrapperNode();
        node.insertBefore(checkboxWrapper, iconContainer);
      }

      if (hiddenColumns?.has('last_modified')) {
        modified.classList.add(MODIFIED_COLUMN_HIDDEN);
      } else {
        modified.classList.remove(MODIFIED_COLUMN_HIDDEN);
      }

      if (hiddenColumns?.has('file_size')) {
        fileSize.classList.add(FILE_SIZE_COLUMN_HIDDEN);
      } else {
        fileSize.classList.remove(FILE_SIZE_COLUMN_HIDDEN);
      }

      // render the file item's icon
      LabIcon.resolveElement({
        icon,
        iconClass: classes(iconClass, 'jp-Icon'),
        container: iconContainer,
        className: ITEM_ICON_CLASS,
        stylesheet: 'listing'
      });

      let hoverText = trans.__('Name: %1', model.name);

      // add file size to pop up if its available
      if (model.size !== null && model.size !== undefined) {
        const fileSizeText = Private.formatFileSize(model.size, 1, 1024);
        fileSize.textContent = fileSizeText;
        hoverText += trans.__(
          '\nSize: %1',
          Private.formatFileSize(model.size, 1, 1024)
        );
      } else {
        fileSize.textContent = '';
      }
      if (model.path) {
        const dirname = PathExt.dirname(model.path);
        if (dirname) {
          hoverText += trans.__('\nPath: %1', dirname.substr(0, 50));
          if (dirname.length > 50) {
            hoverText += '...';
          }
        }
      }
      if (model.created) {
        hoverText += trans.__(
          '\nCreated: %1',
          Time.format(new Date(model.created))
        );
      }
      if (model.last_modified) {
        hoverText += trans.__(
          '\nModified: %1',
          Time.format(new Date(model.last_modified))
        );
      }
      hoverText += trans.__('\nWritable: %1', model.writable);

      node.title = hoverText;
      node.setAttribute('data-file-type', name);
      if (model.name.startsWith('.')) {
        node.setAttribute('data-is-dot', 'true');
      } else {
        node.removeAttribute('data-is-dot');
      }
      // If an item is being edited currently, its text node is unavailable.
      const indices = !model.indices ? [] : model.indices;
      let highlightedName = StringExt.highlight(model.name, indices, h.mark);
      if (text) {
        VirtualDOM.render(h.span(highlightedName), text);
      }

      // Adds an aria-label to the checkbox element.
      const checkbox = checkboxWrapper?.querySelector(
        'input[type="checkbox"]'
      ) as HTMLInputElement;

      if (checkbox) {
        let ariaLabel: string;
        if (fileType.contentType === 'directory') {
          ariaLabel = selected
            ? trans.__('Deselect directory "%1"', highlightedName)
            : trans.__('Select directory "%1"', highlightedName);
        } else {
          ariaLabel = selected
            ? trans.__('Deselect file "%1"', highlightedName)
            : trans.__('Select file "%1"', highlightedName);
        }
        checkbox.setAttribute('aria-label', ariaLabel);
        checkbox.checked = selected ?? false;
      }

      let modText = '';
      let modTitle = '';
      if (model.last_modified) {
        modText = Time.formatHuman(new Date(model.last_modified));
        modTitle = Time.format(new Date(model.last_modified));
      }
      modified.textContent = modText;
      modified.title = modTitle;
    }

    /**
     * Get the node containing the file name.
     *
     * @param node - A node created by [[createItemNode]].
     *
     * @returns The node containing the file name.
     */
    getNameNode(node: HTMLElement): HTMLElement {
      return DOMUtils.findElement(node, ITEM_TEXT_CLASS);
    }

    /**
     * Get the checkbox input element node.
     *
     * @param node A node created by [[createItemNode]] or
     * [[createHeaderItemNode]]
     *
     * @returns The checkbox node.
     */
    getCheckboxNode(node: HTMLElement): HTMLInputElement | null {
      return node.querySelector(
        `.${CHECKBOX_WRAPPER_CLASS} input[type=checkbox]`
      );
    }

    /**
     * Create a drag image for an item.
     *
     * @param node - A node created by [[createItemNode]].
     *
     * @param count - The number of items being dragged.
     *
     * @param fileType - The file type of the item, if applicable.
     *
     * @returns An element to use as the drag image.
     */
    createDragImage(
      node: HTMLElement,
      count: number,
      trans: TranslationBundle,
      fileType?: DocumentRegistry.IFileType
    ): HTMLElement {
      const dragImage = node.cloneNode(true) as HTMLElement;
      const modified = DOMUtils.findElement(dragImage, ITEM_MODIFIED_CLASS);
      const icon = DOMUtils.findElement(dragImage, ITEM_ICON_CLASS);
      dragImage.removeChild(modified as HTMLElement);

      if (!fileType) {
        icon.textContent = '';
        icon.className = '';
      } else {
        icon.textContent = fileType.iconLabel || '';
        icon.className = fileType.iconClass || '';
      }
      icon.classList.add(DRAG_ICON_CLASS);

      if (count > 1) {
        const nameNode = DOMUtils.findElement(dragImage, ITEM_TEXT_CLASS);
        nameNode.textContent = trans._n('%1 Item', '%1 Items', count);
      }
      return dragImage;
    }

    /**
     * Create a node for a header item.
     */
    protected createHeaderItemNode(label: string): HTMLElement {
      const node = document.createElement('div');
      const text = document.createElement('span');
      const icon = document.createElement('span');
      node.className = HEADER_ITEM_CLASS;
      text.className = HEADER_ITEM_TEXT_CLASS;
      icon.className = HEADER_ITEM_ICON_CLASS;
      text.textContent = label;
      node.appendChild(text);
      node.appendChild(icon);
      return node;
    }
  }

  /**
   * The default `IRenderer` instance.
   */
  export const defaultRenderer = new Renderer();
}

/**
 * The namespace for the listing private data.
 */
namespace Private {
  /**
   * Handle editing text on a node.
   *
   * @returns Boolean indicating whether the name changed.
   */
  export function userInputForRename(
    text: HTMLElement,
    edit: HTMLInputElement,
    original: string
  ): Promise<string> {
    const parent = text.parentElement as HTMLElement;
    parent.replaceChild(edit, text);
    edit.focus();
    const index = edit.value.lastIndexOf('.');
    if (index === -1) {
      edit.setSelectionRange(0, edit.value.length);
    } else {
      edit.setSelectionRange(0, index);
    }

    return new Promise<string>(resolve => {
      edit.onblur = () => {
        parent.replaceChild(text, edit);
        resolve(edit.value);
      };
      edit.onkeydown = (event: KeyboardEvent) => {
        switch (event.keyCode) {
          case 13: // Enter
            event.stopPropagation();
            event.preventDefault();
            edit.blur();
            break;
          case 27: // Escape
            event.stopPropagation();
            event.preventDefault();
            edit.value = original;
            edit.blur();
            // Put focus back on the text node. That way the user can, for
            // example, press the keyboard shortcut to go back into edit mode,
            // and it will work.
            text.focus();
            break;
          default:
            break;
        }
      };
    });
  }

  /**
   * Sort a list of items by sort state as a new array.
   */
  export function sort(
    items: Iterable<Contents.IModel>,
    state: DirListing.ISortState
  ): Contents.IModel[] {
    const copy = Array.from(items);
    const reverse = state.direction === 'descending' ? 1 : -1;

    if (state.key === 'last_modified') {
      // Sort by last modified (grouping directories first)
      copy.sort((a, b) => {
        const t1 = a.type === 'directory' ? 0 : 1;
        const t2 = b.type === 'directory' ? 0 : 1;

        const valA = new Date(a.last_modified).getTime();
        const valB = new Date(b.last_modified).getTime();

        return t1 - t2 || (valA - valB) * reverse;
      });
    } else if (state.key === 'file_size') {
      // Sort by size (grouping directories first)
      copy.sort((a, b) => {
        const t1 = a.type === 'directory' ? 0 : 1;
        const t2 = b.type === 'directory' ? 0 : 1;

        return t1 - t2 || ((a.size ?? 0) - (b.size ?? 0)) * reverse;
      });
    } else {
      // Sort by name (grouping directories first)
      copy.sort((a, b) => {
        const t1 = a.type === 'directory' ? 0 : 1;
        const t2 = b.type === 'directory' ? 0 : 1;

        return t1 - t2 || b.name.localeCompare(a.name) * reverse;
      });
    }
    return copy;
  }

  /**
   * Get the index of the node at a client position, or `-1`.
   */
  export function hitTestNodes(
    nodes: HTMLElement[],
    event: MouseEvent
  ): number {
    return ArrayExt.findFirstIndex(
      nodes,
      node =>
        ElementExt.hitTest(node, event.clientX, event.clientY) ||
        event.target === node
    );
  }

  /**
   * Format bytes to human readable string.
   */
  export function formatFileSize(
    bytes: number,
    decimalPoint: number,
    k: number
  ): string {
    // https://www.codexworld.com/how-to/convert-file-size-bytes-kb-mb-gb-javascript/
    if (bytes === 0) {
      return '0 B';
    }
    const dm = decimalPoint || 2;
    const sizes = ['B', 'KB', 'MB', 'GB', 'TB', 'PB', 'EB', 'ZB', 'YB'];
    const i = Math.floor(Math.log(bytes) / Math.log(k));
    if (i >= 0 && i < sizes.length) {
      return parseFloat((bytes / Math.pow(k, i)).toFixed(dm)) + ' ' + sizes[i];
    } else {
      return String(bytes);
    }
  }

  /**
   * Update an inline svg caret icon in a node.
   */
  export function updateCaret(
    container: HTMLElement,
    float: 'left' | 'right',
    state?: 'down' | 'up' | undefined
  ): void {
    if (state) {
      (state === 'down' ? caretDownIcon : caretUpIcon).element({
        container,
        tag: 'span',
        stylesheet: 'listingHeaderItem',

        float
      });
    } else {
      LabIcon.remove(container);
      container.className = HEADER_ITEM_ICON_CLASS;
    }
  }
}<|MERGE_RESOLUTION|>--- conflicted
+++ resolved
@@ -2431,17 +2431,7 @@
       node.appendChild(modified);
       node.appendChild(fileSize);
 
-<<<<<<< HEAD
-      if (hiddenColumns?.has?.('last_modified')) {
-=======
-      // Make the text note focusable so that it receives keyboard events;
-      // text node was specifically chosen to receive shortcuts because
-      // text element gets substituted with input area during file name edits
-      // which conveniently deactivate irrelevant shortcuts.
-      text.tabIndex = 0;
-
       if (hiddenColumns?.has('last_modified')) {
->>>>>>> a920f332
         modified.classList.add(MODIFIED_COLUMN_HIDDEN);
       } else {
         modified.classList.remove(MODIFIED_COLUMN_HIDDEN);
