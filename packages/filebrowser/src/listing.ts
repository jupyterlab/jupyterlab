// Copyright (c) Jupyter Development Team.
// Distributed under the terms of the Modified BSD License.

import {
  Dialog,
  DOMUtils,
  showDialog,
  showErrorMessage
} from '@jupyterlab/apputils';
import { PathExt, Time } from '@jupyterlab/coreutils';
import {
  IDocumentManager,
  isValidFileName,
  renameFile
} from '@jupyterlab/docmanager';
import { DocumentRegistry } from '@jupyterlab/docregistry';
import { Contents } from '@jupyterlab/services';
import {
  ITranslator,
  nullTranslator,
  TranslationBundle
} from '@jupyterlab/translation';
import {
  caretDownIcon,
  caretUpIcon,
  classes,
  LabIcon
} from '@jupyterlab/ui-components';
import { ArrayExt, filter, StringExt } from '@lumino/algorithm';
import { MimeData, PromiseDelegate } from '@lumino/coreutils';
import { ElementExt } from '@lumino/domutils';
import { Drag } from '@lumino/dragdrop';
import { Message, MessageLoop } from '@lumino/messaging';
import { ISignal, Signal } from '@lumino/signaling';
import { h, VirtualDOM } from '@lumino/virtualdom';
import { Widget } from '@lumino/widgets';
import { FilterFileBrowserModel } from './model';

/**
 * The class name added to DirListing widget.
 */
const DIR_LISTING_CLASS = 'jp-DirListing';

/**
 * The class name added to a dir listing header node.
 */
const HEADER_CLASS = 'jp-DirListing-header';

/**
 * The class name added to a dir listing list header cell.
 */
const HEADER_ITEM_CLASS = 'jp-DirListing-headerItem';

/**
 * The class name added to a header cell text node.
 */
const HEADER_ITEM_TEXT_CLASS = 'jp-DirListing-headerItemText';

/**
 * The class name added to a header cell icon node.
 */
const HEADER_ITEM_ICON_CLASS = 'jp-DirListing-headerItemIcon';

/**
 * The class name added to the dir listing content node.
 */
const CONTENT_CLASS = 'jp-DirListing-content';

/**
 * The class name added to dir listing content item.
 */
const ITEM_CLASS = 'jp-DirListing-item';

/**
 * The class name added to the listing item text cell.
 */
const ITEM_TEXT_CLASS = 'jp-DirListing-itemText';

/**
 * The class name added to the listing item icon cell.
 */
const ITEM_ICON_CLASS = 'jp-DirListing-itemIcon';

/**
 * The class name added to the listing item modified cell.
 */
const ITEM_MODIFIED_CLASS = 'jp-DirListing-itemModified';

/**
 * The class name added to the listing item file size cell.
 */
const ITEM_FILE_SIZE_CLASS = 'jp-DirListing-itemFileSize';

/**
 * The class name added to the label element that wraps each item's checkbox and
 * the header's check-all checkbox.
 */
const CHECKBOX_WRAPPER_CLASS = 'jp-DirListing-checkboxWrapper';

/**
 * The class name added to the dir listing editor node.
 */
const EDITOR_CLASS = 'jp-DirListing-editor';

/**
 * The class name added to the name column header cell.
 */
const NAME_ID_CLASS = 'jp-id-name';

/**
 * The class name added to the modified column header cell.
 */
const MODIFIED_ID_CLASS = 'jp-id-modified';

/**
 * The class name added to the file size column header cell.
 */
const FILE_SIZE_ID_CLASS = 'jp-id-filesize';

/**
 * The class name added to the narrow column header cell.
 */
const NARROW_ID_CLASS = 'jp-id-narrow';

/**
 * The class name added to the modified column header cell and modified item cell when hidden.
 */
const MODIFIED_COLUMN_HIDDEN = 'jp-LastModified-hidden';

/**
 * The class name added to the size column header cell and size item cell when hidden.
 */
const FILE_SIZE_COLUMN_HIDDEN = 'jp-FileSize-hidden';

/**
 * The mime type for a contents drag object.
 */
const CONTENTS_MIME = 'application/x-jupyter-icontents';

/**
 * The mime type for a rich contents drag object.
 */
const CONTENTS_MIME_RICH = 'application/x-jupyter-icontentsrich';

/**
 * The class name added to drop targets.
 */
const DROP_TARGET_CLASS = 'jp-mod-dropTarget';

/**
 * The class name added to selected rows.
 */
const SELECTED_CLASS = 'jp-mod-selected';

/**
 * The class name added to drag state icons to add space between the icon and the file name
 */
const DRAG_ICON_CLASS = 'jp-DragIcon';

/**
 * The class name added to the widget when there are items on the clipboard.
 */
const CLIPBOARD_CLASS = 'jp-mod-clipboard';

/**
 * The class name added to cut rows.
 */
const CUT_CLASS = 'jp-mod-cut';

/**
 * The class name added when there are more than one selected rows.
 */
const MULTI_SELECTED_CLASS = 'jp-mod-multiSelected';

/**
 * The class name added to indicate running notebook.
 */
const RUNNING_CLASS = 'jp-mod-running';

/**
 * The class name added for a descending sort.
 */
const DESCENDING_CLASS = 'jp-mod-descending';

/**
 * The maximum duration between two key presses when selecting files by prefix.
 */
const PREFIX_APPEND_DURATION = 1000;

/**
 * The threshold in pixels to start a drag event.
 */
const DRAG_THRESHOLD = 5;

/**
 * A boolean indicating whether the platform is Mac.
 */
const IS_MAC = !!navigator.platform.match(/Mac/i);

/**
 * The factory MIME type supported by lumino dock panels.
 */
const FACTORY_MIME = 'application/vnd.lumino.widget-factory';

/**
 * A widget which hosts a file list area.
 */
export class DirListing extends Widget {
  /**
   * Construct a new file browser directory listing widget.
   *
   * @param options The constructor options
   */
  constructor(options: DirListing.IOptions) {
    super({
      node: (options.renderer || DirListing.defaultRenderer).createNode()
    });
    this.addClass(DIR_LISTING_CLASS);
    this.translator = options.translator || nullTranslator;
    this._trans = this.translator.load('jupyterlab');
    this._model = options.model;
    this._model.fileChanged.connect(this._onFileChanged, this);
    this._model.refreshed.connect(this._onModelRefreshed, this);
    this._model.pathChanged.connect(this._onPathChanged, this);
    this._editNode = document.createElement('input');
    this._editNode.className = EDITOR_CLASS;
    this._manager = this._model.manager;
    this._renderer = options.renderer || DirListing.defaultRenderer;

    // Get the width of the "modified" column
    this._updateModifiedSize(this.node);

    const headerNode = DOMUtils.findElement(this.node, HEADER_CLASS);
    // hide the file size column by default
    this._hiddenColumns.add('file_size');
    this._renderer.populateHeaderNode(
      headerNode,
      this.translator,
      this._hiddenColumns
    );
    this._manager.activateRequested.connect(this._onActivateRequested, this);
  }

  /**
   * Dispose of the resources held by the directory listing.
   */
  dispose(): void {
    this._items.length = 0;
    this._sortedItems.length = 0;
    this._clipboard.length = 0;
    super.dispose();
  }

  /**
   * Get the model used by the listing.
   */
  get model(): FilterFileBrowserModel {
    return this._model;
  }

  /**
   * Get the dir listing header node.
   *
   * #### Notes
   * This is the node which holds the header cells.
   *
   * Modifying this node directly can lead to undefined behavior.
   */
  get headerNode(): HTMLElement {
    return DOMUtils.findElement(this.node, HEADER_CLASS);
  }

  /**
   * Get the dir listing content node.
   *
   * #### Notes
   * This is the node which holds the item nodes.
   *
   * Modifying this node directly can lead to undefined behavior.
   */
  get contentNode(): HTMLElement {
    return DOMUtils.findElement(this.node, CONTENT_CLASS);
  }

  /**
   * The renderer instance used by the directory listing.
   */
  get renderer(): DirListing.IRenderer {
    return this._renderer;
  }

  /**
   * The current sort state.
   */
  get sortState(): DirListing.ISortState {
    return this._sortState;
  }

  /**
   * A signal fired when an item is opened.
   */
  get onItemOpened(): ISignal<DirListing, Contents.IModel> {
    return this._onItemOpened;
  }

  /**
   * Create an iterator over the listing's selected items.
   *
   * @returns A new iterator over the listing's selected items.
   */
  selectedItems(): IterableIterator<Contents.IModel> {
    const items = this._sortedItems;
    return filter(items, item => this.selection[item.path]);
  }

  /**
   * Create an iterator over the listing's sorted items.
   *
   * @returns A new iterator over the listing's sorted items.
   */
  sortedItems(): IterableIterator<Contents.IModel> {
    return this._sortedItems[Symbol.iterator]();
  }

  /**
   * Sort the items using a sort condition.
   */
  sort(state: DirListing.ISortState): void {
    this._sortedItems = Private.sort(
      this.model.items(),
      state,
      this._sortNotebooksFirst
    );
    this._sortState = state;
    this.update();
  }

  /**
   * Rename the first currently selected item.
   *
   * @returns A promise that resolves with the new name of the item.
   */
  rename(): Promise<string> {
    return this._doRename();
  }

  /**
   * Cut the selected items.
   */
  cut(): void {
    this._isCut = true;
    this._copy();
    this.update();
  }

  /**
   * Copy the selected items.
   */
  copy(): void {
    this._copy();
  }

  /**
   * Paste the items from the clipboard.
   *
   * @returns A promise that resolves when the operation is complete.
   */
  paste(): Promise<void> {
    if (!this._clipboard.length) {
      this._isCut = false;
      return Promise.resolve(undefined);
    }

    const basePath = this._model.path;
    const promises: Promise<Contents.IModel>[] = [];

    for (const path of this._clipboard) {
      if (this._isCut) {
        const localPath = this._manager.services.contents.localPath(path);
        const parts = localPath.split('/');
        const name = parts[parts.length - 1];
        const newPath = PathExt.join(basePath, name);
        promises.push(this._model.manager.rename(path, newPath));
      } else {
        promises.push(this._model.manager.copy(path, basePath));
      }
    }

    // Remove any cut modifiers.
    for (const item of this._items) {
      item.classList.remove(CUT_CLASS);
    }

    this._clipboard.length = 0;
    this._isCut = false;
    this.removeClass(CLIPBOARD_CLASS);
    return Promise.all(promises)
      .then(() => {
        return undefined;
      })
      .catch(error => {
        void showErrorMessage(
          this._trans._p('showErrorMessage', 'Paste Error'),
          error
        );
      });
  }

  /**
   * Delete the currently selected item(s).
   *
   * @returns A promise that resolves when the operation is complete.
   */
  async delete(): Promise<void> {
    const items = this._sortedItems.filter(item => this.selection[item.path]);

    if (!items.length) {
      return;
    }

    const message =
      items.length === 1
        ? this._trans.__(
            'Are you sure you want to permanently delete: %1?',
            items[0].name
          )
        : this._trans._n(
            'Are you sure you want to permanently delete the %1 selected item?',
            'Are you sure you want to permanently delete the %1 selected items?',
            items.length
          );
    const result = await showDialog({
      title: this._trans.__('Delete'),
      body: message,
      buttons: [
        Dialog.cancelButton({ label: this._trans.__('Cancel') }),
        Dialog.warnButton({ label: this._trans.__('Delete') })
      ],
      // By default focus on "Cancel" to protect from accidental deletion
      // ("delete" and "Enter" are next to each other on many keyboards).
      defaultButton: 0
    });

    if (!this.isDisposed && result.button.accept) {
      await this._delete(items.map(item => item.path));
    }

    // Re-focus
    let focusIndex = this._focusIndex;
    const lastIndexAfterDelete = this._sortedItems.length - items.length - 1;
    if (focusIndex > lastIndexAfterDelete) {
      // If the focus index after deleting items is out of bounds, set it to the
      // last item.
      focusIndex = Math.max(0, lastIndexAfterDelete);
    }
    this._focusItem(focusIndex);
  }

  /**
   * Duplicate the currently selected item(s).
   *
   * @returns A promise that resolves when the operation is complete.
   */
  duplicate(): Promise<void> {
    const basePath = this._model.path;
    const promises: Promise<Contents.IModel>[] = [];

    for (const item of this.selectedItems()) {
      if (item.type !== 'directory') {
        promises.push(this._model.manager.copy(item.path, basePath));
      }
    }
    return Promise.all(promises)
      .then(() => {
        return undefined;
      })
      .catch(error => {
        void showErrorMessage(
          this._trans._p('showErrorMessage', 'Duplicate file'),
          error
        );
      });
  }

  /**
   * Download the currently selected item(s).
   */
  async download(): Promise<void> {
    await Promise.all(
      Array.from(this.selectedItems())
        .filter(item => item.type !== 'directory')
        .map(item => this._model.download(item.path))
    );
  }

  /**
   * Shut down kernels on the applicable currently selected items.
   *
   * @returns A promise that resolves when the operation is complete.
   */
  shutdownKernels(): Promise<void> {
    const model = this._model;
    const items = this._sortedItems;
    const paths = items.map(item => item.path);

    const promises = Array.from(this._model.sessions())
      .filter(session => {
        const index = ArrayExt.firstIndexOf(paths, session.path);
        return this.selection[items[index].path];
      })
      .map(session => model.manager.services.sessions.shutdown(session.id));

    return Promise.all(promises)
      .then(() => {
        return undefined;
      })
      .catch(error => {
        void showErrorMessage(
          this._trans._p('showErrorMessage', 'Shut down kernel'),
          error
        );
      });
  }

  /**
   * Select next item.
   *
   * @param keepExisting - Whether to keep the current selection and add to it.
   */
  selectNext(keepExisting = false): void {
    let index = -1;
    const selected = Object.keys(this.selection);
    const items = this._sortedItems;
    if (selected.length === 1 || keepExisting) {
      // Select the next item.
      const path = selected[selected.length - 1];
      index = ArrayExt.findFirstIndex(items, value => value.path === path);
      index += 1;
      if (index === this._items.length) {
        index = 0;
      }
    } else if (selected.length === 0) {
      // Select the first item.
      index = 0;
    } else {
      // Select the last selected item.
      const path = selected[selected.length - 1];
      index = ArrayExt.findFirstIndex(items, value => value.path === path);
    }
    if (index !== -1) {
      this._selectItem(index, keepExisting);
      ElementExt.scrollIntoViewIfNeeded(this.contentNode, this._items[index]);
    }
  }

  /**
   * Select previous item.
   *
   * @param keepExisting - Whether to keep the current selection and add to it.
   */
  selectPrevious(keepExisting = false): void {
    let index = -1;
    const selected = Object.keys(this.selection);
    const items = this._sortedItems;
    if (selected.length === 1 || keepExisting) {
      // Select the previous item.
      const path = selected[0];
      index = ArrayExt.findFirstIndex(items, value => value.path === path);
      index -= 1;
      if (index === -1) {
        index = this._items.length - 1;
      }
    } else if (selected.length === 0) {
      // Select the last item.
      index = this._items.length - 1;
    } else {
      // Select the first selected item.
      const path = selected[0];
      index = ArrayExt.findFirstIndex(items, value => value.path === path);
    }
    if (index !== -1) {
      this._selectItem(index, keepExisting);
      ElementExt.scrollIntoViewIfNeeded(this.contentNode, this._items[index]);
    }
  }

  /**
   * Select the first item that starts with prefix being typed.
   */
  selectByPrefix(): void {
    const prefix = this._searchPrefix.toLowerCase();
    const items = this._sortedItems;

    const index = ArrayExt.findFirstIndex(items, value => {
      return value.name.toLowerCase().substr(0, prefix.length) === prefix;
    });

    if (index !== -1) {
      this._selectItem(index, false);
      ElementExt.scrollIntoViewIfNeeded(this.contentNode, this._items[index]);
    }
  }

  /**
   * Get whether an item is selected by name.
   *
   * @param name - The name of of the item.
   *
   * @returns Whether the item is selected.
   */
  isSelected(name: string): boolean {
    const items = this._sortedItems;

    return (
      Array.from(
        filter(items, item => item.name === name && this.selection[item.path])
      ).length !== 0
    );
  }

  /**
   * Find a model given a click.
   *
   * @param event - The mouse event.
   *
   * @returns The model for the selected file.
   */
  modelForClick(event: MouseEvent): Contents.IModel | undefined {
    const items = this._sortedItems;
    const index = Private.hitTestNodes(this._items, event);
    if (index !== -1) {
      return items[index];
    }
    return undefined;
  }

  /**
   * Clear the selected items.
   */
  clearSelectedItems(): void {
    this.selection = Object.create(null);
  }

  /**
   * Select an item by name.
   *
   * @param name - The name of the item to select.
   * @param focus - Whether to move focus to the selected item.
   *
   * @returns A promise that resolves when the name is selected.
   */
  async selectItemByName(name: string, focus: boolean = false): Promise<void> {
    return this._selectItemByName(name, focus);
  }

  /**
   * Select an item by name.
   *
   * @param name - The name of the item to select.
   * @param focus - Whether to move focus to the selected item.
   * @param force - Whether to proceed with selection even if the file was already selected.
   *
   * @returns A promise that resolves when the name is selected.
   */
  private async _selectItemByName(
    name: string,
    focus: boolean = false,
    force: boolean = false
  ): Promise<void> {
    if (!force && this.isSelected(name)) {
      // Avoid API polling and DOM updates if already selected
      return;
    }

    // Make sure the file is available.
    await this.model.refresh();

    if (this.isDisposed) {
      throw new Error('File browser is disposed.');
    }
    const items = this._sortedItems;
    const index = ArrayExt.findFirstIndex(items, value => value.name === name);
    if (index === -1) {
      throw new Error('Item does not exist.');
    }
    this._selectItem(index, false, focus);
    MessageLoop.sendMessage(this, Widget.Msg.UpdateRequest);
    ElementExt.scrollIntoViewIfNeeded(this.contentNode, this._items[index]);
  }
  /**
   * Handle the DOM events for the directory listing.
   *
   * @param event - The DOM event sent to the widget.
   *
   * #### Notes
   * This method implements the DOM `EventListener` interface and is
   * called in response to events on the panel's DOM node. It should
   * not be called directly by user code.
   */
  handleEvent(event: Event): void {
    switch (event.type) {
      case 'mousedown':
        this._evtMousedown(event as MouseEvent);
        break;
      case 'mouseup':
        this._evtMouseup(event as MouseEvent);
        break;
      case 'mousemove':
        this._evtMousemove(event as MouseEvent);
        break;
      case 'keydown':
        this.evtKeydown(event as KeyboardEvent);
        break;
      case 'click':
        this._evtClick(event as MouseEvent);
        break;
      case 'dblclick':
        this.evtDblClick(event as MouseEvent);
        break;
      case 'dragenter':
      case 'dragover':
        this.addClass('jp-mod-native-drop');
        event.preventDefault();
        break;
      case 'dragleave':
      case 'dragend':
        this.removeClass('jp-mod-native-drop');
        break;
      case 'drop':
        this.removeClass('jp-mod-native-drop');
        this.evtNativeDrop(event as DragEvent);
        break;
      case 'scroll':
        this._evtScroll(event as MouseEvent);
        break;
      case 'lm-dragenter':
        this.evtDragEnter(event as Drag.Event);
        break;
      case 'lm-dragleave':
        this.evtDragLeave(event as Drag.Event);
        break;
      case 'lm-dragover':
        this.evtDragOver(event as Drag.Event);
        break;
      case 'lm-drop':
        this.evtDrop(event as Drag.Event);
        break;
      default:
        break;
    }
  }

  /**
   * A message handler invoked on an `'after-attach'` message.
   */
  protected onAfterAttach(msg: Message): void {
    super.onAfterAttach(msg);
    const node = this.node;
    const content = DOMUtils.findElement(node, CONTENT_CLASS);
    node.addEventListener('mousedown', this);
    node.addEventListener('keydown', this);
    node.addEventListener('click', this);
    node.addEventListener('dblclick', this);
    content.addEventListener('dragenter', this);
    content.addEventListener('dragover', this);
    content.addEventListener('dragleave', this);
    content.addEventListener('dragend', this);
    content.addEventListener('drop', this);
    content.addEventListener('scroll', this);
    content.addEventListener('lm-dragenter', this);
    content.addEventListener('lm-dragleave', this);
    content.addEventListener('lm-dragover', this);
    content.addEventListener('lm-drop', this);
  }

  /**
   * A message handler invoked on a `'before-detach'` message.
   */
  protected onBeforeDetach(msg: Message): void {
    super.onBeforeDetach(msg);
    const node = this.node;
    const content = DOMUtils.findElement(node, CONTENT_CLASS);
    node.removeEventListener('mousedown', this);
    node.removeEventListener('keydown', this);
    node.removeEventListener('click', this);
    node.removeEventListener('dblclick', this);
    content.removeEventListener('scroll', this);
    content.removeEventListener('dragover', this);
    content.removeEventListener('dragover', this);
    content.removeEventListener('dragleave', this);
    content.removeEventListener('dragend', this);
    content.removeEventListener('drop', this);
    content.removeEventListener('lm-dragenter', this);
    content.removeEventListener('lm-dragleave', this);
    content.removeEventListener('lm-dragover', this);
    content.removeEventListener('lm-drop', this);
    document.removeEventListener('mousemove', this, true);
    document.removeEventListener('mouseup', this, true);
  }

  /**
   * A message handler invoked on an `'after-show'` message.
   */
  protected onAfterShow(msg: Message): void {
    if (this._isDirty) {
      // Update the sorted items.
      this.sort(this.sortState);
      this.update();
    }
  }

  // Update the modified column's size
  private _updateModifiedSize(node: HTMLElement) {
    // Look for the modified column's header
    const modified = DOMUtils.findElement(node, MODIFIED_ID_CLASS);
    this._modifiedWidth = modified?.getBoundingClientRect().width ?? 83;
    this._modifiedStyle =
      this._modifiedWidth < 100
        ? 'narrow'
        : this._modifiedWidth > 120
        ? 'long'
        : 'short';
  }

  // Update only the modified dates.
  protected updateModified(items: Contents.IModel[], nodes: HTMLElement[]) {
    items.forEach((item, i) => {
      const node = nodes[i];
      if (node && item.last_modified) {
        const modified = DOMUtils.findElement(node, ITEM_MODIFIED_CLASS);
        if (this.renderer.updateItemModified !== undefined) {
          this.renderer.updateItemModified(
            modified,
            item.last_modified,
            this._modifiedStyle
          );
        } else {
          DirListing.defaultRenderer.updateItemModified(
            modified,
            item.last_modified,
            this._modifiedStyle
          );
        }
      }
    });
  }

  // Update item nodes based on widget state.
  protected updateNodes(items: Contents.IModel[], nodes: HTMLElement[]) {
    items.forEach((item, i) => {
      const node = nodes[i];
      const ft = this._manager.registry.getFileTypeForModel(item);
      this.renderer.updateItemNode(
        node,
        item,
        ft,
        this.translator,
        this._hiddenColumns,
        this.selection[item.path],
        this._modifiedStyle
      );
      if (
        this.selection[item.path] &&
        this._isCut &&
        this._model.path === this._prevPath
      ) {
        node.classList.add(CUT_CLASS);
      }

      // add metadata to the node
      node.setAttribute(
        'data-isdir',
        item.type === 'directory' ? 'true' : 'false'
      );
    });

    // Handle the selectors on the widget node.
    const selected = Object.keys(this.selection).length;
    if (selected) {
      this.addClass(SELECTED_CLASS);
      if (selected > 1) {
        this.addClass(MULTI_SELECTED_CLASS);
      }
    }

    // Handle file session statuses.
    const paths = items.map(item => item.path);
    for (const session of this._model.sessions()) {
      const index = ArrayExt.firstIndexOf(paths, session.path);
      const node = nodes[index];
      // Node may have been filtered out.
      if (node) {
        let name = session.kernel?.name;
        const specs = this._model.specs;

        node.classList.add(RUNNING_CLASS);
        if (specs && name) {
          const spec = specs.kernelspecs[name];
          name = spec ? spec.display_name : this._trans.__('unknown');
        }
        node.title = this._trans.__('%1\nKernel: %2', node.title, name);
      }
    }
  }

  /**
   * A handler invoked on an `'update-request'` message.
   */
  protected onUpdateRequest(msg: Message): void {
    this._isDirty = false;

    // Fetch common variables.
    const items = this._sortedItems;
    const nodes = this._items;
    const content = DOMUtils.findElement(this.node, CONTENT_CLASS);
    const renderer = this._renderer;

    this.removeClass(MULTI_SELECTED_CLASS);
    this.removeClass(SELECTED_CLASS);

    // Remove any excess item nodes.
    while (nodes.length > items.length) {
      content.removeChild(nodes.pop()!);
    }

    // Add any missing item nodes.
    while (nodes.length < items.length) {
      const node = renderer.createItemNode(this._hiddenColumns);
      node.classList.add(ITEM_CLASS);
      nodes.push(node);
      content.appendChild(node);
    }

    nodes.forEach((node, i) => {
      // Remove extra classes from the nodes.
      node.classList.remove(SELECTED_CLASS);
      node.classList.remove(RUNNING_CLASS);
      node.classList.remove(CUT_CLASS);

      // Uncheck each file checkbox
      const checkbox = renderer.getCheckboxNode(node);
      if (checkbox) {
        checkbox.checked = false;
      }

      // Handle `tabIndex`
      const nameNode = renderer.getNameNode(node);
      if (nameNode) {
        // Must check if the name node is there because it gets replaced by the
        // edit node when editing the name of the file or directory.
        nameNode.tabIndex = i === this._focusIndex ? 0 : -1;
      }
    });

    // Put the check-all checkbox in the header into the correct state
    const checkAllCheckbox = renderer.getCheckboxNode(this.headerNode);
    if (checkAllCheckbox) {
      const totalSelected = Object.keys(this.selection).length;
      const allSelected = items.length > 0 && totalSelected === items.length;
      const someSelected = !allSelected && totalSelected > 0;
      checkAllCheckbox.checked = allSelected;
      checkAllCheckbox.indeterminate = someSelected;
      // Stash the state in data attributes so we can access them in the click
      // handler (because in the click handler, checkbox.checked and
      // checkbox.indeterminate do not hold the previous value; they hold the
      // next value).
      checkAllCheckbox.dataset.checked = String(allSelected);
      checkAllCheckbox.dataset.indeterminate = String(someSelected);

      const trans = this.translator.load('jupyterlab');
      checkAllCheckbox?.setAttribute(
        'aria-label',
        allSelected || someSelected
          ? trans.__('Deselect all files and directories')
          : trans.__('Select all files and directories')
      );
    }

    this.updateNodes(items, nodes);

    this._prevPath = this._model.path;
  }

  onResize(msg: Widget.ResizeMessage): void {
    const { width } =
      msg.width === -1 ? this.node.getBoundingClientRect() : msg;
    this.toggleClass('jp-DirListing-narrow', width < 250);

    // Rerender item nodes' modified dates, if the modified style has changed.
    const oldModifiedStyle = this._modifiedStyle;
    // Update both size and style
    this._updateModifiedSize(this.node);
    if (oldModifiedStyle !== this._modifiedStyle) {
      this.updateModified(this._sortedItems, this._items);
    }
  }

  setColumnVisibility(
    name: DirListing.ToggleableColumn,
    visible: boolean
  ): void {
    if (visible) {
      this._hiddenColumns.delete(name);
    } else {
      this._hiddenColumns.add(name);
    }

    this.headerNode.innerHTML = '';
    this._renderer.populateHeaderNode(
      this.headerNode,
      this.translator,
      this._hiddenColumns
    );
  }

  /**
   * Update the setting to sort notebooks above files.
   * This sorts the items again if the internal value is modified.
   */
  setNotebooksFirstSorting(isEnabled: boolean) {
    let previousValue = this._sortNotebooksFirst;
    this._sortNotebooksFirst = isEnabled;
    if (this._sortNotebooksFirst !== previousValue) {
      this.sort(this._sortState);
    }
  }

  /**
   * Would this click (or other event type) hit the checkbox by default?
   */
  protected isWithinCheckboxHitArea(event: Event): boolean {
    let element: HTMLElement | null = event.target as HTMLElement;
    while (element) {
      if (element.classList.contains(CHECKBOX_WRAPPER_CLASS)) {
        return true;
      }
      element = element.parentElement;
    }
    return false;
  }

  /**
   * Handle the `'click'` event for the widget.
   */
  private _evtClick(event: MouseEvent) {
    const target = event.target as HTMLElement;

    const header = this.headerNode;
    const renderer = this._renderer;
    if (header.contains(target)) {
      const checkbox = renderer.getCheckboxNode(header);
      if (checkbox && this.isWithinCheckboxHitArea(event)) {
        const previouslyUnchecked =
          checkbox.dataset.indeterminate === 'false' &&
          checkbox.dataset.checked === 'false';
        // The only time a click on the check-all checkbox should check all is
        // when it was previously unchecked; otherwise, if the checkbox was
        // either checked (all selected) or indeterminate (some selected), the
        // click should clear all.
        if (previouslyUnchecked) {
          // Select all items
          this._sortedItems.forEach(
            (item: Contents.IModel) => (this.selection[item.path] = true)
          );
        } else {
          // Unselect all items
          this.clearSelectedItems();
        }
        this.update();
      } else {
        const state = this.renderer.handleHeaderClick(header, event);
        if (state) {
          this.sort(state);
        }
      }
      return;
    } else {
      // Focus the selected file on click to ensure a couple of things:
      // 1. If a user clicks on the item node, its name node will receive focus.
      // 2. If a user clicks on blank space in the directory listing, the
      //    previously focussed item will be focussed.
      this._focusItem(this._focusIndex);
    }
  }

  /**
   * Handle the `'scroll'` event for the widget.
   */
  private _evtScroll(event: MouseEvent): void {
    this.headerNode.scrollLeft = this.contentNode.scrollLeft;
  }

  /**
   * Handle the `'mousedown'` event for the widget.
   */
  private _evtMousedown(event: MouseEvent): void {
    // Bail if clicking within the edit node
    if (event.target === this._editNode) {
      return;
    }

    // Blur the edit node if necessary.
    if (this._editNode.parentNode) {
      if (this._editNode !== (event.target as HTMLElement)) {
        this._editNode.focus();
        this._editNode.blur();
        clearTimeout(this._selectTimer);
      } else {
        return;
      }
    }

    let index = Private.hitTestNodes(this._items, event);

    if (index === -1) {
      return;
    }

    this.handleFileSelect(event);

    if (event.button !== 0) {
      clearTimeout(this._selectTimer);
    }

    // Check for clearing a context menu.
    const newContext = (IS_MAC && event.ctrlKey) || event.button === 2;
    if (newContext) {
      return;
    }

    // Left mouse press for drag start.
    if (event.button === 0) {
      this._dragData = {
        pressX: event.clientX,
        pressY: event.clientY,
        index: index
      };
      document.addEventListener('mouseup', this, true);
      document.addEventListener('mousemove', this, true);
    }
  }

  /**
   * Handle the `'mouseup'` event for the widget.
   */
  private _evtMouseup(event: MouseEvent): void {
    // Handle any soft selection from the previous mouse down.
    if (this._softSelection) {
      const altered = event.metaKey || event.shiftKey || event.ctrlKey;
      // See if we need to clear the other selection.
      if (!altered && event.button === 0) {
        this.clearSelectedItems();
        this.selection[this._softSelection] = true;
        this.update();
      }
      this._softSelection = '';
    }
    // Re-focus. This is needed because nodes corresponding to files selected in
    // mousedown handler will not retain the focus as mousedown event is always
    // followed by a blur/focus event.
    if (event.button === 0) {
      this._focusItem(this._focusIndex);
    }

    // Remove the drag listeners if necessary.
    if (event.button !== 0 || !this._drag) {
      document.removeEventListener('mousemove', this, true);
      document.removeEventListener('mouseup', this, true);
      return;
    }
    event.preventDefault();
    event.stopPropagation();
  }

  /**
   * Handle the `'mousemove'` event for the widget.
   */
  private _evtMousemove(event: MouseEvent): void {
    event.preventDefault();
    event.stopPropagation();

    // Bail if we are the one dragging.
    if (this._drag || !this._dragData) {
      return;
    }

    // Check for a drag initialization.
    const data = this._dragData;
    const dx = Math.abs(event.clientX - data.pressX);
    const dy = Math.abs(event.clientY - data.pressY);
    if (dx < DRAG_THRESHOLD && dy < DRAG_THRESHOLD) {
      return;
    }

    this._startDrag(data.index, event.clientX, event.clientY);
  }

  /**
   * Handle the opening of an item.
   */
  protected handleOpen(item: Contents.IModel): void {
    this._onItemOpened.emit(item);
    if (item.type === 'directory') {
      const localPath = this._manager.services.contents.localPath(item.path);
      this._model
        .cd(`/${localPath}`)
        .catch(error =>
          showErrorMessage(
            this._trans._p('showErrorMessage', 'Open directory'),
            error
          )
        );
    } else {
      const path = item.path;
      this._manager.openOrReveal(path);
    }
  }

  /**
   * Calculate the next focus index, given the current focus index and a
   * direction, keeping within the bounds of the directory listing.
   *
   * @param index Current focus index
   * @param direction -1 (up) or 1 (down)
   * @returns The next focus index, which could be the same as the current focus
   * index if at the boundary.
   */
  private _getNextFocusIndex(index: number, direction: number): number {
    const nextIndex = index + direction;
    if (nextIndex === -1 || nextIndex === this._items.length) {
      // keep focus index within bounds
      return index;
    } else {
      return nextIndex;
    }
  }

  /**
   * Handle the up or down arrow key.
   *
   * @param event The keyboard event
   * @param direction -1 (up) or 1 (down)
   */
  private _handleArrowY(event: KeyboardEvent, direction: number) {
    // We only handle the `ctrl` and `shift` modifiers. If other modifiers are
    // present, then do nothing.
    if (event.altKey || event.metaKey) {
      return;
    }

    // If folder is empty, there's nothing to do with the up/down key.
    if (!this._items.length) {
      return;
    }

    // Don't handle the arrow key press if it's not on directory item. This
    // avoids a confusing user experience that can result from when the user
    // moves the selection and focus index apart (via ctrl + up/down). The last
    // selected item remains highlighted but the last focussed item loses its
    // focus ring if it's not actively focussed.  This forces the user to
    // visibly reveal the last focussed item before moving the focus.
    if (!(event.target as HTMLElement).classList.contains(ITEM_TEXT_CLASS)) {
      return;
    }

    event.stopPropagation();
    event.preventDefault();

    const focusIndex = this._focusIndex;
    let nextFocusIndex = this._getNextFocusIndex(focusIndex, direction);

    // The following if-block allows the first press of the down arrow to select
    // the first (rather than the second) file/directory in the list. This is
    // the situation when the page first loads or when a user changes directory.
    if (
      direction > 0 &&
      focusIndex === 0 &&
      !event.ctrlKey &&
      Object.keys(this.selection).length === 0
    ) {
      nextFocusIndex = 0;
    }

    // Shift key indicates multi-selection. Either the user is trying to grow
    // the selection, or shrink it.
    if (event.shiftKey) {
      this._handleMultiSelect(nextFocusIndex);
    } else if (!event.ctrlKey) {
      // If neither the shift nor ctrl keys were used with the up/down arrow,
      // then we treat it as a normal, unmodified key press and select the
      // next item.
      this._selectItem(
        nextFocusIndex,
        event.shiftKey,
        false /* focus = false because we call focus method directly following this */
      );
    }

    this._focusItem(nextFocusIndex);
    this.update();
  }

  /**
   * cd ..
   *
   * Go up one level in the directory tree.
   */
  async goUp() {
    const model = this.model;
    if (model.path === model.rootPath) {
      return;
    }
    try {
      await model.cd('..');
    } catch (reason) {
      console.warn(`Failed to go to parent directory of ${model.path}`, reason);
    }
  }

  /**
   * Handle the `'keydown'` event for the widget.
   */
  protected evtKeydown(event: KeyboardEvent): void {
    // Do not handle any keydown events here if in the middle of a file rename.
    if (this._inRename) {
      return;
    }

    switch (event.keyCode) {
      case 13: {
        // Enter
        // Do nothing if any modifier keys are pressed.
        if (event.ctrlKey || event.shiftKey || event.altKey || event.metaKey) {
          return;
        }
        event.preventDefault();
        event.stopPropagation();
        for (const item of this.selectedItems()) {
          this.handleOpen(item);
        }
        return;
      }
      case 38:
        // Up arrow
        this._handleArrowY(event, -1);
        return;
      case 40:
        // Down arrow
        this._handleArrowY(event, 1);
        return;
      case 32: {
        // Space
        if (event.ctrlKey) {
          // Follow the Windows and Ubuntu convention: you must press `ctrl` +
          // `space` in order to toggle whether an item is selected.

          // However, do not handle if any other modifiers were pressed.
          if (event.metaKey || event.shiftKey || event.altKey) {
            return;
          }

          // Make sure the ctrl+space key stroke was on a valid, focussed target.
          const node = this._items[this._focusIndex];
          if (
            !(
              // Event must have occurred within a node whose item can be toggled.
              (
                node.contains(event.target as HTMLElement) &&
                // That node must also contain the currently focussed element.
                node.contains(document.activeElement)
              )
            )
          ) {
            return;
          }

          event.stopPropagation();
          // Prevent default, otherwise the container will scroll.
          event.preventDefault();

          // Toggle item selected
          const { path } = this._sortedItems[this._focusIndex];
          if (this.selection[path]) {
            delete this.selection[path];
          } else {
            this.selection[path] = true;
          }

          this.update();
          // Key was handled, so return.
          return;
        }
        break;
      }
    }

    // Detects printable characters typed by the user.
    // Not all browsers support .key, but it discharges us from reconstructing
    // characters from key codes.
    if (
      event.key !== undefined &&
      event.key.length === 1 &&
      // Don't gobble up the space key on the check-all checkbox (which the
      // browser treats as a click event).
      !(
        (event.key === ' ' || event.keyCode === 32) &&
        (event.target as HTMLInputElement).type === 'checkbox'
      )
    ) {
      if (event.ctrlKey || event.shiftKey || event.altKey || event.metaKey) {
        return;
      }
      this._searchPrefix += event.key;

      clearTimeout(this._searchPrefixTimer);
      this._searchPrefixTimer = window.setTimeout(() => {
        this._searchPrefix = '';
      }, PREFIX_APPEND_DURATION);

      this.selectByPrefix();
      event.stopPropagation();
      event.preventDefault();
    }
  }

  /**
   * Handle the `'dblclick'` event for the widget.
   */
  protected evtDblClick(event: MouseEvent): void {
    // Do nothing if it's not a left mouse press.
    if (event.button !== 0) {
      return;
    }

    // Do nothing if any modifier keys are pressed.
    if (event.ctrlKey || event.shiftKey || event.altKey || event.metaKey) {
      return;
    }

    // Do nothing if the double click is on a checkbox. (Otherwise a rapid
    // check-uncheck on the checkbox will cause the adjacent file/folder to
    // open, which is probably not what the user intended.)
    if (this.isWithinCheckboxHitArea(event)) {
      return;
    }

    // Stop the event propagation.
    event.preventDefault();
    event.stopPropagation();

    clearTimeout(this._selectTimer);
    this._editNode.blur();

    // Find a valid double click target.
    const target = event.target as HTMLElement;
    const i = ArrayExt.findFirstIndex(this._items, node =>
      node.contains(target)
    );
    if (i === -1) {
      return;
    }

    const item = this._sortedItems[i];
    this.handleOpen(item);
  }

  /**
   * Handle the `drop` event for the widget.
   */
  protected evtNativeDrop(event: DragEvent): void {
    const files = event.dataTransfer?.files;
    if (!files || files.length === 0) {
      return;
    }
<<<<<<< HEAD
    event.preventDefault();

    if (event.dataTransfer && event.dataTransfer.items) {
      let items = event.dataTransfer.items;

      const addDirectory = async (item: any, path: string) => {
        console.log('logging path: ', path);
        if (item.isDirectory) {
          this._model.manager
            .newUntitled({
              path: path,
              type: 'directory'
            })
            .then(async model => {
              await this._manager.rename(
                `${path}/${model.name}`,
                `${path}/${item.name}`
              );
              this._model
                .cd(`${model.path}`)
                .then(() => {
                  let directoryReader = item.createReader();

                  directoryReader.readEntries((entries: any) => {
                    for (let i = 0; i < entries.length; i++) {
                      void addDirectory(entries[i], `${path}/${item.name}`);
                    }
                    // entries.forEach(async (entry: any) => {
                    //   await addDirectory(entry, this._model.path);
                    // });
                  });
                })
                .catch(error =>
                  showErrorMessage(
                    this._trans._p('showErrorMessage', 'Open directory'),
                    error
                  )
                );
            })
            .catch(err => {
              console.log('error while creating folder: ', err);
            });

          // let directoryReader = item.createReader();

          // directoryReader.readEntries((entries: any) => {
          //   entries.forEach((entry: any) => {
          //     addDirectory(entry);
          //   });
          // });
        } else {
          item.file((file: any) => {
            void this._model.upload(file);
          });
        }
      };

      for (let i = 0; i < items.length; i++) {
        let item = items[i].webkitGetAsEntry();

        if (item) {
          const addDir = async () => {
            await addDirectory(item, this._model.path);
          };
          void addDir();
        }
=======
    const length = event.dataTransfer?.items.length;
    if (!length) {
      return;
    }
    for (let i = 0; i < length; i++) {
      let entry = event.dataTransfer?.items[i].webkitGetAsEntry();
      if (entry?.isDirectory) {
        console.log('currently not supporting drag + drop for folders');
        void showDialog({
          title: this._trans.__('Error Uploading Folder'),
          body: this._trans.__(
            'Drag and Drop is currently not supported for folders'
          ),
          buttons: [Dialog.cancelButton({ label: this._trans.__('Close') })]
        });
>>>>>>> 7bae8e32
      }

      return;
    }
    for (let i = 0; i < files.length; i++) {
      void this._model.upload(files[i]);
    }
  }

  /**
   * Handle the `'lm-dragenter'` event for the widget.
   */
  protected evtDragEnter(event: Drag.Event): void {
    if (event.mimeData.hasData(CONTENTS_MIME)) {
      const index = Private.hitTestNodes(this._items, event);
      if (index === -1) {
        return;
      }
      const item = this._sortedItems[index];
      if (item.type !== 'directory' || this.selection[item.path]) {
        return;
      }
      const target = event.target as HTMLElement;
      target.classList.add(DROP_TARGET_CLASS);
      event.preventDefault();
      event.stopPropagation();
    }
  }

  /**
   * Handle the `'lm-dragleave'` event for the widget.
   */
  protected evtDragLeave(event: Drag.Event): void {
    event.preventDefault();
    event.stopPropagation();
    const dropTarget = DOMUtils.findElement(this.node, DROP_TARGET_CLASS);
    if (dropTarget) {
      dropTarget.classList.remove(DROP_TARGET_CLASS);
    }
  }

  /**
   * Handle the `'lm-dragover'` event for the widget.
   */
  protected evtDragOver(event: Drag.Event): void {
    event.preventDefault();
    event.stopPropagation();
    event.dropAction = event.proposedAction;
    const dropTarget = DOMUtils.findElement(this.node, DROP_TARGET_CLASS);
    if (dropTarget) {
      dropTarget.classList.remove(DROP_TARGET_CLASS);
    }
    const index = Private.hitTestNodes(this._items, event);
    this._items[index].classList.add(DROP_TARGET_CLASS);
  }

  /**
   * Handle the `'lm-drop'` event for the widget.
   */
  protected evtDrop(event: Drag.Event): void {
    event.preventDefault();
    event.stopPropagation();
    clearTimeout(this._selectTimer);
    if (event.proposedAction === 'none') {
      event.dropAction = 'none';
      return;
    }
    if (!event.mimeData.hasData(CONTENTS_MIME)) {
      return;
    }

    let target = event.target as HTMLElement;
    while (target && target.parentElement) {
      if (target.classList.contains(DROP_TARGET_CLASS)) {
        target.classList.remove(DROP_TARGET_CLASS);
        break;
      }
      target = target.parentElement;
    }

    // Get the path based on the target node.
    const index = ArrayExt.firstIndexOf(this._items, target);
    const items = this._sortedItems;
    let basePath = this._model.path;
    if (items[index].type === 'directory') {
      basePath = PathExt.join(basePath, items[index].name);
    }
    const manager = this._manager;

    // Handle the items.
    const promises: Promise<Contents.IModel | null>[] = [];
    const paths = event.mimeData.getData(CONTENTS_MIME) as string[];

    if (event.ctrlKey && event.proposedAction === 'move') {
      event.dropAction = 'copy';
    } else {
      event.dropAction = event.proposedAction;
    }
    for (const path of paths) {
      const localPath = manager.services.contents.localPath(path);
      const name = PathExt.basename(localPath);
      const newPath = PathExt.join(basePath, name);
      // Skip files that are not moving.
      if (newPath === path) {
        continue;
      }

      if (event.dropAction === 'copy') {
        promises.push(manager.copy(path, basePath));
      } else {
        promises.push(renameFile(manager, path, newPath));
      }
    }
    Promise.all(promises).catch(error => {
      void showErrorMessage(
        this._trans._p('showErrorMessage', 'Error while copying/moving files'),
        error
      );
    });
  }

  /**
   * Start a drag event.
   */
  private _startDrag(index: number, clientX: number, clientY: number): void {
    let selectedPaths = Object.keys(this.selection);
    const source = this._items[index];
    const items = this._sortedItems;
    let selectedItems: Iterable<Contents.IModel>;
    let item: Contents.IModel | undefined;

    // If the source node is not selected, use just that node.
    if (!source.classList.contains(SELECTED_CLASS)) {
      item = items[index];
      selectedPaths = [item.path];
      selectedItems = [item];
    } else {
      const path = selectedPaths[0];
      item = items.find(value => value.path === path);
      selectedItems = this.selectedItems();
    }

    if (!item) {
      return;
    }

    // Create the drag image.
    const ft = this._manager.registry.getFileTypeForModel(item);
    const dragImage = this.renderer.createDragImage(
      source,
      selectedPaths.length,
      this._trans,
      ft
    );

    // Set up the drag event.
    this._drag = new Drag({
      dragImage,
      mimeData: new MimeData(),
      supportedActions: 'move',
      proposedAction: 'move'
    });

    this._drag.mimeData.setData(CONTENTS_MIME, selectedPaths);

    // Add thunks for getting mime data content.
    // We thunk the content so we don't try to make a network call
    // when it's not needed. E.g. just moving files around
    // in a filebrowser
    const services = this.model.manager.services;
    for (const item of selectedItems) {
      this._drag.mimeData.setData(CONTENTS_MIME_RICH, {
        model: item,
        withContent: async () => {
          return await services.contents.get(item.path);
        }
      } as DirListing.IContentsThunk);
    }

    if (item && item.type !== 'directory') {
      const otherPaths = selectedPaths.slice(1).reverse();
      this._drag.mimeData.setData(FACTORY_MIME, () => {
        if (!item) {
          return;
        }
        const path = item.path;
        let widget = this._manager.findWidget(path);
        if (!widget) {
          widget = this._manager.open(item.path);
        }
        if (otherPaths.length) {
          const firstWidgetPlaced = new PromiseDelegate<void>();
          void firstWidgetPlaced.promise.then(() => {
            let prevWidget = widget;
            otherPaths.forEach(path => {
              const options: DocumentRegistry.IOpenOptions = {
                ref: prevWidget?.id,
                mode: 'tab-after'
              };
              prevWidget = this._manager.openOrReveal(
                path,
                void 0,
                void 0,
                options
              );
              this._manager.openOrReveal(item!.path);
            });
          });
          firstWidgetPlaced.resolve(void 0);
        }
        return widget;
      });
    }

    // Start the drag and remove the mousemove and mouseup listeners.
    document.removeEventListener('mousemove', this, true);
    document.removeEventListener('mouseup', this, true);
    clearTimeout(this._selectTimer);
    void this._drag.start(clientX, clientY).then(action => {
      this._drag = null;
      clearTimeout(this._selectTimer);
    });
  }

  /**
   * Handle selection on a file node.
   */
  protected handleFileSelect(event: MouseEvent): void {
    // Fetch common variables.
    const items = this._sortedItems;
    const index = Private.hitTestNodes(this._items, event);

    clearTimeout(this._selectTimer);

    if (index === -1) {
      return;
    }

    // Clear any existing soft selection.
    this._softSelection = '';

    const path = items[index].path;
    const selected = Object.keys(this.selection);

    const isLeftClickOnCheckbox =
      event.button === 0 &&
      // On Mac, a left-click with the ctrlKey is treated as a right-click.
      !(IS_MAC && event.ctrlKey) &&
      this.isWithinCheckboxHitArea(event);

    // Handle toggling.
    if (
      (IS_MAC && event.metaKey) ||
      (!IS_MAC && event.ctrlKey) ||
      isLeftClickOnCheckbox
    ) {
      if (this.selection[path]) {
        delete this.selection[path];
      } else {
        this.selection[path] = true;
      }
      this._focusItem(index);
      // Handle multiple select.
    } else if (event.shiftKey) {
      this._handleMultiSelect(index);
      this._focusItem(index);
      // Handle a 'soft' selection
    } else if (path in this.selection && selected.length > 1) {
      this._softSelection = path;

      // Default to selecting the only the item.
    } else {
      // Select only the given item.
      return this._selectItem(index, false, true);
    }
    this.update();
  }

  /**
   * (Re-)focus an item in the directory listing.
   *
   * @param index The index of the item node to focus
   */
  private _focusItem(index: number): void {
    const items = this._items;
    if (items.length === 0) {
      // Focus the top node if the folder is empty and therefore there are no
      // items inside the folder to focus.
      this._focusIndex = 0;
      this.node.focus();
      return;
    }
    this._focusIndex = index;
    const node = items[index];
    const nameNode = this.renderer.getNameNode(node);
    if (nameNode) {
      // Make the filename text node focusable so that it receives keyboard
      // events; text node was specifically chosen to receive shortcuts because
      // it gets substituted with input element during file name edits which
      // conveniently deactivates irrelevant shortcuts.
      nameNode.tabIndex = 0;
      nameNode.focus();
    }
  }

  /**
   * Are all of the items between two provided indices selected?
   *
   * The items at the indices are not considered.
   *
   * @param j Index of one item.
   * @param k Index of another item. Note: may be less or greater than first
   *          index.
   * @returns True if and only if all items between the j and k are selected.
   *          Returns undefined if j and k are the same.
   */
  private _allSelectedBetween(j: number, k: number): boolean | void {
    if (j === k) {
      return;
    }
    const [start, end] = j < k ? [j + 1, k] : [k + 1, j];
    return this._sortedItems
      .slice(start, end)
      .reduce((result, item) => result && this.selection[item.path], true);
  }

  /**
   * Handle a multiple select on a file item node.
   */
  private _handleMultiSelect(index: number): void {
    const items = this._sortedItems;
    const fromIndex = this._focusIndex;
    const target = items[index];
    let shouldAdd = true;

    if (index === fromIndex) {
      // This follows the convention in Ubuntu and Windows, which is to allow
      // the focussed item to gain but not lose selected status on shift-click.
      // (MacOS is irrelevant here because MacOS Finder has no notion of a
      // focused-but-not-selected state.)
      this.selection[target.path] = true;
      return;
    }

    // If the target and all items in-between are selected, then we assume that
    // the user is trying to shrink rather than grow the group of selected
    // items.
    if (this.selection[target.path]) {
      // However, there is a special case when the distance between the from-
      // and to- index is just one (for example, when the user is pressing the
      // shift key plus arrow-up/down). If and only if the situation looks like
      // the following when going down (or reverse when going up) ...
      //
      // - [ante-anchor / previous item] unselected (or boundary)
      // - [anchor / currently focussed item / item at from-index] selected
      // - [target / next item / item at to-index] selected
      //
      // ... then we shrink the selection / unselect the currently focussed
      // item.
      if (Math.abs(index - fromIndex) === 1) {
        const anchor = items[fromIndex];
        const anteAnchor = items[fromIndex + (index < fromIndex ? 1 : -1)];
        if (
          // Currently focussed item is selected
          this.selection[anchor.path] &&
          // Item on other side of focussed item (away from target) is either a
          // boundary or unselected
          (!anteAnchor || !this.selection[anteAnchor.path])
        ) {
          delete this.selection[anchor.path];
        }
      } else if (this._allSelectedBetween(fromIndex, index)) {
        shouldAdd = false;
      }
    }

    // Select (or unselect) the rows between chosen index (target) and the last
    // focussed.
    const step = fromIndex < index ? 1 : -1;
    for (let i = fromIndex; i !== index + step; i += step) {
      if (shouldAdd) {
        if (i === fromIndex) {
          // Do not change the selection state of the starting (fromIndex) item.
          continue;
        }
        this.selection[items[i].path] = true;
      } else {
        if (i === index) {
          // Do not unselect the target item.
          continue;
        }
        delete this.selection[items[i].path];
      }
    }
  }

  /**
   * Copy the selected items, and optionally cut as well.
   */
  private _copy(): void {
    this._clipboard.length = 0;
    for (const item of this.selectedItems()) {
      this._clipboard.push(item.path);
    }
  }

  /**
   * Delete the files with the given paths.
   */
  private async _delete(paths: string[]): Promise<void> {
    await Promise.all(
      paths.map(path =>
        this._model.manager.deleteFile(path).catch(err => {
          void showErrorMessage(
            this._trans._p('showErrorMessage', 'Delete Failed'),
            err
          );
        })
      )
    );
  }

  /**
   * Allow the user to rename item on a given row.
   */
  private async _doRename(): Promise<string> {
    this._inRename = true;

    const selectedPaths = Object.keys(this.selection);

    // Bail out if nothing has been selected.
    if (selectedPaths.length === 0) {
      this._inRename = false;
      return Promise.resolve('');
    }

    // Figure out which selected path to use for the rename.
    const items = this._sortedItems;
    let { path } = items[this._focusIndex];
    if (!this.selection[path]) {
      // If the currently focused item is not selected, then choose the last
      // selected item.
      path = selectedPaths.slice(-1)[0];
    }

    // Get the corresponding model, nodes, and file name.
    const index = ArrayExt.findFirstIndex(items, value => value.path === path);
    const row = this._items[index];
    const item = items[index];
    const nameNode = this.renderer.getNameNode(row);
    const original = item.name;

    // Seed the text input with current file name, and select and focus it.
    this._editNode.value = original;
    this._selectItem(index, false, true);

    // Wait for user input
    const newName = await Private.userInputForRename(
      nameNode,
      this._editNode,
      original
    );

    // Check if the widget was disposed during the `await`.
    if (this.isDisposed) {
      this._inRename = false;
      throw new Error('File browser is disposed.');
    }

    let finalFilename = newName;

    if (!newName || newName === original) {
      finalFilename = original;
    } else if (!isValidFileName(newName)) {
      void showErrorMessage(
        this._trans.__('Rename Error'),
        Error(
          this._trans._p(
            'showErrorMessage',
            '"%1" is not a valid name for a file. Names must have nonzero length, and cannot include "/", "\\", or ":"',
            newName
          )
        )
      );
      finalFilename = original;
    } else {
      // Attempt rename at the file system level.

      const manager = this._manager;
      const oldPath = PathExt.join(this._model.path, original);
      const newPath = PathExt.join(this._model.path, newName);
      try {
        await renameFile(manager, oldPath, newPath);
      } catch (error) {
        if (error !== 'File not renamed') {
          void showErrorMessage(
            this._trans._p('showErrorMessage', 'Rename Error'),
            error
          );
        }
        finalFilename = original;
      }

      // Check if the widget was disposed during the `await`.
      if (this.isDisposed) {
        this._inRename = false;
        throw new Error('File browser is disposed.');
      }
    }

    // If nothing else has been selected, then select the renamed file. In
    // other words, don't select the renamed file if the user has clicked
    // away to some other file.
    if (
      !this.isDisposed &&
      Object.keys(this.selection).length === 1 &&
      // We haven't updated the instance yet to reflect the rename, so unless
      // the user or something else has updated the selection, the original file
      // path and not the new file path will be in `this.selection`.
      this.selection[item.path]
    ) {
      try {
        await this._selectItemByName(finalFilename, true, true);
      } catch {
        // do nothing
        console.warn('After rename, failed to select file', finalFilename);
      }
    }

    this._inRename = false;
    return finalFilename;
  }

  /**
   * Select a given item.
   */
  private _selectItem(
    index: number,
    keepExisting: boolean,
    focus: boolean = true
  ) {
    // Selected the given row(s)
    const items = this._sortedItems;
    if (!keepExisting) {
      this.clearSelectedItems();
    }
    const path = items[index].path;
    this.selection[path] = true;

    if (focus) {
      this._focusItem(index);
    }
    this.update();
  }

  /**
   * Handle the `refreshed` signal from the model.
   */
  private _onModelRefreshed(): void {
    // Update the selection.
    const existing = Object.keys(this.selection);
    this.clearSelectedItems();
    for (const item of this._model.items()) {
      const path = item.path;
      if (existing.indexOf(path) !== -1) {
        this.selection[path] = true;
      }
    }
    if (this.isVisible) {
      // Update the sorted items.
      this.sort(this.sortState);
    } else {
      this._isDirty = true;
    }
  }

  /**
   * Handle a `pathChanged` signal from the model.
   */
  private _onPathChanged(): void {
    // Reset the selection.
    this.clearSelectedItems();
    // Update the sorted items.
    this.sort(this.sortState);
    // Reset focus. But wait until the DOM has been updated (hence
    // `requestAnimationFrame`).
    requestAnimationFrame(() => {
      this._focusItem(0);
    });
  }

  /**
   * Handle a `fileChanged` signal from the model.
   */
  private _onFileChanged(
    sender: FilterFileBrowserModel,
    args: Contents.IChangedArgs
  ) {
    const newValue = args.newValue;
    if (!newValue) {
      return;
    }

    const name = newValue.name;
    if (args.type !== 'new' || !name) {
      return;
    }

    void this.selectItemByName(name).catch(() => {
      /* Ignore if file does not exist. */
    });
  }

  /**
   * Handle an `activateRequested` signal from the manager.
   */
  private _onActivateRequested(sender: IDocumentManager, args: string): void {
    const dirname = PathExt.dirname(args);
    if (dirname !== this._model.path) {
      return;
    }
    const basename = PathExt.basename(args);
    this.selectItemByName(basename).catch(() => {
      /* Ignore if file does not exist. */
    });
  }

  protected translator: ITranslator;
  protected _model: FilterFileBrowserModel;
  private _trans: TranslationBundle;
  private _editNode: HTMLInputElement;
  private _items: HTMLElement[] = [];
  private _sortedItems: Contents.IModel[] = [];
  private _sortState: DirListing.ISortState = {
    direction: 'ascending',
    key: 'name'
  };
  private _onItemOpened = new Signal<DirListing, Contents.IModel>(this);
  private _drag: Drag | null = null;
  private _dragData: {
    pressX: number;
    pressY: number;
    index: number;
  } | null = null;
  private _selectTimer = -1;
  private _isCut = false;
  private _prevPath = '';
  private _clipboard: string[] = [];
  private _manager: IDocumentManager;
  private _softSelection = '';
  protected selection: { [key: string]: boolean } = Object.create(null);
  private _renderer: DirListing.IRenderer;
  private _searchPrefix: string = '';
  private _searchPrefixTimer = -1;
  private _inRename = false;
  private _isDirty = false;
  private _hiddenColumns = new Set<DirListing.ToggleableColumn>();
  private _sortNotebooksFirst = false;
  // _focusIndex should never be set outside the range [0, this._items.length - 1]
  private _focusIndex = 0;
  // Width of the "last modified" column for an individual file
  private _modifiedWidth: number;
  private _modifiedStyle: Time.HumanStyle;
}

/**
 * The namespace for the `DirListing` class statics.
 */
export namespace DirListing {
  /**
   * An options object for initializing a file browser directory listing.
   */
  export interface IOptions {
    /**
     * A file browser model instance.
     */
    model: FilterFileBrowserModel;

    /**
     * A renderer for file items.
     *
     * The default is a shared `Renderer` instance.
     */
    renderer?: IRenderer;

    /**
     * A language translator.
     */
    translator?: ITranslator;
  }

  /**
   * A sort state.
   */
  export interface ISortState {
    /**
     * The direction of sort.
     */
    direction: 'ascending' | 'descending';

    /**
     * The sort key.
     */
    key: 'name' | 'last_modified' | 'file_size';
  }

  /**
   * Toggleable columns.
   */
  export type ToggleableColumn = 'last_modified' | 'is_selected' | 'file_size';

  /**
   * A file contents model thunk.
   *
   * Note: The content of the model will be empty.
   * To get the contents, call and await the `withContent`
   * method.
   */
  export interface IContentsThunk {
    /**
     * The contents model.
     */
    model: Contents.IModel;

    /**
     * Fetches the model with contents.
     */
    withContent: () => Promise<Contents.IModel>;
  }

  /**
   * The render interface for file browser listing options.
   */
  export interface IRenderer {
    /**
     * Create the DOM node for a dir listing.
     */
    createNode(): HTMLElement;

    /**
     * Populate and empty header node for a dir listing.
     *
     * @param node - The header node to populate.
     */
    populateHeaderNode(
      node: HTMLElement,
      translator?: ITranslator,
      hiddenColumns?: Set<DirListing.ToggleableColumn>
    ): void;

    /**
     * Handle a header click.
     *
     * @param node - A node populated by [[populateHeaderNode]].
     *
     * @param event - A click event on the node.
     *
     * @returns The sort state of the header after the click event.
     */
    handleHeaderClick(node: HTMLElement, event: MouseEvent): ISortState | null;

    /**
     * Create a new item node for a dir listing.
     *
     * @returns A new DOM node to use as a content item.
     */
    createItemNode(
      hiddenColumns?: Set<DirListing.ToggleableColumn>
    ): HTMLElement;

    /**
     * Update an item's last modified date.
     *
     * @param modified - Element containing the file's last modified date.
     *
     * @param modifiedDate - String representation of the last modified date.
     *
     * @param modifiedStyle - The date style for the modified column: narrow, short, or long
     */
    updateItemModified?(
      modified: HTMLElement,
      modifiedDate: string,
      modifiedStyle: Time.HumanStyle
    ): void;

    /**
     * Update an item node to reflect the current state of a model.
     *
     * @param node - A node created by [[createItemNode]].
     *
     * @param model - The model object to use for the item state.
     *
     * @param modifiedStyle - The date style for the modified column: narrow, short, or long
     *
     * @param fileType - The file type of the item, if applicable.
     */
    updateItemNode(
      node: HTMLElement,
      model: Contents.IModel,
      fileType?: DocumentRegistry.IFileType,
      translator?: ITranslator,
      hiddenColumns?: Set<DirListing.ToggleableColumn>,
      selected?: boolean,
      modifiedStyle?: Time.HumanStyle
    ): void;

    /**
     * Get the node containing the file name.
     *
     * @param node - A node created by [[createItemNode]].
     *
     * @returns The node containing the file name.
     */
    getNameNode(node: HTMLElement): HTMLElement;

    /**
     * Get the checkbox input element node.
     *
     * Downstream interface implementations,such as jupyterlab-unfold, that
     * don't support checkboxes should simply always return null for this
     * function.
     *
     * @param node A node created by [[createItemNode]] or
     * [[createHeaderItemNode]]
     *
     * @returns The checkbox node.
     */
    getCheckboxNode: (node: HTMLElement) => HTMLInputElement | null;

    /**
     * Create an appropriate drag image for an item.
     *
     * @param node - A node created by [[createItemNode]].
     *
     * @param count - The number of items being dragged.
     *
     * @param fileType - The file type of the item, if applicable.
     *
     * @returns An element to use as the drag image.
     */
    createDragImage(
      node: HTMLElement,
      count: number,
      trans: TranslationBundle,
      fileType?: DocumentRegistry.IFileType
    ): HTMLElement;
  }

  /**
   * The default implementation of an `IRenderer`.
   */
  export class Renderer implements IRenderer {
    /**
     * Create the DOM node for a dir listing.
     */
    createNode(): HTMLElement {
      const node = document.createElement('div');
      const header = document.createElement('div');
      const content = document.createElement('ul');
      // Allow the node to scroll while dragging items.
      content.setAttribute('data-lm-dragscroll', 'true');
      content.className = CONTENT_CLASS;
      header.className = HEADER_CLASS;
      node.appendChild(header);
      node.appendChild(content);
      // Set to -1 to allow calling this.node.focus().
      node.tabIndex = -1;
      return node;
    }

    /**
     * Populate and empty header node for a dir listing.
     *
     * @param node - The header node to populate.
     */
    populateHeaderNode(
      node: HTMLElement,
      translator?: ITranslator,
      hiddenColumns?: Set<DirListing.ToggleableColumn>
    ): void {
      translator = translator || nullTranslator;
      const trans = translator.load('jupyterlab');
      const name = this.createHeaderItemNode(trans.__('Name'));
      const narrow = document.createElement('div');
      const modified = this._createHeaderItemNodeWithSizes({
        small: trans.__('Modified'),
        large: trans.__('Last Modified')
      });
      const fileSize = this.createHeaderItemNode(trans.__('File Size'));
      name.classList.add(NAME_ID_CLASS);
      name.classList.add(SELECTED_CLASS);
      modified.classList.add(MODIFIED_ID_CLASS);
      fileSize.classList.add(FILE_SIZE_ID_CLASS);
      narrow.classList.add(NARROW_ID_CLASS);
      narrow.textContent = '...';
      if (!hiddenColumns?.has('is_selected')) {
        const checkboxWrapper = this.createCheckboxWrapperNode({
          alwaysVisible: true,
          headerNode: true
        });
        node.appendChild(checkboxWrapper);
      }
      node.appendChild(name);
      node.appendChild(narrow);
      node.appendChild(modified);
      node.appendChild(fileSize);

      if (hiddenColumns?.has('last_modified')) {
        modified.classList.add(MODIFIED_COLUMN_HIDDEN);
      } else {
        modified.classList.remove(MODIFIED_COLUMN_HIDDEN);
      }

      if (hiddenColumns?.has('file_size')) {
        fileSize.classList.add(FILE_SIZE_COLUMN_HIDDEN);
      } else {
        fileSize.classList.remove(FILE_SIZE_COLUMN_HIDDEN);
      }

      // set the initial caret icon
      Private.updateCaret(
        DOMUtils.findElement(name, HEADER_ITEM_ICON_CLASS),
        'right',
        'up'
      );
    }

    /**
     * Handle a header click.
     *
     * @param node - A node populated by [[populateHeaderNode]].
     *
     * @param event - A click event on the node.
     *
     * @returns The sort state of the header after the click event.
     */
    handleHeaderClick(node: HTMLElement, event: MouseEvent): ISortState | null {
      const name = DOMUtils.findElement(node, NAME_ID_CLASS);
      const modified = DOMUtils.findElement(node, MODIFIED_ID_CLASS);
      const fileSize = DOMUtils.findElement(node, FILE_SIZE_ID_CLASS);
      const state: ISortState = { direction: 'ascending', key: 'name' };
      const target = event.target as HTMLElement;

      const modifiedIcon = DOMUtils.findElement(
        modified,
        HEADER_ITEM_ICON_CLASS
      );
      const fileSizeIcon = DOMUtils.findElement(
        fileSize,
        HEADER_ITEM_ICON_CLASS
      );
      const nameIcon = DOMUtils.findElement(name, HEADER_ITEM_ICON_CLASS);

      if (name.contains(target)) {
        if (name.classList.contains(SELECTED_CLASS)) {
          if (!name.classList.contains(DESCENDING_CLASS)) {
            state.direction = 'descending';
            name.classList.add(DESCENDING_CLASS);
            Private.updateCaret(nameIcon, 'right', 'down');
          } else {
            name.classList.remove(DESCENDING_CLASS);
            Private.updateCaret(nameIcon, 'right', 'up');
          }
        } else {
          name.classList.remove(DESCENDING_CLASS);
          Private.updateCaret(nameIcon, 'right', 'up');
        }
        name.classList.add(SELECTED_CLASS);
        modified.classList.remove(SELECTED_CLASS);
        modified.classList.remove(DESCENDING_CLASS);
        fileSize.classList.remove(SELECTED_CLASS);
        fileSize.classList.remove(DESCENDING_CLASS);
        Private.updateCaret(modifiedIcon, 'left');
        Private.updateCaret(fileSizeIcon, 'left');
        return state;
      }
      if (modified.contains(target)) {
        state.key = 'last_modified';
        if (modified.classList.contains(SELECTED_CLASS)) {
          if (!modified.classList.contains(DESCENDING_CLASS)) {
            state.direction = 'descending';
            modified.classList.add(DESCENDING_CLASS);
            Private.updateCaret(modifiedIcon, 'left', 'down');
          } else {
            modified.classList.remove(DESCENDING_CLASS);
            Private.updateCaret(modifiedIcon, 'left', 'up');
          }
        } else {
          modified.classList.remove(DESCENDING_CLASS);
          Private.updateCaret(modifiedIcon, 'left', 'up');
        }
        modified.classList.add(SELECTED_CLASS);
        name.classList.remove(SELECTED_CLASS);
        name.classList.remove(DESCENDING_CLASS);
        fileSize.classList.remove(SELECTED_CLASS);
        fileSize.classList.remove(DESCENDING_CLASS);
        Private.updateCaret(nameIcon, 'right');
        Private.updateCaret(fileSizeIcon, 'left');
        return state;
      }
      if (fileSize.contains(target)) {
        state.key = 'file_size';
        if (fileSize.classList.contains(SELECTED_CLASS)) {
          if (!fileSize.classList.contains(DESCENDING_CLASS)) {
            state.direction = 'descending';
            fileSize.classList.add(DESCENDING_CLASS);
            Private.updateCaret(fileSizeIcon, 'left', 'down');
          } else {
            fileSize.classList.remove(DESCENDING_CLASS);
            Private.updateCaret(fileSizeIcon, 'left', 'up');
          }
        } else {
          fileSize.classList.remove(DESCENDING_CLASS);
          Private.updateCaret(fileSizeIcon, 'left', 'up');
        }
        fileSize.classList.add(SELECTED_CLASS);
        name.classList.remove(SELECTED_CLASS);
        name.classList.remove(DESCENDING_CLASS);
        modified.classList.remove(SELECTED_CLASS);
        modified.classList.remove(DESCENDING_CLASS);
        Private.updateCaret(nameIcon, 'right');
        Private.updateCaret(modifiedIcon, 'left');
        return state;
      }
      return state;
    }

    /**
     * Create a new item node for a dir listing.
     *
     * @returns A new DOM node to use as a content item.
     */
    createItemNode(
      hiddenColumns?: Set<DirListing.ToggleableColumn>
    ): HTMLElement {
      const node = document.createElement('li');
      const icon = document.createElement('span');
      const text = document.createElement('span');
      const modified = document.createElement('span');
      const fileSize = document.createElement('span');
      icon.className = ITEM_ICON_CLASS;
      text.className = ITEM_TEXT_CLASS;
      modified.className = ITEM_MODIFIED_CLASS;
      fileSize.className = ITEM_FILE_SIZE_CLASS;
      if (!hiddenColumns?.has('is_selected')) {
        const checkboxWrapper = this.createCheckboxWrapperNode();
        node.appendChild(checkboxWrapper);
      }
      node.appendChild(icon);
      node.appendChild(text);
      node.appendChild(modified);
      node.appendChild(fileSize);

      if (hiddenColumns?.has('last_modified')) {
        modified.classList.add(MODIFIED_COLUMN_HIDDEN);
      } else {
        modified.classList.remove(MODIFIED_COLUMN_HIDDEN);
      }

      if (hiddenColumns?.has('file_size')) {
        fileSize.classList.add(FILE_SIZE_COLUMN_HIDDEN);
      } else {
        fileSize.classList.remove(FILE_SIZE_COLUMN_HIDDEN);
      }

      return node;
    }

    /**
     * Creates a node containing a checkbox.
     *
     * We wrap the checkbox in a label element in order to increase its hit
     * area. This is because the padding of the checkbox itself cannot be
     * increased via CSS, as the CSS/form compatibility table at the following
     * url from MDN shows:
     * https://developer.mozilla.org/en-US/docs/Learn/Forms/Property_compatibility_table_for_form_controls#check_boxes_and_radio_buttons
     *
     * @param [options]
     * @params options.alwaysVisible Should the checkbox be visible even when
     * not hovered?
     * @returns A new DOM node that contains a checkbox.
     */
    createCheckboxWrapperNode(options?: {
      alwaysVisible: boolean;
      headerNode?: boolean;
    }): HTMLElement {
      // Wrap the checkbox in a label element in order to increase its hit area.
      const labelWrapper = document.createElement('label');
      labelWrapper.classList.add(CHECKBOX_WRAPPER_CLASS);

      const checkbox = document.createElement('input');
      checkbox.type = 'checkbox';
      // Prevent the user from clicking (via mouse, keyboard, or touch) the
      // checkbox since other code handles the mouse and keyboard events and
      // controls the checked state of the checkbox.
      if (!options?.headerNode) {
        checkbox.addEventListener('click', event => {
          event.preventDefault();
        });
      }

      // The individual file checkboxes are visible on hover, but the header
      // check-all checkbox is always visible.
      if (options?.alwaysVisible) {
        labelWrapper.classList.add('jp-mod-visible');
      } else {
        // Disable tabbing to all other checkboxes.
        checkbox.tabIndex = -1;
      }

      labelWrapper.appendChild(checkbox);
      return labelWrapper;
    }

    /**
     * Update an item's last modified date.
     *
     * @param modified - Element containing the file's last modified date.
     *
     * @param modifiedDate - String representation of the last modified date.
     *
     * @param modifiedStyle - The date style for the modified column: narrow, short, or long
     */
    updateItemModified(
      modified: HTMLElement,
      modifiedDate: string,
      modifiedStyle: Time.HumanStyle
    ): void {
      let modText = '';
      let modTitle = '';

      const parsedDate = new Date(modifiedDate);
      // Render the date in one of multiple formats, depending on the container's size
      modText = Time.formatHuman(parsedDate, modifiedStyle);
      modTitle = Time.format(parsedDate);

      modified.textContent = modText;
      modified.title = modTitle;
    }

    /**
     * Update an item node to reflect the current state of a model.
     *
     * @param node - A node created by [[createItemNode]].
     *
     * @param model - The model object to use for the item state.
     *
     * @param fileType - The file type of the item, if applicable.
     *
     */
    updateItemNode(
      node: HTMLElement,
      model: Contents.IModel,
      fileType?: DocumentRegistry.IFileType,
      translator?: ITranslator,
      hiddenColumns?: Set<DirListing.ToggleableColumn>,
      selected?: boolean,
      modifiedStyle?: Time.HumanStyle
    ): void {
      if (selected) {
        node.classList.add(SELECTED_CLASS);
      }

      fileType =
        fileType || DocumentRegistry.getDefaultTextFileType(translator);
      const { icon, iconClass, name } = fileType;
      translator = translator || nullTranslator;
      const trans = translator.load('jupyterlab');

      const iconContainer = DOMUtils.findElement(node, ITEM_ICON_CLASS);
      const text = DOMUtils.findElement(node, ITEM_TEXT_CLASS);
      const modified = DOMUtils.findElement(node, ITEM_MODIFIED_CLASS);
      const fileSize = DOMUtils.findElement(node, ITEM_FILE_SIZE_CLASS);
      const checkboxWrapper = DOMUtils.findElement(
        node,
        CHECKBOX_WRAPPER_CLASS
      );

      const showFileCheckboxes = !hiddenColumns?.has('is_selected');
      if (checkboxWrapper && !showFileCheckboxes) {
        node.removeChild(checkboxWrapper);
      } else if (showFileCheckboxes && !checkboxWrapper) {
        const checkboxWrapper = this.createCheckboxWrapperNode();
        node.insertBefore(checkboxWrapper, iconContainer);
      }

      if (hiddenColumns?.has('last_modified')) {
        modified.classList.add(MODIFIED_COLUMN_HIDDEN);
      } else {
        modified.classList.remove(MODIFIED_COLUMN_HIDDEN);
      }

      if (hiddenColumns?.has('file_size')) {
        fileSize.classList.add(FILE_SIZE_COLUMN_HIDDEN);
      } else {
        fileSize.classList.remove(FILE_SIZE_COLUMN_HIDDEN);
      }

      // render the file item's icon
      LabIcon.resolveElement({
        icon,
        iconClass: classes(iconClass, 'jp-Icon'),
        container: iconContainer,
        className: ITEM_ICON_CLASS,
        stylesheet: 'listing'
      });

      let hoverText = trans.__('Name: %1', model.name);

      // add file size to pop up if its available
      if (model.size !== null && model.size !== undefined) {
        const fileSizeText = Private.formatFileSize(model.size, 1, 1024);
        fileSize.textContent = fileSizeText;
        hoverText += trans.__(
          '\nSize: %1',
          Private.formatFileSize(model.size, 1, 1024)
        );
      } else {
        fileSize.textContent = '';
      }
      if (model.path) {
        const dirname = PathExt.dirname(model.path);
        if (dirname) {
          hoverText += trans.__('\nPath: %1', dirname.substr(0, 50));
          if (dirname.length > 50) {
            hoverText += '...';
          }
        }
      }
      if (model.created) {
        hoverText += trans.__(
          '\nCreated: %1',
          Time.format(new Date(model.created))
        );
      }
      if (model.last_modified) {
        hoverText += trans.__(
          '\nModified: %1',
          Time.format(new Date(model.last_modified))
        );
      }
      hoverText += trans.__('\nWritable: %1', model.writable);

      node.title = hoverText;
      node.setAttribute('data-file-type', name);
      if (model.name.startsWith('.')) {
        node.setAttribute('data-is-dot', 'true');
      } else {
        node.removeAttribute('data-is-dot');
      }
      // If an item is being edited currently, its text node is unavailable.
      const indices = !model.indices ? [] : model.indices;
      let highlightedName = StringExt.highlight(model.name, indices, h.mark);
      if (text) {
        VirtualDOM.render(h.span(highlightedName), text);
      }

      // Adds an aria-label to the checkbox element.
      const checkbox = checkboxWrapper?.querySelector(
        'input[type="checkbox"]'
      ) as HTMLInputElement;

      if (checkbox) {
        let ariaLabel: string;
        if (fileType.contentType === 'directory') {
          ariaLabel = selected
            ? trans.__('Deselect directory "%1"', highlightedName)
            : trans.__('Select directory "%1"', highlightedName);
        } else {
          ariaLabel = selected
            ? trans.__('Deselect file "%1"', highlightedName)
            : trans.__('Select file "%1"', highlightedName);
        }
        checkbox.setAttribute('aria-label', ariaLabel);
        checkbox.checked = selected ?? false;
      }

      if (model.last_modified) {
        this.updateItemModified(
          modified,
          model.last_modified,
          modifiedStyle ?? 'short'
        );
      }
    }

    /**
     * Get the node containing the file name.
     *
     * @param node - A node created by [[createItemNode]].
     *
     * @returns The node containing the file name.
     */
    getNameNode(node: HTMLElement): HTMLElement {
      return DOMUtils.findElement(node, ITEM_TEXT_CLASS);
    }

    /**
     * Get the checkbox input element node.
     *
     * @param node A node created by [[createItemNode]] or
     * [[createHeaderItemNode]]
     *
     * @returns The checkbox node.
     */
    getCheckboxNode(node: HTMLElement): HTMLInputElement | null {
      return node.querySelector(
        `.${CHECKBOX_WRAPPER_CLASS} input[type=checkbox]`
      );
    }

    /**
     * Create a drag image for an item.
     *
     * @param node - A node created by [[createItemNode]].
     *
     * @param count - The number of items being dragged.
     *
     * @param fileType - The file type of the item, if applicable.
     *
     * @returns An element to use as the drag image.
     */
    createDragImage(
      node: HTMLElement,
      count: number,
      trans: TranslationBundle,
      fileType?: DocumentRegistry.IFileType
    ): HTMLElement {
      const dragImage = node.cloneNode(true) as HTMLElement;
      const modified = DOMUtils.findElement(dragImage, ITEM_MODIFIED_CLASS);
      const icon = DOMUtils.findElement(dragImage, ITEM_ICON_CLASS);
      dragImage.removeChild(modified as HTMLElement);

      if (!fileType) {
        icon.textContent = '';
        icon.className = '';
      } else {
        icon.textContent = fileType.iconLabel || '';
        icon.className = fileType.iconClass || '';
      }
      icon.classList.add(DRAG_ICON_CLASS);

      if (count > 1) {
        const nameNode = DOMUtils.findElement(dragImage, ITEM_TEXT_CLASS);
        nameNode.textContent = trans._n('%1 Item', '%1 Items', count);
      }
      return dragImage;
    }

    /**
     * Create a node for a header item.
     */
    protected createHeaderItemNode(label: string): HTMLElement {
      const node = document.createElement('div');
      const text = document.createElement('span');
      const icon = document.createElement('span');
      node.className = HEADER_ITEM_CLASS;
      text.className = HEADER_ITEM_TEXT_CLASS;
      icon.className = HEADER_ITEM_ICON_CLASS;
      text.textContent = label;
      node.appendChild(text);
      node.appendChild(icon);
      return node;
    }

    /**
     * Create a node for a header item with multiple sizes.
     */
    private _createHeaderItemNodeWithSizes(labels: {
      [k: string]: string;
    }): HTMLElement {
      const node = document.createElement('div');
      node.className = HEADER_ITEM_CLASS;
      const icon = document.createElement('span');
      icon.className = HEADER_ITEM_ICON_CLASS;
      for (let k of Object.keys(labels)) {
        const text = document.createElement('span');
        text.classList.add(
          HEADER_ITEM_TEXT_CLASS,
          HEADER_ITEM_TEXT_CLASS + '-' + k
        );
        text.textContent = labels[k];
        node.appendChild(text);
      }
      node.appendChild(icon);
      return node;
    }
  }

  /**
   * The default `IRenderer` instance.
   */
  export const defaultRenderer = new Renderer();
}

/**
 * The namespace for the listing private data.
 */
namespace Private {
  /**
   * Handle editing text on a node.
   *
   * @returns Boolean indicating whether the name changed.
   */
  export function userInputForRename(
    text: HTMLElement,
    edit: HTMLInputElement,
    original: string
  ): Promise<string> {
    const parent = text.parentElement as HTMLElement;
    parent.replaceChild(edit, text);
    edit.focus();
    const index = edit.value.lastIndexOf('.');
    if (index === -1) {
      edit.setSelectionRange(0, edit.value.length);
    } else {
      edit.setSelectionRange(0, index);
    }

    return new Promise<string>(resolve => {
      edit.onblur = () => {
        parent.replaceChild(text, edit);
        resolve(edit.value);
      };
      edit.onkeydown = (event: KeyboardEvent) => {
        switch (event.keyCode) {
          case 13: // Enter
            event.stopPropagation();
            event.preventDefault();
            edit.blur();
            break;
          case 27: // Escape
            event.stopPropagation();
            event.preventDefault();
            edit.value = original;
            edit.blur();
            // Put focus back on the text node. That way the user can, for
            // example, press the keyboard shortcut to go back into edit mode,
            // and it will work.
            text.focus();
            break;
          default:
            break;
        }
      };
    });
  }

  /**
   * Sort a list of items by sort state as a new array.
   */
  export function sort(
    items: Iterable<Contents.IModel>,
    state: DirListing.ISortState,
    sortNotebooksFirst: boolean = false
  ): Contents.IModel[] {
    const copy = Array.from(items);
    const reverse = state.direction === 'descending' ? 1 : -1;

    /**
     * Compares two items and returns whether they should have a fixed priority.
     * The fixed priority enables to always sort the directories above the other files. And to sort the notebook above other files if the `sortNotebooksFirst` is true.
     */
    function isPriorityOverridden(a: Contents.IModel, b: Contents.IModel) {
      if (sortNotebooksFirst) {
        return a.type !== b.type;
      }
      return (a.type === 'directory') !== (b.type === 'directory');
    }

    /**
     * Returns the priority of a file.
     */
    function getPriority(item: Contents.IModel): number {
      if (item.type === 'directory') {
        return 2;
      }
      if (item.type === 'notebook' && sortNotebooksFirst) {
        return 1;
      }
      return 0;
    }

    function compare(
      compare: (a: Contents.IModel, b: Contents.IModel) => number
    ) {
      return (a: Contents.IModel, b: Contents.IModel) => {
        // Group directory first, then notebooks, then files
        if (isPriorityOverridden(a, b)) {
          return getPriority(b) - getPriority(a);
        }

        const compared = compare(a, b);

        if (compared !== 0) {
          return compared * reverse;
        }

        // Default sorting is alphabetical ascending
        return a.name.localeCompare(b.name);
      };
    }

    if (state.key === 'last_modified') {
      // Sort by last modified
      copy.sort(
        compare((a: Contents.IModel, b: Contents.IModel) => {
          return (
            new Date(a.last_modified).getTime() -
            new Date(b.last_modified).getTime()
          );
        })
      );
    } else if (state.key === 'file_size') {
      // Sort by size
      copy.sort(
        compare((a: Contents.IModel, b: Contents.IModel) => {
          return (a.size ?? 0) - (b.size ?? 0);
        })
      );
    } else {
      // Sort by name
      copy.sort(
        compare((a: Contents.IModel, b: Contents.IModel) => {
          return b.name.localeCompare(a.name);
        })
      );
    }
    return copy;
  }

  /**
   * Get the index of the node at a client position, or `-1`.
   */
  export function hitTestNodes(
    nodes: HTMLElement[],
    event: MouseEvent
  ): number {
    return ArrayExt.findFirstIndex(
      nodes,
      node =>
        ElementExt.hitTest(node, event.clientX, event.clientY) ||
        event.target === node
    );
  }

  /**
   * Format bytes to human readable string.
   */
  export function formatFileSize(
    bytes: number,
    decimalPoint: number,
    k: number
  ): string {
    // https://www.codexworld.com/how-to/convert-file-size-bytes-kb-mb-gb-javascript/
    if (bytes === 0) {
      return '0 B';
    }
    const dm = decimalPoint || 2;
    const sizes = ['B', 'KB', 'MB', 'GB', 'TB', 'PB', 'EB', 'ZB', 'YB'];
    const i = Math.floor(Math.log(bytes) / Math.log(k));
    if (i >= 0 && i < sizes.length) {
      return parseFloat((bytes / Math.pow(k, i)).toFixed(dm)) + ' ' + sizes[i];
    } else {
      return String(bytes);
    }
  }

  /**
   * Update an inline svg caret icon in a node.
   */
  export function updateCaret(
    container: HTMLElement,
    float: 'left' | 'right',
    state?: 'down' | 'up' | undefined
  ): void {
    if (state) {
      (state === 'down' ? caretDownIcon : caretUpIcon).element({
        container,
        tag: 'span',
        stylesheet: 'listingHeaderItem',

        float
      });
    } else {
      LabIcon.remove(container);
      container.className = HEADER_ITEM_ICON_CLASS;
    }
  }
}<|MERGE_RESOLUTION|>--- conflicted
+++ resolved
@@ -1472,8 +1472,12 @@
     if (!files || files.length === 0) {
       return;
     }
-<<<<<<< HEAD
     event.preventDefault();
+
+    const length = event.dataTransfer?.items.length;
+    if (!length) {
+      return;
+    }
 
     if (event.dataTransfer && event.dataTransfer.items) {
       let items = event.dataTransfer.items;
@@ -1539,23 +1543,6 @@
           };
           void addDir();
         }
-=======
-    const length = event.dataTransfer?.items.length;
-    if (!length) {
-      return;
-    }
-    for (let i = 0; i < length; i++) {
-      let entry = event.dataTransfer?.items[i].webkitGetAsEntry();
-      if (entry?.isDirectory) {
-        console.log('currently not supporting drag + drop for folders');
-        void showDialog({
-          title: this._trans.__('Error Uploading Folder'),
-          body: this._trans.__(
-            'Drag and Drop is currently not supported for folders'
-          ),
-          buttons: [Dialog.cancelButton({ label: this._trans.__('Close') })]
-        });
->>>>>>> 7bae8e32
       }
 
       return;
