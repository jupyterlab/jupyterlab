// Copyright (c) Jupyter Development Team.
// Distributed under the terms of the Modified BSD License.

import { nbformat } from '@jupyterlab/coreutils';

<<<<<<< HEAD
import { UUID, JSONObject } from '@phosphor/coreutils';

export interface IOptions<T extends Message> {
  session: string;
  channel: T['channel'];
  msgType: T['header']['msg_type'];
  content: T['content'];
  buffers?: (ArrayBuffer | ArrayBufferView)[];
  metadata?: JSONObject;
  msgId?: string;
  username?: string;
  parentHeader?: T['parent_header'];
}
export function createMessage<T extends IClearOutputMsg>(
  options: IOptions<T>
): T;
export function createMessage<T extends ICommCloseMsg<'iopub'>>(
  options: IOptions<T>
): T;
export function createMessage<T extends ICommCloseMsg<'shell'>>(
  options: IOptions<T>
): T;
export function createMessage<T extends ICommInfoReplyMsg>(
  options: IOptions<T>
): T;
export function createMessage<T extends ICommInfoRequestMsg>(
  options: IOptions<T>
): T;
export function createMessage<T extends ICommMsgMsg<'iopub'>>(
  options: IOptions<T>
): T;
export function createMessage<T extends ICommMsgMsg<'shell'>>(
  options: IOptions<T>
): T;
export function createMessage<T extends ICommOpenMsg<'iopub'>>(
  options: IOptions<T>
): T;
export function createMessage<T extends ICommOpenMsg<'shell'>>(
  options: IOptions<T>
): T;
export function createMessage<T extends ICompleteReplyMsg>(
  options: IOptions<T>
): T;
export function createMessage<T extends ICompleteRequestMsg>(
  options: IOptions<T>
): T;
export function createMessage<T extends IDisplayDataMsg>(
  options: IOptions<T>
): T;
export function createMessage<T extends IErrorMsg>(options: IOptions<T>): T;
export function createMessage<T extends IExecuteInputMsg>(
  options: IOptions<T>
): T;
export function createMessage<T extends IExecuteReplyMsg>(
  options: IOptions<T>
): T;
export function createMessage<T extends IExecuteRequestMsg>(
  options: IOptions<T>
): T;
export function createMessage<T extends IExecuteResultMsg>(
  options: IOptions<T>
): T;
export function createMessage<T extends IHistoryReplyMsg>(
  options: IOptions<T>
): T;
export function createMessage<T extends IHistoryRequestMsg>(
  options: IOptions<T>
): T;
export function createMessage<T extends IInfoReplyMsg>(options: IOptions<T>): T;
export function createMessage<T extends IInfoRequestMsg>(
  options: IOptions<T>
): T;
export function createMessage<T extends IInputReplyMsg>(
  options: IOptions<T>
): T;
export function createMessage<T extends IInputRequestMsg>(
  options: IOptions<T>
): T;
export function createMessage<T extends IInspectReplyMsg>(
  options: IOptions<T>
): T;
export function createMessage<T extends IInspectRequestMsg>(
  options: IOptions<T>
): T;
export function createMessage<T extends IIsCompleteReplyMsg>(
  options: IOptions<T>
): T;
export function createMessage<T extends IIsCompleteRequestMsg>(
  options: IOptions<T>
): T;
export function createMessage<T extends IStatusMsg>(options: IOptions<T>): T;
export function createMessage<T extends IStreamMsg>(options: IOptions<T>): T;
export function createMessage<T extends IUpdateDisplayDataMsg>(
  options: IOptions<T>
): T;

/**
 * @hidden
 * #### Notes
 * Debug messages are experimental messages that are not in the official
 * kernel message specification. As such, this function is *NOT* considered
 * part of the public API, and may change without notice.
 */
export function createMessage<T extends IDebugRequestMsg>(
  options: IOptions<T>
): T;
=======
import { UUID } from '@lumino/coreutils';

import { JSONObject } from '@lumino/coreutils';
>>>>>>> 19b3d00f

/**
 * @hidden
 * #### Notes
 * Debug messages are experimental messages that are not in the official
 * kernel message specification. As such, this function is *NOT* considered
 * part of the public API, and may change without notice.
 */
export function createMessage<T extends IDebugReplyMsg>(
  options: IOptions<T>
): T;

/**
 * @hidden
 * #### Notes
 * Debug messages are experimental messages that are not in the official
 * kernel message specification. As such, this function is *NOT* considered
 * part of the public API, and may change without notice.
 */
export function createMessage<T extends IDebugEventMsg>(
  options: IOptions<T>
): T;

export function createMessage<T extends Message>(options: IOptions<T>): T {
  // Backwards compatibility workaround for services 4.0 defining the wrong
  // comm_info_request content. This should be removed with the deprecated
  // `target` content option in services 5.0. See
  // https://github.com/jupyterlab/jupyterlab/issues/6947
  if (options.msgType === 'comm_info_request') {
    const content = options.content as ICommInfoRequestMsg['content'];
    if (content.target_name === undefined) {
      content.target_name = content.target;
    }
    delete content.target;
  }

  return {
    buffers: options.buffers ?? [],
    channel: options.channel,
    content: options.content,
    header: {
      date: new Date().toISOString(),
      msg_id: options.msgId ?? UUID.uuid4(),
      msg_type: options.msgType,
      session: options.session,
      username: options.username ?? '',
      version: '5.2'
    },
    metadata: options.metadata ?? {},
    parent_header: options.parentHeader ?? {}
  } as T;
}

/**
 * Shell message types.
 */
export type ShellMessageType =
  | 'comm_close'
  | 'comm_info_reply'
  | 'comm_info_request'
  | 'comm_msg'
  | 'comm_open'
  | 'complete_reply'
  | 'complete_request'
  | 'execute_reply'
  | 'execute_request'
  | 'history_reply'
  | 'history_request'
  | 'inspect_reply'
  | 'inspect_request'
  | 'interrupt_reply'
  | 'interrupt_request'
  | 'is_complete_reply'
  | 'is_complete_request'
  | 'kernel_info_reply'
  | 'kernel_info_request'
  | 'shutdown_reply'
  | 'shutdown_request';

/**
 * Control message types.
 *
 * #### Notes
 * Debug messages are experimental messages that are not in the official
 * kernel message specification. As such, debug message types are *NOT*
 * considered part of the public API, and may change without notice.
 */
export type ControlMessageType = 'debug_request' | 'debug_reply';

/**
 * IOPub message types.
 *
 * #### Notes
 * Debug messages are experimental messages that are not in the official
 * kernel message specification. As such, debug message types are *NOT*
 * considered part of the public API, and may change without notice.
 */
export type IOPubMessageType =
  | 'clear_output'
  | 'comm_close'
  | 'comm_msg'
  | 'comm_open'
  | 'display_data'
  | 'error'
  | 'execute_input'
  | 'execute_result'
  | 'status'
  | 'stream'
  | 'update_display_data'
  | 'debug_event';

/**
 * Stdin message types.
 */
export type StdinMessageType = 'input_request' | 'input_reply';

/**
 * Jupyter message types.
 */
export type MessageType =
  | IOPubMessageType
  | ShellMessageType
  | ControlMessageType
  | StdinMessageType;

/**
 * The valid Jupyter channel names in a message to a frontend.
 */
export type Channel = 'shell' | 'control' | 'iopub' | 'stdin';

/**
 * Kernel message header content.
 *
 * See [Messaging in Jupyter](https://jupyter-client.readthedocs.io/en/latest/messaging.html#general-message-format).
 *
 * **See also:** [[IMessage]]
 */
export interface IHeader<T extends MessageType = MessageType> {
  /**
   * ISO 8601 timestamp for when the message is created
   */
  date: string;

  /**
   * Message id, typically UUID, must be unique per message
   */
  msg_id: string;

  /**
   * Message type
   */
  msg_type: T;

  /**
   * Session id, typically UUID, should be unique per session.
   */
  session: string;

  /**
   * The user sending the message
   */
  username: string;

  /**
   * The message protocol version, should be 5.1, 5.2, 5.3, etc.
   */
  version: string;
}

/**
 * Kernel message specification.
 *
 * See [Messaging in Jupyter](https://jupyter-client.readthedocs.io/en/latest/messaging.html#general-message-format).
 */
export interface IMessage<MSGTYPE extends MessageType = MessageType> {
  /**
   * An optional list of binary buffers.
   */
  buffers?: (ArrayBuffer | ArrayBufferView)[];

  /**
   * The channel on which the message is transmitted.
   */
  channel: Channel;

  /**
   * The content of the message.
   */
  content: Message['content'];

  /**
   * The message header.
   */
  header: IHeader<MSGTYPE>;

  /**
   * Metadata associated with the message.
   */
  metadata: JSONObject;

  /**
   * The parent message
   */
  parent_header: IHeader | {};
}

/**
 * A kernel message on the `'shell'` channel.
 */
export interface IShellMessage<T extends ShellMessageType = ShellMessageType>
  extends IMessage<T> {
  channel: 'shell';
}

/**
 * A kernel message on the `'control'` channel.
 */
export interface IControlMessage<
  T extends ControlMessageType = ControlMessageType
> extends IMessage<T> {
  channel: 'control';
}

/**
 * A message type for shell or control messages.
 *
 * #### Notes
 * This convenience is so we can use it as a generic type constraint.
 */
export type IShellControlMessage = IShellMessage | IControlMessage;

/**
 * A kernel message on the `'iopub'` channel.
 */
export interface IIOPubMessage<T extends IOPubMessageType = IOPubMessageType>
  extends IMessage<T> {
  channel: 'iopub';
}

/**
 * A kernel message on the `'stdin'` channel.
 */
export interface IStdinMessage<T extends StdinMessageType = StdinMessageType>
  extends IMessage<T> {
  channel: 'stdin';
}

/**
 * Message types.
 *
 * #### Notes
 * Debug messages are experimental messages that are not in the official
 * kernel message specification. As such, debug message types are *NOT*
 * considered part of the public API, and may change without notice.
 */
export type Message =
  | IClearOutputMsg
  | ICommCloseMsg<'iopub'>
  | ICommCloseMsg<'shell'>
  | ICommInfoReplyMsg
  | ICommInfoRequestMsg
  | ICommMsgMsg<'iopub'>
  | ICommMsgMsg<'shell'>
  | ICommOpenMsg<'iopub'>
  | ICommOpenMsg<'shell'>
  | ICompleteReplyMsg
  | ICompleteRequestMsg
  | IDisplayDataMsg
  | IErrorMsg
  | IExecuteInputMsg
  | IExecuteReplyMsg
  | IExecuteRequestMsg
  | IExecuteResultMsg
  | IHistoryReplyMsg
  | IHistoryRequestMsg
  | IInfoReplyMsg
  | IInfoRequestMsg
  | IInputReplyMsg
  | IInputRequestMsg
  | IInspectReplyMsg
  | IInspectRequestMsg
  | IIsCompleteReplyMsg
  | IIsCompleteRequestMsg
  | IStatusMsg
  | IStreamMsg
  | IUpdateDisplayDataMsg
  | IDebugRequestMsg
  | IDebugReplyMsg
  | IDebugEventMsg;

//////////////////////////////////////////////////
// IOPub Messages
/////////////////////////////////////////////////

/**
 * A `'stream'` message on the `'iopub'` channel.
 *
 * See [Streams](https://jupyter-client.readthedocs.io/en/latest/messaging.html#streams-stdout-stderr-etc).
 */
export interface IStreamMsg extends IIOPubMessage<'stream'> {
  content: {
    name: 'stdout' | 'stderr';
    text: string;
  };
}

/**
 * Test whether a kernel message is a `'stream'` message.
 */
export function isStreamMsg(msg: IMessage): msg is IStreamMsg {
  return msg.header.msg_type === 'stream';
}

/**
 * A `'display_data'` message on the `'iopub'` channel.
 *
 * See [Display data](https://jupyter-client.readthedocs.io/en/latest/messaging.html#display-data).
 */
export interface IDisplayDataMsg extends IIOPubMessage<'display_data'> {
  content: {
    data: nbformat.IMimeBundle;
    metadata: nbformat.OutputMetadata;
    transient?: { display_id?: string };
  };
}

/**
 * Test whether a kernel message is an `'display_data'` message.
 */
export function isDisplayDataMsg(msg: IMessage): msg is IDisplayDataMsg {
  return msg.header.msg_type === 'display_data';
}

/**
 * An `'update_display_data'` message on the `'iopub'` channel.
 *
 * See [Update Display data](https://jupyter-client.readthedocs.io/en/latest/messaging.html#update-display-data).
 */
export interface IUpdateDisplayDataMsg
  extends IIOPubMessage<'update_display_data'> {
  content: IDisplayDataMsg['content'] & {
    // display_id is a required field in update_display_data
    transient: { display_id: string };
  };
}

/**
 * Test whether a kernel message is an `'update_display_data'` message.
 */
export function isUpdateDisplayDataMsg(
  msg: IMessage
): msg is IUpdateDisplayDataMsg {
  return msg.header.msg_type === 'update_display_data';
}

/**
 * An `'execute_input'` message on the `'iopub'` channel.
 *
 * See [Code inputs](https://jupyter-client.readthedocs.io/en/latest/messaging.html#code-inputs).
 */
export interface IExecuteInputMsg extends IIOPubMessage<'execute_input'> {
  content: {
    code: string;
    execution_count: nbformat.ExecutionCount;
  };
}

/**
 * Test whether a kernel message is an `'execute_input'` message.
 */
export function isExecuteInputMsg(msg: IMessage): msg is IExecuteInputMsg {
  return msg.header.msg_type === 'execute_input';
}

/**
 * An `'execute_result'` message on the `'iopub'` channel.
 *
 * See [Execution results](https://jupyter-client.readthedocs.io/en/latest/messaging.html#id4).
 */
export interface IExecuteResultMsg extends IIOPubMessage<'execute_result'> {
  content: {
    execution_count: nbformat.ExecutionCount;
    data: nbformat.IMimeBundle;
    metadata: nbformat.OutputMetadata;
    transient?: { display_id?: string };
  };
}

/**
 * Test whether a kernel message is an `'execute_result'` message.
 */
export function isExecuteResultMsg(msg: IMessage): msg is IExecuteResultMsg {
  return msg.header.msg_type === 'execute_result';
}

/**
 * A `'error'` message on the `'iopub'` channel.
 *
 * See [Execution errors](https://jupyter-client.readthedocs.io/en/latest/messaging.html#execution-errors).
 */
export interface IErrorMsg extends IIOPubMessage<'error'> {
  content: {
    ename: string;
    evalue: string;
    traceback: string[];
  };
}

/**
 * Test whether a kernel message is an `'error'` message.
 */
export function isErrorMsg(msg: IMessage): msg is IErrorMsg {
  return msg.header.msg_type === 'error';
}

/**
 * The valid Kernel status states.
 *
 * #### Notes
 * The status states are:
 * * `unknown`: The kernel status is unknown, often because the connection
 *   is disconnected or connecting. This state is determined by the kernel
 *   connection status.
 * * `autorestarting`: The kernel is restarting, initiated by the server.
 *   This state is set by the services library, not explicitly sent from the
 *   kernel.
 * * `starting`: The kernel is starting
 * * `idle`: The kernel has finished processing messages.
 * * `busy`: The kernel is currently processing messages.
 * * `restarting`: The kernel is restarting. This state is sent by the
 *   Jupyter server.
 * * `dead`: The kernel is dead and will not be restarted. This state is set
 *   by the Jupyter server and is a final state.
 */
export type Status =
  | 'unknown'
  | 'starting'
  | 'idle'
  | 'busy'
  | 'restarting'
  | 'autorestarting'
  | 'dead';

/**
 * A `'status'` message on the `'iopub'` channel.
 *
 * See [Kernel status](https://jupyter-client.readthedocs.io/en/latest/messaging.html#kernel-status).
 */
export interface IStatusMsg extends IIOPubMessage<'status'> {
  content: {
    execution_state: Status;
  };
}

/**
 * Test whether a kernel message is a `'status'` message.
 */
export function isStatusMsg(msg: IMessage): msg is IStatusMsg {
  return msg.header.msg_type === 'status';
}

/**
 * A `'clear_output'` message on the `'iopub'` channel.
 *
 * See [Clear output](https://jupyter-client.readthedocs.io/en/latest/messaging.html#clear-output).
 */
export interface IClearOutputMsg extends IIOPubMessage<'clear_output'> {
  content: {
    wait: boolean;
  };
}

/**
 * Test whether a kernel message is a `'clear_output'` message.
 */
export function isClearOutputMsg(msg: IMessage): msg is IClearOutputMsg {
  return msg.header.msg_type === 'clear_output';
}

/**
 * An experimental `'debug_event'` message on the `'iopub'` channel
 *
 * @hidden
 *
 * #### Notes
 * Debug messages are experimental messages that are not in the official
 * kernel message specification. As such, this is *NOT* considered
 * part of the public API, and may change without notice.
 */
export interface IDebugEventMsg extends IIOPubMessage<'debug_event'> {
  content: {
    seq: number;
    type: 'event';
    event: string;
    body?: any;
  };
}

/**
 * Test whether a kernel message is an experimental `'debug_event'` message.
 *
 * @hidden
 *
 * #### Notes
 * Debug messages are experimental messages that are not in the official
 * kernel message specification. As such, this is *NOT* considered
 * part of the public API, and may change without notice.
 */

export function isDebugEventMsg(msg: IMessage): msg is IDebugEventMsg {
  return msg.header.msg_type === 'debug_event';
}

//////////////////////////////////////////////////
// Comm Messages
/////////////////////////////////////////////////

/**
 * A `'comm_open'` message on the `'iopub'` channel.
 *
 * See [Comm open](https://jupyter-client.readthedocs.io/en/latest/messaging.html#opening-a-comm).
 */
export interface ICommOpenMsg<T extends 'shell' | 'iopub' = 'iopub' | 'shell'>
  extends IMessage<'comm_open'> {
  channel: T;
  content: {
    comm_id: string;
    target_name: string;
    data: JSONObject;
    target_module?: string;
  };
}

/**
 * Test whether a kernel message is a `'comm_open'` message.
 */
export function isCommOpenMsg(msg: IMessage): msg is ICommOpenMsg {
  return msg.header.msg_type === 'comm_open';
}

/**
 * A `'comm_close'` message on the `'iopub'` channel.
 *
 * See [Comm close](https://jupyter-client.readthedocs.io/en/latest/messaging.html#opening-a-comm).
 */
export interface ICommCloseMsg<T extends 'iopub' | 'shell' = 'iopub' | 'shell'>
  extends IMessage<'comm_close'> {
  channel: T;
  content: {
    comm_id: string;
    data: JSONObject;
  };
}

/**
 * Test whether a kernel message is a `'comm_close'` message.
 */
export function isCommCloseMsg(
  msg: IMessage
): msg is ICommCloseMsg<'iopub' | 'shell'> {
  return msg.header.msg_type === 'comm_close';
}

/**
 * A `'comm_msg'` message on the `'iopub'` channel.
 *
 * See [Comm msg](https://jupyter-client.readthedocs.io/en/latest/messaging.html#opening-a-comm).
 */
export interface ICommMsgMsg<T extends 'iopub' | 'shell' = 'iopub' | 'shell'>
  extends IMessage<'comm_msg'> {
  channel: T;
  content: {
    comm_id: string;
    data: JSONObject;
  };
}

/**
 * Test whether a kernel message is a `'comm_msg'` message.
 */
export function isCommMsgMsg(msg: IMessage): msg is ICommMsgMsg {
  return msg.header.msg_type === 'comm_msg';
}

//////////////////////////////////////////////////
// Shell Messages
/////////////////////////////////////////////////

/**
 * Reply content indicating a sucessful request.
 */
export interface IReplyOkContent {
  status: 'ok';
}

/**
 * Reply content indicating an error.
 *
 * See the [Message spec](https://jupyter-client.readthedocs.io/en/latest/messaging.html#request-reply) for details.
 */
export interface IReplyErrorContent {
  status: 'error';

  /**
   * Exception name
   */
  ename: string;

  /**
   * Exception value
   */
  evalue: string;

  /**
   * Traceback
   */
  traceback: string[];
}

/**
 * Reply content indicating an aborted request.
 *
 * This is [deprecated](https://jupyter-client.readthedocs.io/en/latest/messaging.html#request-reply)
 * in message spec 5.1. Kernels should send an 'error' reply instead.
 */
export interface IReplyAbortContent {
  status: 'abort';
}

/**
 * A convenience type for reply content.
 *
 * This automatically unions the necessary error and abort replies required in
 * the [message spec](https://jupyter-client.readthedocs.io/en/latest/messaging.html#request-reply).
 */
type ReplyContent<T> = T | IReplyErrorContent | IReplyAbortContent;

/**
 * A `'kernel_info_request'` message on the `'shell'` channel.
 *
 * See [Messaging in Jupyter](https://jupyter-client.readthedocs.io/en/latest/messaging.html#kernel-info).
 */
export interface IInfoRequestMsg extends IShellMessage<'kernel_info_request'> {
  content: {};
}

/**
 * Test whether a kernel message is a `'kernel_info_request'` message.
 */
export function isInfoRequestMsg(msg: IMessage): msg is IInfoRequestMsg {
  return msg.header.msg_type === 'kernel_info_request';
}

/**
 * A `'kernel_info_reply'` message content.
 *
 * See [Messaging in Jupyter](https://jupyter-client.readthedocs.io/en/latest/messaging.html#kernel-info).
 */
export interface IInfoReply extends IReplyOkContent {
  protocol_version: string;
  implementation: string;
  implementation_version: string;
  language_info: ILanguageInfo;
  banner: string;
  help_links: { text: string; url: string }[];
}

/**
 * The kernel language information specification.
 *
 * See [Messaging in Jupyter](https://jupyter-client.readthedocs.io/en/latest/messaging.html#kernel-info).
 */
export interface ILanguageInfo extends nbformat.ILanguageInfoMetadata {
  version: string;
  nbconverter_exporter?: string;
}

/**
 * A `'kernel_info_reply'` message on the `'shell'` channel.
 *
 * See [Messaging in Jupyter](https://jupyter-client.readthedocs.io/en/latest/messaging.html#kernel-info).
 */
export interface IInfoReplyMsg extends IShellMessage<'kernel_info_reply'> {
  parent_header: IHeader<'kernel_info_request'>;
  content: ReplyContent<IInfoReply>;
}

/**
 * A  `'complete_request'` message.
 *
 * See [Messaging in Jupyter](https://jupyter-client.readthedocs.io/en/latest/messaging.html#completion).
 *
 * **See also:** [[ICompleteReplyMsg]], [[IKernel.complete]]
 */
export interface ICompleteRequestMsg extends IShellMessage<'complete_request'> {
  content: {
    code: string;
    cursor_pos: number;
  };
}

/**
 * A `'complete_reply'` message content.
 *
 * See [Messaging in Jupyter](https://jupyter-client.readthedocs.io/en/latest/messaging.html#completion).
 *
 * **See also:** [[ICompleteRequest]], [[IKernel.complete]]
 */
interface ICompleteReply extends IReplyOkContent {
  matches: string[];
  cursor_start: number;
  cursor_end: number;
  metadata: JSONObject;
}

/**
 * A `'complete_reply'` message on the `'shell'` channel.
 *
 * See [Messaging in Jupyter](https://jupyter-client.readthedocs.io/en/latest/messaging.html#completion).
 *
 * **See also:** [[ICompleteRequest]], [[IKernel.complete]]
 */
export interface ICompleteReplyMsg extends IShellMessage<'complete_reply'> {
  parent_header: IHeader<'complete_request'>;
  content: ReplyContent<ICompleteReply>;
}

/**
 * An `'inspect_request'` message.
 *
 * See [Messaging in Jupyter](https://jupyter-client.readthedocs.io/en/latest/messaging.html#introspection).
 *
 * **See also:** [[IInspectReplyMsg]], [[[IKernel.inspect]]]
 */
export interface IInspectRequestMsg extends IShellMessage<'inspect_request'> {
  content: {
    code: string;
    cursor_pos: number;
    detail_level: 0 | 1;
  };
}

/**
 * A `'inspect_reply'` message content.
 *
 * See [Messaging in Jupyter](https://jupyter-client.readthedocs.io/en/latest/messaging.html#introspection).
 *
 * **See also:** [[IInspectRequest]], [[IKernel.inspect]]
 */

export interface IInspectReply extends IReplyOkContent {
  found: boolean;
  data: JSONObject;
  metadata: JSONObject;
}

/**
 * A `'inspect_reply'` message on the `'shell'` channel.
 *
 * See [Messaging in Jupyter](https://jupyter-client.readthedocs.io/en/latest/messaging.html#introspection).
 *
 * **See also:** [[IInspectRequest]], [[IKernel.inspect]]
 */
export interface IInspectReplyMsg extends IShellMessage<'inspect_reply'> {
  parent_header: IHeader<'inspect_request'>;
  content: ReplyContent<IInspectReply>;
}

/**
 * A `'history_request'` message.
 *
 * See [Messaging in Jupyter](https://jupyter-client.readthedocs.io/en/latest/messaging.html#history).
 *
 * **See also:** [[IHistoryReplyMsg]], [[[IKernel.history]]]
 */
export interface IHistoryRequestMsg extends IShellMessage<'history_request'> {
  content: IHistoryRequestRange | IHistoryRequestSearch | IHistoryRequestTail;
}

/**
 * The content of a `'history_request'` range message.
 *
 * See [Messaging in Jupyter](https://jupyter-client.readthedocs.io/en/latest/messaging.html#history).
 *
 * **See also:** [[IHistoryReply]], [[[IKernel.history]]]
 */
export interface IHistoryRequestRange {
  output: boolean;
  raw: boolean;
  hist_access_type: 'range';
  session: number;
  start: number;
  stop: number;
}

/**
 * The content of a `'history_request'` search message.
 *
 * See [Messaging in Jupyter](https://jupyter-client.readthedocs.io/en/latest/messaging.html#history).
 *
 * **See also:** [[IHistoryReply]], [[[IKernel.history]]]
 */
export interface IHistoryRequestSearch {
  output: boolean;
  raw: boolean;
  hist_access_type: 'search';
  n: number;
  pattern: string;
  unique: boolean;
}

/**
 * The content of a `'history_request'` tail message.
 *
 * See [Messaging in Jupyter](https://jupyter-client.readthedocs.io/en/latest/messaging.html#history).
 *
 * **See also:** [[IHistoryReply]], [[[IKernel.history]]]
 */
export interface IHistoryRequestTail {
  output: boolean;
  raw: boolean;
  hist_access_type: 'tail';
  n: number;
}

/**
 * A `'history_reply'` message content.
 *
 * See [Messaging in Jupyter](https://jupyter-client.readthedocs.io/en/latest/messaging.html#history).
 *
 * **See also:** [[IHistoryRequest]], [[IKernel.history]]
 */
export interface IHistoryReply extends IReplyOkContent {
  history: [number, number, string][] | [number, number, [string, string]][];
}

/**
 * A `'history_reply'` message on the `'shell'` channel.
 *
 * See [Messaging in Jupyter](https://jupyter-client.readthedocs.io/en/latest/messaging.html#history).
 *
 * **See also:** [[IHistoryRequest]], [[IKernel.history]]
 */
export interface IHistoryReplyMsg extends IShellMessage<'history_reply'> {
  parent_header: IHeader<'history_request'>;
  content: ReplyContent<IHistoryReply>;
}

/**
 * An `'is_complete_request'` message.
 *
 * See [Messaging in Jupyter](https://jupyter-client.readthedocs.io/en/latest/messaging.html#code-completeness).
 *
 * **See also:** [[IIsCompleteReplyMsg]], [[IKernel.isComplete]]
 */
export interface IIsCompleteRequestMsg
  extends IShellMessage<'is_complete_request'> {
  content: {
    code: string;
  };
}

/**
 * An `'is_complete_reply'` message on the `'stream'` channel.
 *
 * See [Messaging in Jupyter](https://jupyter-client.readthedocs.io/en/latest/messaging.html#code-completeness).
 *
 * **See also:** [[IIsCompleteRequest]], [[IKernel.isComplete]]
 */
export interface IIsCompleteReplyMsg
  extends IShellMessage<'is_complete_reply'> {
  parent_header: IHeader<'is_complete_request'>;
  content: ReplyContent<IIsCompleteReplyIncomplete | IIsCompleteReplyOther>;
}

/**
 * An 'incomplete' completion reply
 */
export interface IIsCompleteReplyIncomplete {
  status: 'incomplete';
  indent: string;
}

/**
 * A completion reply for completion or invalid states.
 */
export interface IIsCompleteReplyOther {
  status: 'complete' | 'invalid' | 'unknown';
}

/**
 * An `execute_request` message on the `'shell'` channel.
 */
export interface IExecuteRequestMsg extends IShellMessage<'execute_request'> {
  content: {
    /**
     * The code to execute.
     */
    code: string;

    /**
     * Whether to execute the code as quietly as possible.
     * The default is `false`.
     */
    silent?: boolean;

    /**
     * Whether to store history of the execution.
     * The default `true` if silent is False.
     * It is forced to  `false ` if silent is `true`.
     */
    store_history?: boolean;

    /**
     * A mapping of names to expressions to be evaluated in the
     * kernel's interactive namespace.
     */
    user_expressions?: JSONObject;

    /**
     * Whether to allow stdin requests.
     * The default is `true`.
     */
    allow_stdin?: boolean;

    /**
     * Whether to the abort execution queue on an error.
     * The default is `false`.
     */
    stop_on_error?: boolean;
  };
}

/**
 * The content of an `execute-reply` message.
 *
 * See [Messaging in Jupyter](https://jupyter-client.readthedocs.io/en/latest/messaging.html#execution-results).
 */
export interface IExecuteCount {
  execution_count: nbformat.ExecutionCount;
}

/**
 * A convenience type for a base for an execute reply content.
 */
type IExecuteReplyBase = IExecuteCount & IReplyOkContent;

/**
 * The `'execute_reply'` contents for an `'ok'` status.
 *
 * See [Messaging in Jupyter](https://jupyter-client.readthedocs.io/en/latest/messaging.html#execution-results).
 */
export interface IExecuteReply extends IExecuteReplyBase {
  /**
   * A list of payload objects.
   * Payloads are considered deprecated.
   * The only requirement of each payload object is that it have a 'source'
   * key, which is a string classifying the payload (e.g. 'page').
   */
  payload?: JSONObject[];

  /**
   * Results for the user_expressions.
   */
  user_expressions: JSONObject;
}

/**
 * An `'execute_reply'` message on the `'stream'` channel.
 *
 * See [Messaging in Jupyter](https://jupyter-client.readthedocs.io/en/latest/messaging.html#execution-results).
 *
 * **See also:** [[IExecuteRequest]], [[IKernel.execute]]
 */
export interface IExecuteReplyMsg extends IShellMessage<'execute_reply'> {
  parent_header: IHeader<'execute_request'>;
  content: ReplyContent<IExecuteReply> & IExecuteCount;
}

/**
 * Test whether a kernel message is an `'execute_reply'` message.
 */
export function isExecuteReplyMsg(msg: IMessage): msg is IExecuteReplyMsg {
  return msg.header.msg_type === 'execute_reply';
}

/**
 * A `'comm_info_request'` message on the `'shell'` channel.
 *
 * See [Messaging in Jupyter](https://jupyter-client.readthedocs.io/en/latest/messaging.html#comm-info).
 *
 * **See also:** [[ICommInfoReplyMsg]], [[IKernel.commInfo]]
 */
export interface ICommInfoRequestMsg
  extends IShellMessage<'comm_info_request'> {
  content: {
    /**
     * The comm target name to filter returned comms
     */
    target_name?: string;

    /**
     * Filter for returned comms
     *
     * @deprecated - this is a non-standard field. Use target_name instead
     *
     * #### Notes
     * See https://github.com/jupyterlab/jupyterlab/issues/6947
     */
    target?: string;
  };
}

/**
 * A `'comm_info_reply'` message content.
 *
 * See [Messaging in Jupyter](https://jupyter-client.readthedocs.io/en/latest/messaging.html#comm-info).
 *
 * **See also:** [[ICommInfoRequest]], [[IKernel.commInfo]]
 */
export interface ICommInfoReply extends IReplyOkContent {
  /**
   * Mapping of comm ids to target names.
   */
  comms: { [commId: string]: { target_name: string } };
}

/**
 * A `'comm_info_reply'` message on the `'shell'` channel.
 *
 * See [Messaging in Jupyter](https://jupyter-client.readthedocs.io/en/latest/messaging.html#comm-info).
 *
 * **See also:** [[ICommInfoRequestMsg]], [[IKernel.commInfo]]
 */
export interface ICommInfoReplyMsg extends IShellMessage<'comm_info_reply'> {
  parent_header: IHeader<'comm_info_request'>;
  content: ReplyContent<ICommInfoReply>;
}

/////////////////////////////////////////////////
// Control Messages
/////////////////////////////////////////////////

/**
 * An experimental `'debug_request'` messsage on the `'control'` channel.
 *
 * @hidden
 *
 * #### Notes
 * Debug messages are experimental messages that are not in the official
 * kernel message specification. As such, this function is *NOT* considered
 * part of the public API, and may change without notice.
 */
export interface IDebugRequestMsg extends IControlMessage<'debug_request'> {
  content: {
    seq: number;
    type: 'request';
    command: string;
    arguments?: any;
  };
}

/**
 * Test whether a kernel message is an experimental `'debug_request'` message.
 *
 * @hidden
 *
 * #### Notes
 * Debug messages are experimental messages that are not in the official
 * kernel message specification. As such, this is *NOT* considered
 * part of the public API, and may change without notice.
 */
export function isDebugRequestMsg(msg: IMessage): msg is IDebugRequestMsg {
  return msg.header.msg_type === 'debug_request';
}

/**
 * An experimental `'debug_reply'` messsage on the `'control'` channel.
 *
 * @hidden
 *
 * #### Notes
 * Debug messages are experimental messages that are not in the official
 * kernel message specification. As such, this is *NOT* considered
 * part of the public API, and may change without notice.
 */
export interface IDebugReplyMsg extends IControlMessage<'debug_reply'> {
  content: {
    seq: number;
    type: 'response';
    request_seq: number;
    success: boolean;
    command: string;
    message?: string;
    body?: any;
  };
}

/**
 * Test whether a kernel message is an experimental `'debug_reply'` message.
 *
 * @hidden
 *
 * #### Notes
 * Debug messages are experimental messages that are not in the official
 * kernel message specification. As such, this is *NOT* considered
 * part of the public API, and may change without notice.
 */
export function isDebugReplyMsg(msg: IMessage): msg is IDebugReplyMsg {
  return msg.header.msg_type === 'debug_reply';
}

//////////////////////////////////////////////////
// Stdin Messages
/////////////////////////////////////////////////

/**
 * An `'input_request'` message on the `'stdin'` channel.
 *
 * See [Messaging in Jupyter](https://jupyter-client.readthedocs.io/en/latest/messaging.html#messages-on-the-stdin-router-dealer-sockets).
 */
export interface IInputRequestMsg extends IStdinMessage<'input_request'> {
  content: {
    /**
     * The text to show at the prompt.
     */
    prompt: string;

    /**
     * Whether the request is for a password.
     * If so, the frontend shouldn't echo input.
     */
    password: boolean;
  };
}

/**
 * Test whether a kernel message is an `'input_request'` message.
 */
export function isInputRequestMsg(msg: IMessage): msg is IInputRequestMsg {
  return msg.header.msg_type === 'input_request';
}

/**
 * An `'input_reply'` message content.
 *
 * See [Messaging in Jupyter](https://jupyter-client.readthedocs.io/en/latest/messaging.html#messages-on-the-stdin-router-dealer-sockets).
 */
export interface IInputReply extends IReplyOkContent {
  value: string;
}

/**
 * An `'input_reply'` message on the `'stdin'` channel.
 *
 * See [Messaging in Jupyter](https://jupyter-client.readthedocs.io/en/latest/messaging.html#messages-on-the-stdin-router-dealer-sockets).
 */
export interface IInputReplyMsg extends IStdinMessage<'input_reply'> {
  parent_header: IHeader<'input_request'>;
  content: ReplyContent<IInputReply>;
}

/**
 * Test whether a kernel message is an `'input_reply'` message.
 */
export function isInputReplyMsg(msg: IMessage): msg is IInputReplyMsg {
  return msg.header.msg_type === 'input_reply';
}<|MERGE_RESOLUTION|>--- conflicted
+++ resolved
@@ -1,10 +1,7 @@
 // Copyright (c) Jupyter Development Team.
 // Distributed under the terms of the Modified BSD License.
 
-import { nbformat } from '@jupyterlab/coreutils';
-
-<<<<<<< HEAD
-import { UUID, JSONObject } from '@phosphor/coreutils';
+import { nbformat, UUID, JSONObject } from '@jupyterlab/coreutils';
 
 export interface IOptions<T extends Message> {
   session: string;
@@ -110,11 +107,6 @@
 export function createMessage<T extends IDebugRequestMsg>(
   options: IOptions<T>
 ): T;
-=======
-import { UUID } from '@lumino/coreutils';
-
-import { JSONObject } from '@lumino/coreutils';
->>>>>>> 19b3d00f
 
 /**
  * @hidden
