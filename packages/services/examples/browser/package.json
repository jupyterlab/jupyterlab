--- conflicted
+++ resolved
@@ -10,13 +10,8 @@
     "clean": "rimraf lib && rimraf tsconfig.tsbuildinfo"
   },
   "dependencies": {
-<<<<<<< HEAD
-    "@jupyterlab/coreutils": "^6.3.0-alpha.1",
-    "@jupyterlab/services": "^7.3.0-alpha.1",
-=======
     "@jupyterlab/coreutils": "^6.3.0-alpha.2",
     "@jupyterlab/services": "^7.3.0-alpha.2",
->>>>>>> a86b0eae
     "@lumino/coreutils": "^2.2.0"
   },
   "devDependencies": {
