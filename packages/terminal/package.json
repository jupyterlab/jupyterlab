{
  "name": "@jupyterlab/terminal",
  "version": "4.3.0-alpha.2",
  "description": "JupyterLab - Terminal Emulator Widget",
  "homepage": "https://github.com/jupyterlab/jupyterlab",
  "bugs": {
    "url": "https://github.com/jupyterlab/jupyterlab/issues"
  },
  "repository": {
    "type": "git",
    "url": "https://github.com/jupyterlab/jupyterlab.git"
  },
  "license": "BSD-3-Clause",
  "author": "Project Jupyter",
  "sideEffects": [
    "style/*.css",
    "style/index.js"
  ],
  "main": "lib/index.js",
  "types": "lib/index.d.ts",
  "style": "style/index.css",
  "directories": {
    "lib": "lib/"
  },
  "files": [
    "lib/*.d.ts",
    "lib/*.js.map",
    "lib/*.js",
    "style/*.css",
    "style/index.js",
    "src/**/*.{ts,tsx}"
  ],
  "scripts": {
    "build": "tsc -b",
    "build:test": "tsc --build tsconfig.test.json",
    "clean": "rimraf lib && rimraf tsconfig.tsbuildinfo",
    "test": "jest",
    "test:cov": "jest --collect-coverage",
    "test:debug": "node --inspect-brk ../../node_modules/.bin/jest --runInBand",
    "test:debug:watch": "node --inspect-brk ../../node_modules/.bin/jest --runInBand --watch",
    "watch": "tsc -b --watch"
  },
  "dependencies": {
<<<<<<< HEAD
    "@jupyterlab/apputils": "^4.4.0-alpha.1",
    "@jupyterlab/services": "^7.3.0-alpha.1",
    "@jupyterlab/translation": "^4.3.0-alpha.1",
=======
    "@jupyterlab/apputils": "^4.4.0-alpha.2",
    "@jupyterlab/services": "^7.3.0-alpha.2",
    "@jupyterlab/translation": "^4.3.0-alpha.2",
>>>>>>> a86b0eae
    "@lumino/coreutils": "^2.2.0",
    "@lumino/domutils": "^2.0.2",
    "@lumino/messaging": "^2.0.2",
    "@lumino/widgets": "^2.4.0",
    "@xterm/addon-canvas": "~0.7.0",
    "@xterm/addon-fit": "~0.10.0",
    "@xterm/addon-web-links": "~0.11.0",
    "@xterm/addon-webgl": "~0.18.0",
    "@xterm/xterm": "~5.5.0"
  },
  "devDependencies": {
    "@jupyterlab/testing": "^4.3.0-alpha.2",
    "@types/jest": "^29.2.0",
    "jest": "^29.2.0",
    "jest-canvas-mock": "^2.5.2",
    "rimraf": "~5.0.5",
    "typescript": "~5.1.6"
  },
  "publishConfig": {
    "access": "public"
  },
  "jupyterlab": {
    "extraStyles": {
      "@xterm/xterm": [
        "css/xterm.css"
      ]
    }
  },
  "styleModule": "style/index.js"
}<|MERGE_RESOLUTION|>--- conflicted
+++ resolved
@@ -41,15 +41,9 @@
     "watch": "tsc -b --watch"
   },
   "dependencies": {
-<<<<<<< HEAD
-    "@jupyterlab/apputils": "^4.4.0-alpha.1",
-    "@jupyterlab/services": "^7.3.0-alpha.1",
-    "@jupyterlab/translation": "^4.3.0-alpha.1",
-=======
     "@jupyterlab/apputils": "^4.4.0-alpha.2",
     "@jupyterlab/services": "^7.3.0-alpha.2",
     "@jupyterlab/translation": "^4.3.0-alpha.2",
->>>>>>> a86b0eae
     "@lumino/coreutils": "^2.2.0",
     "@lumino/domutils": "^2.0.2",
     "@lumino/messaging": "^2.0.2",
