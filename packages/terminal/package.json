--- conflicted
+++ resolved
@@ -49,19 +49,11 @@
     "@lumino/domutils": "^2.0.1",
     "@lumino/messaging": "^2.0.1",
     "@lumino/widgets": "^2.3.2",
-<<<<<<< HEAD
-    "xterm": "~5.1.0",
-    "xterm-addon-canvas": "~0.3.0",
-    "xterm-addon-fit": "~0.7.0",
-    "xterm-addon-web-links": "~0.8.0",
-    "xterm-addon-webgl": "~0.14.0"
-=======
     "@xterm/addon-canvas": "~0.7.0",
     "@xterm/addon-fit": "~0.10.0",
     "@xterm/addon-web-links": "~0.11.0",
     "@xterm/addon-webgl": "~0.18.0",
     "@xterm/xterm": "~5.5.0"
->>>>>>> 31e963e3
   },
   "devDependencies": {
     "@jupyterlab/testing": "^4.2.0-beta.0",
