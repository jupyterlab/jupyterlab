// Copyright (c) Jupyter Development Team.
// Distributed under the terms of the Modified BSD License.

import { PageConfig } from '@jupyterlab/coreutils';
import { Base64ModelFactory } from '@jupyterlab/docregistry';
import { IRenderMime } from '@jupyterlab/rendermime-interfaces';
<<<<<<< HEAD

import { ServiceManager } from '@jupyterlab/services';

=======
>>>>>>> 7fee5a2a
import { Token } from '@lumino/coreutils';
import { JupyterFrontEnd, JupyterFrontEndPlugin } from './frontend';
import { createRendermimePlugins } from './mimerenderers';
import { ILabShell, LabShell } from './shell';
import { LabStatus } from './status';

/**
 * JupyterLab is the main application class. It is instantiated once and shared.
 */
export class JupyterLab extends JupyterFrontEnd<ILabShell> {
  /**
   * Construct a new JupyterLab object.
   */
  constructor(options: JupyterLab.IOptions = { shell: new LabShell() }) {
    super({
      ...options,
      shell: options.shell || new LabShell(),
      serviceManager:
        options.serviceManager ||
        new ServiceManager({
          standby: () => {
            return this._info.bandwidthSaveMode || 'when-hidden';
          }
        })
    });
    this.restored = this.shell.restored
      .then(() => undefined)
      .catch(() => undefined);

    // Create an IInfo dictionary from the options to override the defaults.
    const info = Object.keys(JupyterLab.defaultInfo).reduce((acc, val) => {
      if (val in options) {
        (acc as any)[val] = JSON.parse(JSON.stringify((options as any)[val]));
      }
      return acc;
    }, {} as Partial<JupyterLab.IInfo>);

    // Populate application info.
    this._info = { ...JupyterLab.defaultInfo, ...info };

    // Populate application paths override the defaults if necessary.
    const defaultURLs = JupyterLab.defaultPaths.urls;
    const defaultDirs = JupyterLab.defaultPaths.directories;
    const optionURLs = (options.paths && options.paths.urls) || {};
    const optionDirs = (options.paths && options.paths.directories) || {};

    this._paths = {
      urls: Object.keys(defaultURLs).reduce((acc, key) => {
        if (key in optionURLs) {
          const value = (optionURLs as any)[key];
          (acc as any)[key] = value;
        } else {
          (acc as any)[key] = (defaultURLs as any)[key];
        }
        return acc;
      }, {}),
      directories: Object.keys(JupyterLab.defaultPaths.directories).reduce(
        (acc, key) => {
          if (key in optionDirs) {
            const value = (optionDirs as any)[key];
            (acc as any)[key] = value;
          } else {
            (acc as any)[key] = (defaultDirs as any)[key];
          }
          return acc;
        },
        {}
      )
    } as JupyterFrontEnd.IPaths;

    if (this._info.devMode) {
      this.shell.addClass('jp-mod-devMode');
    }

    // Add initial model factory.
    this.docRegistry.addModelFactory(new Base64ModelFactory());

    if (options.mimeExtensions) {
      for (const plugin of createRendermimePlugins(options.mimeExtensions)) {
        this.registerPlugin(plugin);
      }
    }
  }

  /**
   * The name of the JupyterLab application.
   */
  readonly name = PageConfig.getOption('appName') || 'JupyterLab';

  /**
   * A namespace/prefix plugins may use to denote their provenance.
   */
  readonly namespace = PageConfig.getOption('appNamespace') || this.name;

  /**
   * A list of all errors encountered when registering plugins.
   */
  readonly registerPluginErrors: Array<Error> = [];

  /**
   * Promise that resolves when state is first restored, returning layout
   * description.
   */
  readonly restored: Promise<void>;

  /**
   * The application busy and dirty status signals and flags.
   */
  readonly status = new LabStatus(this);

  /**
   * The version of the JupyterLab application.
   */
  readonly version = PageConfig.getOption('appVersion') || 'unknown';

  /**
   * The JupyterLab application information dictionary.
   */
  get info(): JupyterLab.IInfo {
    return this._info;
  }

  /**
   * The JupyterLab application paths dictionary.
   */
  get paths(): JupyterFrontEnd.IPaths {
    return this._paths;
  }

  /**
   * Register plugins from a plugin module.
   *
   * @param mod - The plugin module to register.
   */
  registerPluginModule(mod: JupyterLab.IPluginModule): void {
    let data = mod.default;
    // Handle commonjs exports.
    if (!mod.hasOwnProperty('__esModule')) {
      data = mod as any;
    }
    if (!Array.isArray(data)) {
      data = [data];
    }
    data.forEach(item => {
      try {
        this.registerPlugin(item);
      } catch (error) {
        this.registerPluginErrors.push(error);
      }
    });
  }

  /**
   * Register the plugins from multiple plugin modules.
   *
   * @param mods - The plugin modules to register.
   */
  registerPluginModules(mods: JupyterLab.IPluginModule[]): void {
    mods.forEach(mod => {
      this.registerPluginModule(mod);
    });
  }

  private _info: JupyterLab.IInfo = JupyterLab.defaultInfo;
  private _paths: JupyterFrontEnd.IPaths;
}

/**
 * The namespace for `JupyterLab` class statics.
 */
export namespace JupyterLab {
  /**
   * The options used to initialize a JupyterLab object.
   */
  export interface IOptions
    extends JupyterFrontEnd.IOptions<LabShell>,
      Partial<IInfo> {
    paths?: Partial<JupyterFrontEnd.IPaths>;
  }

  /**
   * The layout restorer token.
   */
  export const IInfo = new Token<IInfo>('@jupyterlab/application:IInfo');

  /**
   * The information about a JupyterLab application.
   */
  export interface IInfo {
    /**
     * Whether the application is in dev mode.
     */
    readonly devMode: boolean;

    /**
     * The collection of deferred extension patterns and matched extensions.
     */
    readonly deferred: { patterns: string[]; matches: string[] };

    /**
     * The collection of disabled extension patterns and matched extensions.
     */
    readonly disabled: { patterns: string[]; matches: string[] };

    /**
     * The mime renderer extensions.
     */
    readonly mimeExtensions: IRenderMime.IExtensionModule[];

    /**
     * Whether files are cached on the server.
     */
    readonly filesCached: boolean;

    /**
     * Every periodic network polling should be paused while this is set
     * to `true`. Extensions should use this value to decide whether to proceed
     * with the polling.
     * The extensions may also set this value to `true` if there is no need to
     * fetch anything from the server backend basing on some conditions
     * (e.g. when an error message dialog is displayed).
     * At the same time, the extensions are responsible for setting this value
     * back to `false`.
     */
    bandwidthSaveMode: boolean;
  }

  /**
   * The default JupyterLab application info.
   */
  export const defaultInfo: IInfo = {
    devMode: PageConfig.getOption('devMode').toLowerCase() === 'true',
    deferred: { patterns: [], matches: [] },
    disabled: { patterns: [], matches: [] },
    mimeExtensions: [],
    filesCached: PageConfig.getOption('cacheFiles').toLowerCase() === 'true',
    bandwidthSaveMode: false
  };

  /**
   * The default JupyterLab application paths.
   */
  export const defaultPaths: JupyterFrontEnd.IPaths = {
    urls: {
      base: PageConfig.getOption('baseUrl'),
      notFound: PageConfig.getOption('notFoundUrl'),
      app: PageConfig.getOption('appUrl'),
      doc: PageConfig.getOption('docUrl'),
      static: PageConfig.getOption('staticUrl'),
      settings: PageConfig.getOption('settingsUrl'),
      themes: PageConfig.getOption('themesUrl'),
      translations: PageConfig.getOption('translationsApiUrl'),
      hubHost: PageConfig.getOption('hubHost') || undefined,
      hubPrefix: PageConfig.getOption('hubPrefix') || undefined,
      hubUser: PageConfig.getOption('hubUser') || undefined,
      hubServerName: PageConfig.getOption('hubServerName') || undefined
    },
    directories: {
      appSettings: PageConfig.getOption('appSettingsDir'),
      schemas: PageConfig.getOption('schemasDir'),
      static: PageConfig.getOption('staticDir'),
      templates: PageConfig.getOption('templatesDir'),
      themes: PageConfig.getOption('themesDir'),
      userSettings: PageConfig.getOption('userSettingsDir'),
      serverRoot: PageConfig.getOption('serverRoot'),
      workspaces: PageConfig.getOption('workspacesDir')
    }
  };

  /**
   * The interface for a module that exports a plugin or plugins as
   * the default value.
   */
  export interface IPluginModule {
    /**
     * The default export.
     */
    default:
      | JupyterFrontEndPlugin<any, any, any>
      | JupyterFrontEndPlugin<any, any, any>[];
  }
}<|MERGE_RESOLUTION|>--- conflicted
+++ resolved
@@ -4,12 +4,7 @@
 import { PageConfig } from '@jupyterlab/coreutils';
 import { Base64ModelFactory } from '@jupyterlab/docregistry';
 import { IRenderMime } from '@jupyterlab/rendermime-interfaces';
-<<<<<<< HEAD
-
 import { ServiceManager } from '@jupyterlab/services';
-
-=======
->>>>>>> 7fee5a2a
 import { Token } from '@lumino/coreutils';
 import { JupyterFrontEnd, JupyterFrontEndPlugin } from './frontend';
 import { createRendermimePlugins } from './mimerenderers';
