--- conflicted
+++ resolved
@@ -36,22 +36,13 @@
     "watch": "tsc -b --watch"
   },
   "dependencies": {
-<<<<<<< HEAD
-    "@jupyterlab/application": "^4.1.0-alpha.3",
-    "@jupyterlab/apputils": "^4.2.0-alpha.3",
-    "@jupyterlab/lsp": "^4.1.0-alpha.3",
-    "@jupyterlab/running": "^4.1.0-alpha.3",
-    "@jupyterlab/settingregistry": "^4.1.0-alpha.3",
-    "@jupyterlab/translation": "^4.1.0-alpha.3",
-    "@jupyterlab/ui-components": "^4.1.0-alpha.3",
-=======
+    "@jupyterlab/apputils": "^4.2.0-alpha.4",
     "@jupyterlab/application": "^4.1.0-alpha.4",
     "@jupyterlab/lsp": "^4.1.0-alpha.4",
     "@jupyterlab/running": "^4.1.0-alpha.4",
     "@jupyterlab/settingregistry": "^4.1.0-alpha.4",
     "@jupyterlab/translation": "^4.1.0-alpha.4",
     "@jupyterlab/ui-components": "^4.1.0-alpha.4",
->>>>>>> ce74503d
     "@lumino/coreutils": "^2.1.2",
     "@lumino/polling": "^2.1.2",
     "@lumino/signaling": "^2.1.2",
