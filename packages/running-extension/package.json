{
  "name": "@jupyterlab/running-extension",
  "version": "4.2.0-beta.0",
  "description": "JupyterLab - Running Sessions Extension",
  "homepage": "https://github.com/jupyterlab/jupyterlab",
  "bugs": {
    "url": "https://github.com/jupyterlab/jupyterlab/issues"
  },
  "repository": {
    "type": "git",
    "url": "https://github.com/jupyterlab/jupyterlab.git"
  },
  "license": "BSD-3-Clause",
  "author": "Project Jupyter",
  "sideEffects": [
    "style/**/*.css",
    "style/index.js"
  ],
  "main": "lib/index.js",
  "types": "lib/index.d.ts",
  "style": "style/index.css",
  "directories": {
    "lib": "lib/"
  },
  "files": [
    "lib/*.d.ts",
    "lib/*.js.map",
    "lib/*.js",
    "schema/*.json",
    "style/**/*.css",
    "style/index.js",
    "src/**/*.{ts,tsx}"
  ],
  "scripts": {
    "build": "tsc -b",
    "clean": "rimraf lib && rimraf tsconfig.tsbuildinfo",
    "docs": "typedoc src",
    "watch": "tsc -b --watch"
  },
  "dependencies": {
<<<<<<< HEAD
    "@jupyterlab/application": "^4.2.0-alpha.2",
    "@jupyterlab/apputils": "^4.3.0-alpha.2",
    "@jupyterlab/coreutils": "^6.2.0-alpha.2",
    "@jupyterlab/docmanager": "^4.2.0-alpha.2",
    "@jupyterlab/docregistry": "^4.2.0-alpha.2",
    "@jupyterlab/rendermime-interfaces": "^3.10.0-alpha.2",
    "@jupyterlab/running": "^4.2.0-alpha.2",
    "@jupyterlab/services": "^7.2.0-alpha.2",
    "@jupyterlab/statedb": "^4.2.0-alpha.2",
    "@jupyterlab/translation": "^4.2.0-alpha.2",
    "@jupyterlab/ui-components": "^4.2.0-alpha.2",
    "@lumino/commands": "^2.3.0",
=======
    "@jupyterlab/application": "^4.2.0-beta.0",
    "@jupyterlab/apputils": "^4.3.0-beta.0",
    "@jupyterlab/coreutils": "^6.2.0-beta.0",
    "@jupyterlab/docmanager": "^4.2.0-beta.0",
    "@jupyterlab/docregistry": "^4.2.0-beta.0",
    "@jupyterlab/rendermime-interfaces": "^3.10.0-beta.0",
    "@jupyterlab/running": "^4.2.0-beta.0",
    "@jupyterlab/services": "^7.2.0-beta.0",
    "@jupyterlab/statedb": "^4.2.0-beta.0",
    "@jupyterlab/translation": "^4.2.0-beta.0",
    "@jupyterlab/ui-components": "^4.2.0-beta.0",
    "@lumino/commands": "^2.2.0",
>>>>>>> 41be86d5
    "@lumino/polling": "^2.1.2",
    "@lumino/signaling": "^2.1.2",
    "@lumino/widgets": "^2.3.2",
    "react": "^18.2.0"
  },
  "devDependencies": {
    "rimraf": "~5.0.5",
    "typedoc": "~0.24.7",
    "typescript": "~5.1.6"
  },
  "publishConfig": {
    "access": "public"
  },
  "jupyterlab": {
    "extension": true,
    "schemaDir": "schema"
  },
  "styleModule": "style/index.js"
}<|MERGE_RESOLUTION|>--- conflicted
+++ resolved
@@ -38,20 +38,6 @@
     "watch": "tsc -b --watch"
   },
   "dependencies": {
-<<<<<<< HEAD
-    "@jupyterlab/application": "^4.2.0-alpha.2",
-    "@jupyterlab/apputils": "^4.3.0-alpha.2",
-    "@jupyterlab/coreutils": "^6.2.0-alpha.2",
-    "@jupyterlab/docmanager": "^4.2.0-alpha.2",
-    "@jupyterlab/docregistry": "^4.2.0-alpha.2",
-    "@jupyterlab/rendermime-interfaces": "^3.10.0-alpha.2",
-    "@jupyterlab/running": "^4.2.0-alpha.2",
-    "@jupyterlab/services": "^7.2.0-alpha.2",
-    "@jupyterlab/statedb": "^4.2.0-alpha.2",
-    "@jupyterlab/translation": "^4.2.0-alpha.2",
-    "@jupyterlab/ui-components": "^4.2.0-alpha.2",
-    "@lumino/commands": "^2.3.0",
-=======
     "@jupyterlab/application": "^4.2.0-beta.0",
     "@jupyterlab/apputils": "^4.3.0-beta.0",
     "@jupyterlab/coreutils": "^6.2.0-beta.0",
@@ -63,8 +49,7 @@
     "@jupyterlab/statedb": "^4.2.0-beta.0",
     "@jupyterlab/translation": "^4.2.0-beta.0",
     "@jupyterlab/ui-components": "^4.2.0-beta.0",
-    "@lumino/commands": "^2.2.0",
->>>>>>> 41be86d5
+    "@lumino/commands": "^2.3.0",
     "@lumino/polling": "^2.1.2",
     "@lumino/signaling": "^2.1.2",
     "@lumino/widgets": "^2.3.2",
