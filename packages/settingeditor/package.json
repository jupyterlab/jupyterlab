--- conflicted
+++ resolved
@@ -53,14 +53,8 @@
     "@lumino/polling": "^2.0.0-alpha.6",
     "@lumino/signaling": "^2.0.0-alpha.6",
     "@lumino/widgets": "^2.0.0-alpha.6",
-<<<<<<< HEAD
-    "@rjsf/core": "^5.0.2",
-    "@rjsf/utils": "^5.0.2",
-=======
     "@rjsf/core": "^5.1.0",
     "@rjsf/utils": "^5.1.0",
-    "@rjsf/validator-ajv8": "^5.1.0",
->>>>>>> b7c24148
     "json-schema": "^0.4.0",
     "react": "^18.2.0"
   },
