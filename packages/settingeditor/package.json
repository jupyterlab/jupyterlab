--- conflicted
+++ resolved
@@ -36,37 +36,22 @@
     "watch": "tsc -b --watch"
   },
   "dependencies": {
-<<<<<<< HEAD
-    "@jupyterlab/apputils": "^3.3.0-alpha.0",
-    "@jupyterlab/codeeditor": "^3.3.0-alpha.0",
-    "@jupyterlab/formeditor": "^3.0.0-alpha.0",
-    "@jupyterlab/inspector": "^3.3.0-alpha.0",
-    "@jupyterlab/rendermime": "^3.3.0-alpha.0",
-    "@jupyterlab/settingregistry": "^3.3.0-alpha.0",
-    "@jupyterlab/statedb": "^3.3.0-alpha.0",
-    "@jupyterlab/translation": "^3.3.0-alpha.0",
-    "@jupyterlab/ui-components": "^3.3.0-alpha.0",
-    "@lumino/algorithm": "^1.3.3",
-=======
     "@jupyterlab/apputils": "^3.3.0-alpha.10",
     "@jupyterlab/codeeditor": "^3.3.0-alpha.10",
     "@jupyterlab/inspector": "^3.3.0-alpha.10",
+    "@jupyterlab/formeditor": "^3.0.0-alpha.0",
     "@jupyterlab/rendermime": "^3.3.0-alpha.10",
     "@jupyterlab/settingregistry": "^3.3.0-alpha.10",
     "@jupyterlab/statedb": "^3.3.0-alpha.10",
     "@jupyterlab/translation": "^3.3.0-alpha.10",
     "@jupyterlab/ui-components": "^3.3.0-alpha.10",
->>>>>>> 08f04322
-    "@lumino/commands": "^1.12.0",
+  "@lumino/algorithm": "^1.3.3",
+  "@lumino/commands": "^1.12.0",
     "@lumino/coreutils": "^1.5.3",
     "@lumino/messaging": "^1.4.3",
     "@lumino/signaling": "^1.4.3",
-<<<<<<< HEAD
-    "@lumino/widgets": "^1.19.0",
+    "@lumino/widgets": "^1.26.0",
     "@material-ui/core": "^4.12.1",
-=======
-    "@lumino/widgets": "^1.26.0",
->>>>>>> 08f04322
     "react": "^17.0.1",
     "react-dom": "^17.0.1"
   },
