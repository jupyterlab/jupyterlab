--- conflicted
+++ resolved
@@ -36,17 +36,6 @@
     "watch": "tsc -b --watch"
   },
   "dependencies": {
-<<<<<<< HEAD
-    "@jupyterlab/apputils": "^3.3.0-alpha.10",
-    "@jupyterlab/codeeditor": "^3.3.0-alpha.10",
-    "@jupyterlab/inspector": "^3.3.0-alpha.10",
-    "@jupyterlab/rendermime": "^3.3.0-alpha.10",
-    "@jupyterlab/settingregistry": "^3.3.0-alpha.10",
-    "@jupyterlab/statedb": "^3.3.0-alpha.10",
-    "@jupyterlab/translation": "^3.3.0-alpha.10",
-    "@jupyterlab/ui-components": "^3.3.0-alpha.10",
-    "@lumino/algorithm": "^1.3.3",
-=======
     "@jupyterlab/apputils": "^3.3.0-alpha.12",
     "@jupyterlab/codeeditor": "^3.3.0-alpha.12",
     "@jupyterlab/inspector": "^3.3.0-alpha.12",
@@ -55,7 +44,7 @@
     "@jupyterlab/statedb": "^3.3.0-alpha.12",
     "@jupyterlab/translation": "^3.3.0-alpha.12",
     "@jupyterlab/ui-components": "^3.3.0-alpha.12",
->>>>>>> ccfcc220
+    "@lumino/algorithm": "^1.3.3",
     "@lumino/commands": "^1.12.0",
     "@lumino/coreutils": "^1.5.3",
     "@lumino/messaging": "^1.4.3",
