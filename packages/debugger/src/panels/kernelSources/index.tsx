--- conflicted
+++ resolved
@@ -5,15 +5,7 @@
 
 import { ITranslator, nullTranslator } from '@jupyterlab/translation';
 
-import {
-  PanelWithToolbar,
-<<<<<<< HEAD
-  searchIcon,
-=======
-  refreshIcon,
->>>>>>> 703b4952
-  ToolbarButton
-} from '@jupyterlab/ui-components';
+import { PanelWithToolbar } from '@jupyterlab/ui-components';
 
 import { IDebugger } from '../../tokens';
 
