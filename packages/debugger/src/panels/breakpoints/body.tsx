// Copyright (c) Jupyter Development Team.
// Distributed under the terms of the Modified BSD License.

import { ReactWidget } from '@jupyterlab/ui-components';
import React, { useEffect, useState } from 'react';
import { IDebugger } from '../../tokens';
import {
  ITranslator,
  nullTranslator,
  TranslationBundle
} from '@jupyterlab/translation';
import {
  breakpointIcon,
  selectedBreakpointIcon
} from '@jupyterlab/ui-components';

/**
 * The body for a Breakpoints Panel.
 */
export class BreakpointsBody extends ReactWidget {
  /**
   * Instantiate a new Body for the Breakpoints Panel.
   *
   * @param model The model for the breakpoints.
   */
  constructor(
    model: IDebugger.Model.IBreakpoints,
    translator: ITranslator = nullTranslator
  ) {
    super();
    this._model = model;
    this._translator = translator;

    this.addClass('jp-DebuggerBreakpoints-body');
  }

  render(): JSX.Element {
    return (
      <BreakpointsComponent model={this._model} translator={this._translator} />
    );
  }

  private _model: IDebugger.Model.IBreakpoints;
  private _translator: ITranslator;
}

/**
 * A React component to display a list of breakpoints.
 *
 * @param {object} props The component props.
 * @param props.model The model for the breakpoints.
 * @returns A JSX element.
 */
const BreakpointsComponent = ({
  model,
  translator
}: {
  model: IDebugger.Model.IBreakpoints;
  translator: ITranslator;
}): JSX.Element => {
  const trans = translator.load('jupyterlab');
  const [breakpoints, setBreakpoints] = useState(
    Array.from(model.breakpoints.entries())
  );
  const [selectedBreakpoint, setSelectedBreakpoint] =
    useState<IDebugger.IBreakpoint | null>(null);

  useEffect(() => {
    const updateBreakpoints = (
      _: IDebugger.Model.IBreakpoints,
      updates: IDebugger.IBreakpoint[]
    ): void => {
      setBreakpoints(Array.from(model.breakpoints.entries()));
    };

    const restoreBreakpoints = (_: IDebugger.Model.IBreakpoints): void => {
      setBreakpoints(Array.from(model.breakpoints.entries()));
    };

    const handleClick = (
      _: IDebugger.Model.IBreakpoints,
      breakpoint: IDebugger.IBreakpoint
    ): void => {
      model.selectedBreakpoint = breakpoint;
    };

    const handleSelectedChanged = (_: IDebugger.Model.IBreakpoints): void => {
      setSelectedBreakpoint(model.selectedBreakpoint);
    };

    model.changed.connect(updateBreakpoints);
    model.restored.connect(restoreBreakpoints);
    model.clicked.connect(handleClick);
    model.selectedChanged.connect(handleSelectedChanged);

    return (): void => {
      model.changed.disconnect(updateBreakpoints);
      model.restored.disconnect(restoreBreakpoints);
      model.clicked.disconnect(handleClick);
      model.selectedChanged.disconnect(() => handleSelectedChanged);
    };
  });

  return (
    <>
<<<<<<< HEAD
      {breakpoints.map(([id, bps]) => (
        <BreakpointCellComponent key={id} breakpoints={bps} model={model} />
=======
      {breakpoints.map(entry => (
        <BreakpointCellComponent
          key={entry[0]}
          breakpoints={entry[1]}
          model={model}
          selectedBreakpoint={selectedBreakpoint}
          trans={trans}
        />
>>>>>>> 86ca4056
      ))}
    </>
  );
};

/**
 * A React Component to display breakpoints grouped by source file.
 *
 * @param {object} props The component props.
 * @param props.breakpoints The list of breakpoints.
 * @param props.model The model for the breakpoints.
 * @returns A JSX element.
 */
const BreakpointCellComponent = ({
  breakpoints,
  model,
  selectedBreakpoint,
  trans
}: {
  breakpoints: IDebugger.IBreakpoint[];
  model: IDebugger.Model.IBreakpoints;
<<<<<<< HEAD
}): JSX.Element => (
  <>
    {breakpoints
      .sort((a, b) => (a.line ?? 0) - (b.line ?? 0))
      .map((bp, idx) => (
        <BreakpointComponent
          key={(bp.source?.path ?? '') + idx}
          breakpoint={bp}
          model={model}
        />
      ))}
  </>
);
=======
  selectedBreakpoint: IDebugger.IBreakpoint | null;
  trans: TranslationBundle;
}): JSX.Element => {
  return (
    <>
      {breakpoints
        .sort((a, b) => {
          return (a.line ?? 0) - (b.line ?? 0);
        })
        .map((breakpoint: IDebugger.IBreakpoint, index) => (
          <BreakpointComponent
            key={(breakpoint.source?.path ?? '') + index}
            breakpoint={breakpoint}
            model={model}
            isSelected={
              selectedBreakpoint?.line === breakpoint.line &&
              selectedBreakpoint?.source?.path === breakpoint.source?.path
            }
            trans={trans}
          />
        ))}
    </>
  );
};
>>>>>>> 86ca4056

/**
 * A React Component to display a single breakpoint.
 *
 * @param {object} props The component props.
 * @param props.breakpoint The breakpoint.
 * @param props.model The model for the breakpoints.
 * @returns A JSX element.
 */
const BreakpointComponent = ({
  breakpoint,
  model,
  isSelected,
  trans
}: {
  breakpoint: IDebugger.IBreakpoint;
  model: IDebugger.Model.IBreakpoints;
  isSelected: boolean;
  trans: TranslationBundle;
}): JSX.Element => {
  const display = model.getDisplayName(breakpoint);

  return (
    <div
      className="jp-DebuggerBreakpoint"
      onClick={() => model.clicked.emit(breakpoint)}
      title={breakpoint.source?.path}
    >
<<<<<<< HEAD
      <span className="jp-DebuggerBreakpoint-marker">●</span>
      <span className="jp-DebuggerBreakpoint-source jp-left-truncated">
        {display}
=======
      <span className="jp-DebuggerBreakpoint-container">
        {!isSelected ? (
          <breakpointIcon.react
            aria-label={trans.__('Breakpoint')}
          ></breakpointIcon.react>
        ) : (
          <selectedBreakpointIcon.react
            aria-label={trans.__('Selected breakpoint')}
          ></selectedBreakpointIcon.react>
        )}
      </span>
      <span className={'jp-DebuggerBreakpoint-source jp-left-truncated'}>
        {moveToEndFirstCharIfSlash(breakpoint.source?.path ?? '')}
>>>>>>> 86ca4056
      </span>
      <span className="jp-DebuggerBreakpoint-line">{breakpoint.line}</span>
    </div>
  );
};<|MERGE_RESOLUTION|>--- conflicted
+++ resolved
@@ -103,10 +103,6 @@
 
   return (
     <>
-<<<<<<< HEAD
-      {breakpoints.map(([id, bps]) => (
-        <BreakpointCellComponent key={id} breakpoints={bps} model={model} />
-=======
       {breakpoints.map(entry => (
         <BreakpointCellComponent
           key={entry[0]}
@@ -115,7 +111,6 @@
           selectedBreakpoint={selectedBreakpoint}
           trans={trans}
         />
->>>>>>> 86ca4056
       ))}
     </>
   );
@@ -137,21 +132,6 @@
 }: {
   breakpoints: IDebugger.IBreakpoint[];
   model: IDebugger.Model.IBreakpoints;
-<<<<<<< HEAD
-}): JSX.Element => (
-  <>
-    {breakpoints
-      .sort((a, b) => (a.line ?? 0) - (b.line ?? 0))
-      .map((bp, idx) => (
-        <BreakpointComponent
-          key={(bp.source?.path ?? '') + idx}
-          breakpoint={bp}
-          model={model}
-        />
-      ))}
-  </>
-);
-=======
   selectedBreakpoint: IDebugger.IBreakpoint | null;
   trans: TranslationBundle;
 }): JSX.Element => {
@@ -176,7 +156,6 @@
     </>
   );
 };
->>>>>>> 86ca4056
 
 /**
  * A React Component to display a single breakpoint.
@@ -205,11 +184,6 @@
       onClick={() => model.clicked.emit(breakpoint)}
       title={breakpoint.source?.path}
     >
-<<<<<<< HEAD
-      <span className="jp-DebuggerBreakpoint-marker">●</span>
-      <span className="jp-DebuggerBreakpoint-source jp-left-truncated">
-        {display}
-=======
       <span className="jp-DebuggerBreakpoint-container">
         {!isSelected ? (
           <breakpointIcon.react
@@ -223,7 +197,6 @@
       </span>
       <span className={'jp-DebuggerBreakpoint-source jp-left-truncated'}>
         {moveToEndFirstCharIfSlash(breakpoint.source?.path ?? '')}
->>>>>>> 86ca4056
       </span>
       <span className="jp-DebuggerBreakpoint-line">{breakpoint.line}</span>
     </div>
