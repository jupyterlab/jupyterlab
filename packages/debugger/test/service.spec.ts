--- conflicted
+++ resolved
@@ -25,11 +25,8 @@
 import { IDebugger } from '../src/tokens';
 
 import { handleRequest, KERNELSPECS } from './utils';
-<<<<<<< HEAD
 import { DebuggerDisplayRegistry } from '../src';
-=======
 import { SessionContext, SessionContextDialogs } from '@jupyterlab/apputils';
->>>>>>> 3ff83251
 
 /**
  * A Test class to mock a KernelSpecManager
