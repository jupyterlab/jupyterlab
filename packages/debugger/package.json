{
  "name": "@jupyterlab/debugger",
  "version": "4.3.0-alpha.2",
  "description": "JupyterLab - Debugger Extension",
  "keywords": [
    "jupyter",
    "jupyterlab",
    "jupyterlab-extension"
  ],
  "homepage": "https://github.com/jupyterlab/jupyterlab",
  "bugs": {
    "url": "https://github.com/jupyterlab/jupyterlab/issues"
  },
  "repository": {
    "type": "git",
    "url": "https://github.com/jupyterlab/jupyterlab.git"
  },
  "license": "BSD-3-Clause",
  "author": "Project Jupyter",
  "sideEffects": [
    "style/**/*.css",
    "style/index.js"
  ],
  "main": "lib/index.js",
  "types": "lib/index.d.ts",
  "style": "style/index.css",
  "directories": {
    "lib": "lib/"
  },
  "files": [
    "lib/**/*.d.ts",
    "lib/**/*.js.map",
    "lib/**/*.js",
    "schema/*.json",
    "style/**/*.css",
    "style/**/*.svg",
    "style/index.js",
    "src/**/*.{ts,tsx}"
  ],
  "scripts": {
    "build": "tsc -b",
    "build:test": "tsc --build tsconfig.test.json",
    "clean": "rimraf lib && rimraf tsconfig.tsbuildinfo && rimraf tsconfig.test.tsbuildinfo && rimraf tests/build",
    "test": "jest -i",
    "test:cov": "jest -i --collect-coverage",
    "test:debug": "node --inspect-brk ../../node_modules/.bin/jest --runInBand",
    "test:debug:watch": "node --inspect-brk ../../node_modules/.bin/jest --runInBand --watch",
    "watch": "tsc -b --watch"
  },
  "dependencies": {
    "@codemirror/state": "^6.4.1",
    "@codemirror/view": "^6.26.3",
<<<<<<< HEAD
    "@jupyter/react-components": "^0.16.7",
=======
    "@jupyter/react-components": "^0.16.6",
>>>>>>> 653c2262
    "@jupyter/ydoc": "^2.0.1",
    "@jupyterlab/application": "^4.3.0-alpha.2",
    "@jupyterlab/apputils": "^4.4.0-alpha.2",
    "@jupyterlab/cells": "^4.3.0-alpha.2",
    "@jupyterlab/codeeditor": "^4.3.0-alpha.2",
    "@jupyterlab/codemirror": "^4.3.0-alpha.2",
    "@jupyterlab/console": "^4.3.0-alpha.2",
    "@jupyterlab/coreutils": "^6.3.0-alpha.2",
    "@jupyterlab/docregistry": "^4.3.0-alpha.2",
    "@jupyterlab/fileeditor": "^4.3.0-alpha.2",
    "@jupyterlab/notebook": "^4.3.0-alpha.2",
    "@jupyterlab/observables": "^5.3.0-alpha.2",
    "@jupyterlab/rendermime": "^4.3.0-alpha.2",
    "@jupyterlab/services": "^7.3.0-alpha.2",
    "@jupyterlab/translation": "^4.3.0-alpha.2",
    "@jupyterlab/ui-components": "^4.3.0-alpha.2",
    "@lumino/algorithm": "^2.0.1",
    "@lumino/commands": "^2.3.0",
    "@lumino/coreutils": "^2.1.2",
    "@lumino/datagrid": "^2.3.1",
    "@lumino/disposable": "^2.1.2",
    "@lumino/messaging": "^2.0.1",
    "@lumino/polling": "^2.1.2",
    "@lumino/signaling": "^2.1.2",
    "@lumino/widgets": "^2.3.2",
    "@vscode/debugprotocol": "^1.51.0",
    "react": "^18.2.0"
  },
  "devDependencies": {
    "@jupyterlab/testing": "^4.3.0-alpha.2",
    "@types/jest": "^29.2.0",
    "jest": "^29.2.0",
    "jest-canvas-mock": "^2.5.2",
    "rimraf": "~5.0.5",
    "typescript": "~5.1.6"
  },
  "publishConfig": {
    "access": "public"
  },
  "styleModule": "style/index.js"
}<|MERGE_RESOLUTION|>--- conflicted
+++ resolved
@@ -50,11 +50,7 @@
   "dependencies": {
     "@codemirror/state": "^6.4.1",
     "@codemirror/view": "^6.26.3",
-<<<<<<< HEAD
     "@jupyter/react-components": "^0.16.7",
-=======
-    "@jupyter/react-components": "^0.16.6",
->>>>>>> 653c2262
     "@jupyter/ydoc": "^2.0.1",
     "@jupyterlab/application": "^4.3.0-alpha.2",
     "@jupyterlab/apputils": "^4.4.0-alpha.2",
