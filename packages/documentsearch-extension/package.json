{
  "name": "@jupyterlab/documentsearch-extension",
  "version": "4.3.0-alpha.2",
  "description": "JupyterLab - Document Search Extension",
  "homepage": "https://github.com/jupyterlab/jupyterlab",
  "bugs": {
    "url": "https://github.com/jupyterlab/jupyterlab/issues"
  },
  "repository": {
    "type": "git",
    "url": "https://github.com/jupyterlab/jupyterlab.git"
  },
  "license": "BSD-3-Clause",
  "author": "Project Jupyter",
  "sideEffects": [
    "style/**/*"
  ],
  "main": "lib/index.js",
  "types": "lib/index.d.ts",
  "style": "style/index.css",
  "directories": {
    "lib": "lib/"
  },
  "files": [
    "lib/**/*.{d.ts,eot,gif,html,jpg,js,js.map,json,png,svg,woff2,ttf}",
    "schema/*.json",
    "style/**/*.{css,eot,gif,html,jpg,json,png,svg,woff2,ttf}",
    "style/index.js",
    "src/**/*.{ts,tsx}"
  ],
  "scripts": {
    "build": "tsc -b",
    "clean": "rimraf lib && rimraf tsconfig.tsbuildinfo",
    "watch": "tsc -w --listEmittedFiles"
  },
  "dependencies": {
<<<<<<< HEAD
    "@jupyterlab/application": "^4.3.0-alpha.1",
    "@jupyterlab/apputils": "^4.4.0-alpha.1",
    "@jupyterlab/documentsearch": "^4.3.0-alpha.1",
    "@jupyterlab/settingregistry": "^4.3.0-alpha.1",
    "@jupyterlab/translation": "^4.3.0-alpha.1",
=======
    "@jupyterlab/application": "^4.3.0-alpha.2",
    "@jupyterlab/apputils": "^4.4.0-alpha.2",
    "@jupyterlab/documentsearch": "^4.3.0-alpha.2",
    "@jupyterlab/settingregistry": "^4.3.0-alpha.2",
    "@jupyterlab/translation": "^4.3.0-alpha.2",
>>>>>>> a86b0eae
    "@lumino/commands": "^2.3.1",
    "@lumino/widgets": "^2.4.0"
  },
  "devDependencies": {
    "rimraf": "~5.0.5",
    "typescript": "~5.1.6"
  },
  "publishConfig": {
    "access": "public"
  },
  "jupyterlab": {
    "extension": true,
    "schemaDir": "schema"
  },
  "styleModule": "style/index.js"
}<|MERGE_RESOLUTION|>--- conflicted
+++ resolved
@@ -34,19 +34,11 @@
     "watch": "tsc -w --listEmittedFiles"
   },
   "dependencies": {
-<<<<<<< HEAD
-    "@jupyterlab/application": "^4.3.0-alpha.1",
-    "@jupyterlab/apputils": "^4.4.0-alpha.1",
-    "@jupyterlab/documentsearch": "^4.3.0-alpha.1",
-    "@jupyterlab/settingregistry": "^4.3.0-alpha.1",
-    "@jupyterlab/translation": "^4.3.0-alpha.1",
-=======
     "@jupyterlab/application": "^4.3.0-alpha.2",
     "@jupyterlab/apputils": "^4.4.0-alpha.2",
     "@jupyterlab/documentsearch": "^4.3.0-alpha.2",
     "@jupyterlab/settingregistry": "^4.3.0-alpha.2",
     "@jupyterlab/translation": "^4.3.0-alpha.2",
->>>>>>> a86b0eae
     "@lumino/commands": "^2.3.1",
     "@lumino/widgets": "^2.4.0"
   },
