--- conflicted
+++ resolved
@@ -41,11 +41,7 @@
     "@lumino/coreutils": "^2.0.0-alpha.6",
     "@lumino/disposable": "^2.0.0-alpha.6",
     "@lumino/signaling": "^2.0.0-alpha.6",
-<<<<<<< HEAD
-    "@rjsf/utils": "^5.0.2",
-=======
     "@rjsf/utils": "^5.1.0",
->>>>>>> b7c24148
     "ajv": "^8.12.0",
     "json5": "^2.2.3"
   },
