--- conflicted
+++ resolved
@@ -17,12 +17,8 @@
 
 import { INotebookModel } from './model';
 
-<<<<<<< HEAD
-import { Notebook } from './widget';
+import { Notebook, StaticNotebook } from './widget';
 import { PageConfig } from '@jupyterlab/coreutils';
-=======
-import { Notebook, StaticNotebook } from './widget';
->>>>>>> 019cf173
 
 /**
  * The class name added to notebook panels.
