// Copyright (c) Jupyter Development Team.
// Distributed under the terms of the Modified BSD License.

import { DocumentModel, DocumentRegistry } from '@jupyterlab/docregistry';

import {
  ICellModel,
  ICodeCellModel,
  IRawCellModel,
  IMarkdownCellModel,
  CodeCellModel,
  RawCellModel,
  MarkdownCellModel,
  CellModel
} from '@jupyterlab/cells';

import { nbformat } from '@jupyterlab/coreutils';

import { UUID } from '@phosphor/coreutils';

import {
  IObservableJSON,
  IObservableUndoableList,
  IObservableList,
  IModelDB
} from '@jupyterlab/observables';

import { CellList } from './celllist';
import { showDialog, Dialog } from '@jupyterlab/apputils';

/**
 * The definition of a model object for a notebook widget.
 */
export interface INotebookModel extends DocumentRegistry.IModel {
  /**
   * The list of cells in the notebook.
   */
  readonly cells: IObservableUndoableList<ICellModel>;

  /**
   * The cell model factory for the notebook.
   */
  readonly contentFactory: NotebookModel.IContentFactory;

  /**
   * The major version number of the nbformat.
   */
  readonly nbformat: number;

  /**
   * The minor version number of the nbformat.
   */
  readonly nbformatMinor: number;

  /**
   * The metadata associated with the notebook.
   */
  readonly metadata: IObservableJSON;

  /**
   * The array of deleted cells since the notebook was last run.
   */
  readonly deletedCells: string[];
}

/**
 * An implementation of a notebook Model.
 */
export class NotebookModel extends DocumentModel implements INotebookModel {
  /**
   * Construct a new notebook model.
   */
  constructor(options: NotebookModel.IOptions = {}) {
    super(
      'application/x-ipynb+json',
      options.languagePreference,
      options.modelDB
    );
    const factory =
      options.contentFactory || NotebookModel.defaultContentFactory;
    this.contentFactory = factory.clone(this.modelDB.view('cells'));
    this._cells = new CellList(this.modelDB, this.contentFactory);
<<<<<<< HEAD
    this._cells.changed.connect(this._onCellsChanged, this);

    // Handle initial metadata.
    let metadata = this.modelDB.createMap('metadata');
    if (!metadata.has('language_info')) {
      let name = options.languagePreference || '';
      metadata.set('language_info', { name });
    }
    this._ensureMetadata();
    metadata.changed.connect(this.triggerContentChange, this);
=======
    this._cells.changed.connect(
      this._onCellsChanged,
      this
    );

    // Handle initial metadata.
    let metadata = this.modelDB.createMap('metadata');
    metadata.changed.connect(
      this.triggerContentChange,
      this
    );
>>>>>>> 6f9e79d3
    this._deletedCells = [];
  }

  /**
   * The cell model factory for the notebook.
   */
  readonly contentFactory: NotebookModel.IContentFactory;

  /**
   * The metadata associated with the notebook.
   */
  get metadata(): IObservableJSON {
    return this.modelDB.get('metadata') as IObservableJSON;
  }

  /**
   * Get the observable list of notebook cells.
   */
  get cells(): IObservableUndoableList<ICellModel> {
    return this._cells;
  }

  /**
   * The major version number of the nbformat.
   */
  get nbformat(): number {
    return this._nbformat;
  }

  /**
   * The minor version number of the nbformat.
   */
  get nbformatMinor(): number {
    return this._nbformatMinor;
  }

  /**
   * The default kernel name of the document.
   */
  get defaultKernelName(): string {
    let spec = this.metadata.get('kernelspec') as nbformat.IKernelspecMetadata;
    return spec ? spec.name : '';
  }

  /**
   * A list of deleted cells for the notebook..
   */
  get deletedCells(): string[] {
    return this._deletedCells;
  }

  /**
   * The default kernel language of the document.
   */
  get defaultKernelLanguage(): string {
    let info = this.metadata.get(
      'language_info'
    ) as nbformat.ILanguageInfoMetadata;
    return info ? info.name : '';
  }

  /**
   * Dispose of the resources held by the model.
   */
  dispose(): void {
    // Do nothing if already disposed.
    if (this.cells === null) {
      return;
    }
    let cells = this.cells;
    this._cells = null;
    cells.dispose();
    super.dispose();
  }

  /**
   * Serialize the model to a string.
   */
  toString(): string {
    return JSON.stringify(this.toJSON());
  }

  /**
   * Deserialize the model from a string.
   *
   * #### Notes
   * Should emit a [contentChanged] signal.
   */
  fromString(value: string): void {
    this.fromJSON(JSON.parse(value));
  }

  /**
   * Serialize the model to JSON.
   */
  toJSON(): nbformat.INotebookContent {
    let cells: nbformat.ICell[] = [];
    for (let i = 0; i < this.cells.length; i++) {
      let cell = this.cells.get(i);
      cells.push(cell.toJSON());
    }
    this._ensureMetadata();
    let metadata = Object.create(null) as nbformat.INotebookMetadata;
    for (let key of this.metadata.keys()) {
      metadata[key] = JSON.parse(JSON.stringify(this.metadata.get(key)));
    }
    return {
      metadata,
      nbformat_minor: this._nbformatMinor,
      nbformat: this._nbformat,
      cells
    };
  }

  /**
   * Deserialize the model from JSON.
   *
   * #### Notes
   * Should emit a [contentChanged] signal.
   */
  fromJSON(value: nbformat.INotebookContent): void {
    this.modelDB.withTransaction(() => {
      let oldValue = 0;
      let newValue = 0;
      this._nbformatMinor = nbformat.MINOR_VERSION;
      this._nbformat = nbformat.MAJOR_VERSION;

      if (value.nbformat !== this._nbformat) {
        oldValue = this._nbformat;
        this._nbformat = newValue = value.nbformat;
        this.triggerStateChange({ name: 'nbformat', oldValue, newValue });
      }
      if (value.nbformat_minor > this._nbformatMinor) {
        oldValue = this._nbformatMinor;
        this._nbformatMinor = newValue = value.nbformat_minor;
        this.triggerStateChange({ name: 'nbformatMinor', oldValue, newValue });
      }
      // Update the metadata.
      this.metadata.clear();
      let metadata = value.metadata;
      for (let key in metadata) {
        // orig_nbformat is not intended to be stored per spec.
        if (key === 'orig_nbformat') {
          continue;
        }
        this.metadata.set(key, metadata[key]);
      }
<<<<<<< HEAD
    }
    this.cells.beginCompoundOperation();
    this.cells.clear();
    this.cells.pushAll(cells);
    this.cells.endCompoundOperation();

    let oldValue = 0;
    let newValue = 0;
    this._nbformatMinor = nbformat.MINOR_VERSION;
    this._nbformat = nbformat.MAJOR_VERSION;
    const origNbformat = value.metadata.orig_nbformat;

    if (value.nbformat !== this._nbformat) {
      oldValue = this._nbformat;
      this._nbformat = newValue = value.nbformat;
      this.triggerStateChange({ name: 'nbformat', oldValue, newValue });
    }
    if (value.nbformat_minor > this._nbformatMinor) {
      oldValue = this._nbformatMinor;
      this._nbformatMinor = newValue = value.nbformat_minor;
      this.triggerStateChange({ name: 'nbformatMinor', oldValue, newValue });
    }

    // Alert the user if the format changes.
    if (origNbformat !== undefined && this._nbformat !== origNbformat) {
      const newer = this._nbformat > origNbformat;
      const msg = `This notebook has been converted from ${
        newer ? 'an older' : 'a newer'
      } notebook format (v${origNbformat}) to the current notebook format (v${
        this._nbformat
      }). The next time you save this notebook, the current notebook format (v${
        this._nbformat
      }) will be used. ${
        newer
          ? 'Older versions of Jupyter may not be able to read the new format.'
          : 'Some features of the original notebook may not be available.'
      }  To preserve the original format version, close the notebook without saving it.`;
      void showDialog({
        title: 'Notebook converted',
        body: msg,
        buttons: [Dialog.okButton()]
      });
    }

    // Update the metadata.
    this.metadata.clear();
    let metadata = value.metadata;
    for (let key in metadata) {
      // orig_nbformat is not intended to be stored per spec.
      if (key === 'orig_nbformat') {
        continue;
=======
      this._ensureMetadata();
    });

    let cells: ICellModel[] = [];
    this.modelDB.withTransaction((transactionId?: string) => {
      let factory = this.contentFactory;
      for (let cell of value.cells) {
        switch (cell.cell_type) {
          case 'code':
            cells.push(factory.createCodeCell({ cell }));
            break;
          case 'markdown':
            cells.push(factory.createMarkdownCell({ cell }));
            break;
          case 'raw':
            cells.push(factory.createRawCell({ cell }));
            break;
          default:
            continue;
        }
>>>>>>> 6f9e79d3
      }

      this.cells.beginCompoundOperation();
      this.cells.clear();
      this.cells.pushAll(cells);
      this.cells.endCompoundOperation();
    });
    this.dirty = true;
  }

  /**
   * Initialize the model with its current state.
   */
  initialize(): void {
    this.modelDB.withTransaction(() => {
      super.initialize();
      // Add an initial code cell by default.
      if (!this._cells.length && !this.modelDB.isPrepopulated) {
        this._cells.push(this.contentFactory.createCodeCell({}));
      }

      const metadata = this.metadata;
      if (!metadata.has('language_info')) {
        const name = this.defaultKernelLanguage;
        metadata.set('language_info', { name });
      }
      this._ensureMetadata();
      this.cells.clearUndo();
    });
  }

  /**
   * Handle a change in the cells list.
   */
  private _onCellsChanged(
    list: IObservableList<ICellModel>,
    change: IObservableList.IChangedArgs<ICellModel>
  ): void {
    switch (change.type) {
      case 'add':
        change.newValues.forEach(cell => {
          cell.contentChanged.connect(this.triggerContentChange, this);
        });
        break;
      case 'remove':
        break;
      case 'set':
        change.newValues.forEach(cell => {
          cell.contentChanged.connect(this.triggerContentChange, this);
        });
        break;
      default:
        break;
    }
<<<<<<< HEAD
=======
    let factory = this.contentFactory;
    // Add code cell if there are no cells remaining.
    if (!this.cells.length) {
      // Add the cell in a new context to avoid triggering another
      // cell changed event during the handling of this signal.
      requestAnimationFrame(() => {
        if (!this.isDisposed && !this.cells.length) {
          this.modelDB.withTransaction(() => {
            this.cells.push(factory.createCodeCell({}));
          });
        }
      });
    }
>>>>>>> 6f9e79d3
    this.triggerContentChange();
  }

  /**
   * Make sure we have the required metadata fields.
   */
  private _ensureMetadata(): void {
    let metadata = this.metadata;
    if (!metadata.has('language_info')) {
      metadata.set('language_info', { name: '' });
    }
    if (!metadata.has('kernelspec')) {
      metadata.set('kernelspec', { name: '', display_name: '' });
    }
  }

  private _cells: CellList;
  private _nbformat = nbformat.MAJOR_VERSION;
  private _nbformatMinor = nbformat.MINOR_VERSION;
  private _deletedCells: string[];
}

/**
 * The namespace for the `NotebookModel` class statics.
 */
export namespace NotebookModel {
  /**
   * An options object for initializing a notebook model.
   */
  export interface IOptions {
    /**
     * The language preference for the model.
     */
    languagePreference?: string;

    /**
     * A factory for creating cell models.
     *
     * The default is a shared factory instance.
     */
    contentFactory?: IContentFactory;

    /**
     * A modelDB for storing notebook data.
     */
    modelDB?: IModelDB;
  }

  /**
   * A factory for creating notebook model content.
   */
  export interface IContentFactory {
    /**
     * The factory for output area models.
     */
    readonly codeCellContentFactory: CodeCellModel.IContentFactory;

    /**
     * The IModelDB in which to put data for the notebook model.
     */
    modelDB: IModelDB;

    /**
     * Create a new cell by cell type.
     *
     * @param type:  the type of the cell to create.
     *
     * @param options: the cell creation options.
     *
     * #### Notes
     * This method is intended to be a convenience method to programmaticaly
     * call the other cell creation methods in the factory.
     */
    createCell(type: nbformat.CellType, opts: CellModel.IOptions): ICellModel;

    /**
     * Create a new code cell.
     *
     * @param options - The options used to create the cell.
     *
     * @returns A new code cell. If a source cell is provided, the
     *   new cell will be initialized with the data from the source.
     */
    createCodeCell(options: CodeCellModel.IOptions): ICodeCellModel;

    /**
     * Create a new markdown cell.
     *
     * @param options - The options used to create the cell.
     *
     * @returns A new markdown cell. If a source cell is provided, the
     *   new cell will be initialized with the data from the source.
     */
    createMarkdownCell(options: CellModel.IOptions): IMarkdownCellModel;

    /**
     * Create a new raw cell.
     *
     * @param options - The options used to create the cell.
     *
     * @returns A new raw cell. If a source cell is provided, the
     *   new cell will be initialized with the data from the source.
     */
    createRawCell(options: CellModel.IOptions): IRawCellModel;

    /**
     * Clone the content factory with a new IModelDB.
     */
    clone(modelDB: IModelDB): IContentFactory;
  }

  /**
   * The default implementation of an `IContentFactory`.
   */
  export class ContentFactory {
    /**
     * Create a new cell model factory.
     */
    constructor(options: ContentFactory.IOptions) {
      this.codeCellContentFactory =
        options.codeCellContentFactory || CodeCellModel.defaultContentFactory;
      this.modelDB = options.modelDB;
    }

    /**
     * The factory for code cell content.
     */
    readonly codeCellContentFactory: CodeCellModel.IContentFactory;

    /**
     * The IModelDB in which to put the notebook data.
     */
    readonly modelDB: IModelDB | undefined;

    /**
     * Create a new cell by cell type.
     *
     * @param type:  the type of the cell to create.
     *
     * @param options: the cell creation options.
     *
     * #### Notes
     * This method is intended to be a convenience method to programmaticaly
     * call the other cell creation methods in the factory.
     */
    createCell(type: nbformat.CellType, opts: CellModel.IOptions): ICellModel {
      switch (type) {
        case 'code':
          return this.createCodeCell(opts);
          break;
        case 'markdown':
          return this.createMarkdownCell(opts);
          break;
        case 'raw':
        default:
          return this.createRawCell(opts);
      }
    }

    /**
     * Create a new code cell.
     *
     * @param source - The data to use for the original source data.
     *
     * @returns A new code cell. If a source cell is provided, the
     *   new cell will be initialized with the data from the source.
     *   If the contentFactory is not provided, the instance
     *   `codeCellContentFactory` will be used.
     */
    createCodeCell(options: CodeCellModel.IOptions): ICodeCellModel {
      if (!options.contentFactory) {
        options.contentFactory = this.codeCellContentFactory;
      }
      if (this.modelDB) {
        if (!options.id) {
          options.id = UUID.uuid4();
        }
        options.modelDB = this.modelDB.view(options.id);
        let cell;
        this.modelDB.withTransaction(() => {
          cell = new CodeCellModel(options);
        });
        return cell;
      }
      return new CodeCellModel(options);
    }

    /**
     * Create a new markdown cell.
     *
     * @param source - The data to use for the original source data.
     *
     * @returns A new markdown cell. If a source cell is provided, the
     *   new cell will be initialized with the data from the source.
     */
    createMarkdownCell(options: CellModel.IOptions): IMarkdownCellModel {
      if (this.modelDB) {
        if (!options.id) {
          options.id = UUID.uuid4();
        }
        options.modelDB = this.modelDB.view(options.id);
        let cell;
        this.modelDB.withTransaction(() => {
          cell = new MarkdownCellModel(options);
        });
        return cell;
      }
      return new MarkdownCellModel(options);
    }

    /**
     * Create a new raw cell.
     *
     * @param source - The data to use for the original source data.
     *
     * @returns A new raw cell. If a source cell is provided, the
     *   new cell will be initialized with the data from the source.
     */
    createRawCell(options: CellModel.IOptions): IRawCellModel {
      if (this.modelDB) {
        if (!options.id) {
          options.id = UUID.uuid4();
        }
        options.modelDB = this.modelDB.view(options.id);
        let cell;
        this.modelDB.withTransaction(() => {
          cell = new RawCellModel(options);
        });
        return cell;
      }
      return new RawCellModel(options);
    }

    /**
     * Clone the content factory with a new IModelDB.
     */
    clone(modelDB: IModelDB): ContentFactory {
      return new ContentFactory({
        modelDB: modelDB,
        codeCellContentFactory: this.codeCellContentFactory
      });
    }
  }

  /**
   * A namespace for the notebook model content factory.
   */
  export namespace ContentFactory {
    /**
     * The options used to initialize a `ContentFactory`.
     */
    export interface IOptions {
      /**
       * The factory for code cell model content.
       */
      codeCellContentFactory?: CodeCellModel.IContentFactory;

      /**
       * The modelDB in which to place new content.
       */
      modelDB?: IModelDB;
    }
  }

  /**
   * The default `ContentFactory` instance.
   */
  export const defaultContentFactory = new ContentFactory({});
}<|MERGE_RESOLUTION|>--- conflicted
+++ resolved
@@ -80,7 +80,6 @@
       options.contentFactory || NotebookModel.defaultContentFactory;
     this.contentFactory = factory.clone(this.modelDB.view('cells'));
     this._cells = new CellList(this.modelDB, this.contentFactory);
-<<<<<<< HEAD
     this._cells.changed.connect(this._onCellsChanged, this);
 
     // Handle initial metadata.
@@ -91,19 +90,6 @@
     }
     this._ensureMetadata();
     metadata.changed.connect(this.triggerContentChange, this);
-=======
-    this._cells.changed.connect(
-      this._onCellsChanged,
-      this
-    );
-
-    // Handle initial metadata.
-    let metadata = this.modelDB.createMap('metadata');
-    metadata.changed.connect(
-      this.triggerContentChange,
-      this
-    );
->>>>>>> 6f9e79d3
     this._deletedCells = [];
   }
 
@@ -251,7 +237,6 @@
         }
         this.metadata.set(key, metadata[key]);
       }
-<<<<<<< HEAD
     }
     this.cells.beginCompoundOperation();
     this.cells.clear();
@@ -303,28 +288,6 @@
       // orig_nbformat is not intended to be stored per spec.
       if (key === 'orig_nbformat') {
         continue;
-=======
-      this._ensureMetadata();
-    });
-
-    let cells: ICellModel[] = [];
-    this.modelDB.withTransaction((transactionId?: string) => {
-      let factory = this.contentFactory;
-      for (let cell of value.cells) {
-        switch (cell.cell_type) {
-          case 'code':
-            cells.push(factory.createCodeCell({ cell }));
-            break;
-          case 'markdown':
-            cells.push(factory.createMarkdownCell({ cell }));
-            break;
-          case 'raw':
-            cells.push(factory.createRawCell({ cell }));
-            break;
-          default:
-            continue;
-        }
->>>>>>> 6f9e79d3
       }
 
       this.cells.beginCompoundOperation();
@@ -379,22 +342,6 @@
       default:
         break;
     }
-<<<<<<< HEAD
-=======
-    let factory = this.contentFactory;
-    // Add code cell if there are no cells remaining.
-    if (!this.cells.length) {
-      // Add the cell in a new context to avoid triggering another
-      // cell changed event during the handling of this signal.
-      requestAnimationFrame(() => {
-        if (!this.isDisposed && !this.cells.length) {
-          this.modelDB.withTransaction(() => {
-            this.cells.push(factory.createCodeCell({}));
-          });
-        }
-      });
-    }
->>>>>>> 6f9e79d3
     this.triggerContentChange();
   }
 
