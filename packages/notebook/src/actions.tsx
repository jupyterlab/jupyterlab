// Copyright (c) Jupyter Development Team.
// Distributed under the terms of the Modified BSD License.

import {
  Clipboard,
  Dialog,
  ISessionContext,
  sessionContextDialogs,
  showDialog
} from '@jupyterlab/apputils';
import {
  Cell,
  CodeCell,
  ICellModel,
  ICodeCellModel,
  isCodeCellModel,
  isMarkdownCellModel,
  isRawCellModel,
  MarkdownCell
} from '@jupyterlab/cells';
import * as nbformat from '@jupyterlab/nbformat';
import { KernelMessage } from '@jupyterlab/services';
import { ITranslator, nullTranslator } from '@jupyterlab/translation';
import { ArrayExt, each, findIndex, toArray } from '@lumino/algorithm';
import { JSONExt, JSONObject } from '@lumino/coreutils';
import { ElementExt } from '@lumino/domutils';
import { ISignal, Signal } from '@lumino/signaling';
import * as React from 'react';
import { INotebookModel } from './model';
import { Notebook, StaticNotebook } from './widget';

/**
 * The mimetype used for Jupyter cell data.
 */
const JUPYTER_CELL_MIME = 'application/vnd.jupyter.cells';

export class KernelError extends Error {
  /**
   * Exception name
   */
  readonly errorName: string;
  /**
   * Exception value
   */
  readonly errorValue: string;
  /**
   * Traceback
   */
  readonly traceback: string[];

  /**
   * Construct the kernel error.
   */
  constructor(content: KernelMessage.IExecuteReplyMsg['content']) {
    const errorContent = content as KernelMessage.IReplyErrorContent;
    const errorName = errorContent.ename;
    const errorValue = errorContent.evalue;
    super(`KernelReplyNotOK: ${errorName} ${errorValue}`);

    this.errorName = errorName;
    this.errorValue = errorValue;
    this.traceback = errorContent.traceback;
    Object.setPrototypeOf(this, KernelError.prototype);
  }
}

/**
 * A collection of actions that run against notebooks.
 *
 * #### Notes
 * All of the actions are a no-op if there is no model on the notebook.
 * The actions set the widget `mode` to `'command'` unless otherwise specified.
 * The actions will preserve the selection on the notebook widget unless
 * otherwise specified.
 */
export class NotebookActions {
  /**
   * A signal that emits whenever a cell completes execution.
   */
  static get executed(): ISignal<
    any,
    {
      notebook: Notebook;
      cell: Cell;
      success: boolean;
      error?: KernelError | null;
    }
  > {
    return Private.executed;
  }

  /**
   * A signal that emits whenever a cell execution is scheduled.
   */
  static get executionScheduled(): ISignal<
    any,
    { notebook: Notebook; cell: Cell }
  > {
    return Private.executionScheduled;
  }

  /**
   * A signal that emits when one notebook's cells are all executed.
   */
  static get selectionExecuted(): ISignal<
    any,
    { notebook: Notebook; lastCell: Cell }
  > {
    return Private.selectionExecuted;
  }

  /**
   * A private constructor for the `NotebookActions` class.
   *
   * #### Notes
   * This class can never be instantiated. Its static member `executed` will be
   * merged with the `NotebookActions` namespace. The reason it exists as a
   * standalone class is because at run time, the `Private.executed` variable
   * does not yet exist, so it needs to be referenced via a getter.
   */
  private constructor() {
    // Intentionally empty.
  }
}

/**
 * A namespace for `NotebookActions` static methods.
 */
export namespace NotebookActions {
  /**
   * Split the active cell into two or more cells.
   *
   * @param notebook The target notebook widget.
   *
   * #### Notes
   * It will preserve the existing mode.
   * The last cell will be activated if no selection is found.
   * If text was selected, the cell containing the selection will
   * be activated.
   * The existing selection will be cleared.
   * The activated cell will have focus and the cursor will
   * remain in the initial position.
   * The leading whitespace in the second cell will be removed.
   * If there is no content, two empty cells will be created.
   * Both cells will have the same type as the original cell.
   * This action can be undone.
   */
  export function splitCell(notebook: Notebook): void {
    if (!notebook.model || !notebook.activeCell) {
      return;
    }

    if (!Private.isNotebookRendered(notebook)) {
      return;
    }
    const state = Private.getState(notebook);

    notebook.deselectAll();

    const nbModel = notebook.model;
    const index = notebook.activeCellIndex;
    const child = notebook.widgets[index];
    const editor = child.editor;
    const selections = editor.getSelections();
    const orig = child.model.value.text;

    const offsets = [0];

    let start: number = -1;
    let end: number = -1;
    for (let i = 0; i < selections.length; i++) {
      // append start and end to handle selections
      // cursors will have same start and end
      start = editor.getOffsetAt(selections[i].start);
      end = editor.getOffsetAt(selections[i].end);
      if (start < end) {
        offsets.push(start);
        offsets.push(end);
      } else if (end < start) {
        offsets.push(end);
        offsets.push(start);
      } else {
        offsets.push(start);
      }
    }

    offsets.push(orig.length);

    const clones: ICellModel[] = [];
    for (let i = 0; i + 1 < offsets.length; i++) {
      const clone = Private.cloneCell(nbModel, child.model);
      clones.push(clone);
    }

    for (let i = 0; i < clones.length; i++) {
      if (i !== clones.length - 1 && clones[i].type === 'code') {
        (clones[i] as ICodeCellModel).outputs.clear();
      }
      clones[i].value.text = orig
        .slice(offsets[i], offsets[i + 1])
        .replace(/^\n+/, '')
        .replace(/\n+$/, '');
    }

    const cells = nbModel.cells;

    cells.beginCompoundOperation();
    for (let i = 0; i < clones.length; i++) {
      if (i === 0) {
        cells.set(index, clones[i]);
      } else {
        cells.insert(index + i, clones[i]);
      }
    }
    cells.endCompoundOperation();

    // If there is a selection the selected cell will be activated
    const activeCellDelta = start !== end ? 2 : 1;
    notebook.activeCellIndex = index + clones.length - activeCellDelta;
    const focusedEditor = notebook.activeCell.editor;
    focusedEditor.focus();

    Private.handleState(notebook, state);
  }

  /**
   * Merge the selected cells.
   *
   * @param notebook - The target notebook widget.
   *
   * @param mergeAbove - If only one cell is selected, indicates whether to merge it
   *    with the cell above (true) or below (false, default).
   *
   * #### Notes
   * The widget mode will be preserved.
   * If only one cell is selected and `mergeAbove` is true, the above cell will be selected.
   * If only one cell is selected and `mergeAbove` is false, the below cell will be selected.
   * If the active cell is a code cell, its outputs will be cleared.
   * This action can be undone.
   * The final cell will have the same type as the active cell.
   * If the active cell is a markdown cell, it will be unrendered.
   */
  export function mergeCells(
    notebook: Notebook,
    mergeAbove: boolean = false
  ): void {
    if (!notebook.model || !notebook.activeCell) {
      return;
    }

    if (!Private.isNotebookRendered(notebook)) {
      return;
    }
    const state = Private.getState(notebook);
    const toMerge: string[] = [];
    const toDelete: ICellModel[] = [];
    const model = notebook.model;
    const cells = model.cells;
    const primary = notebook.activeCell;
    const active = notebook.activeCellIndex;
    const attachments: nbformat.IAttachments = {};

    // Get the cells to merge.
    notebook.widgets.forEach((child, index) => {
      if (notebook.isSelectedOrActive(child)) {
        toMerge.push(child.model.value.text);
        if (index !== active) {
          toDelete.push(child.model);
        }
        // Collect attachments if the cell is a markdown cell or a raw cell
        const model = child.model;
        if (isRawCellModel(model) || isMarkdownCellModel(model)) {
          for (const key of model.attachments.keys) {
            attachments[key] = model.attachments.get(key)!.toJSON();
          }
        }
      }
    });

    // Check for only a single cell selected.
    if (toMerge.length === 1) {
      // Merge with the cell above when mergeAbove is true
      if (mergeAbove === true) {
        // Bail if it is the first cell.
        if (active === 0) {
          return;
        }
        // Otherwise merge with the previous cell.
        const cellModel = cells.get(active - 1);

        toMerge.unshift(cellModel.value.text);
        toDelete.push(cellModel);
      } else if (mergeAbove === false) {
        // Bail if it is the last cell.
        if (active === cells.length - 1) {
          return;
        }
        // Otherwise merge with the next cell.
        const cellModel = cells.get(active + 1);

        toMerge.push(cellModel.value.text);
        toDelete.push(cellModel);
      }
    }

    notebook.deselectAll();

    // Create a new cell for the source to preserve history.
    const newModel = Private.cloneCell(model, primary.model);

    newModel.value.text = toMerge.join('\n\n');
    if (isCodeCellModel(newModel)) {
      newModel.outputs.clear();
    } else if (isMarkdownCellModel(newModel) || isRawCellModel(newModel)) {
      newModel.attachments.fromJSON(attachments);
    }

    // Make the changes while preserving history.
    cells.beginCompoundOperation();
    cells.set(active, newModel);
    toDelete.forEach(cell => {
      cells.removeValue(cell);
    });
    cells.endCompoundOperation();

    // If the original cell is a markdown cell, make sure
    // the new cell is unrendered.
    if (primary instanceof MarkdownCell) {
      (notebook.activeCell as MarkdownCell).rendered = false;
    }

    Private.handleState(notebook, state);
  }

  /**
   * Delete the selected cells.
   *
   * @param notebook - The target notebook widget.
   *
   * #### Notes
   * The cell after the last selected cell will be activated.
   * It will add a code cell if all cells are deleted.
   * This action can be undone.
   */
  export function deleteCells(notebook: Notebook): void {
    if (!notebook.model || !notebook.activeCell) {
      return;
    }

    if (!Private.isNotebookRendered(notebook)) {
      return;
    }
    const state = Private.getState(notebook);

    Private.deleteCells(notebook);
    Private.handleState(notebook, state, true);
  }

  /**
   * Insert a new code cell above the active cell.
   *
   * @param notebook - The target notebook widget.
   *
   * #### Notes
   * The widget mode will be preserved.
   * This action can be undone.
   * The existing selection will be cleared.
   * The new cell will the active cell.
   */
  export function insertAbove(notebook: Notebook): void {
    if (!notebook.model || !notebook.activeCell) {
      return;
    }

    if (!Private.isNotebookRendered(notebook)) {
      return;
    }
    const state = Private.getState(notebook);
    const model = notebook.model;
    const cell = model.contentFactory.createCell(
      notebook.notebookConfig.defaultCell,
      {}
    );
    const active = notebook.activeCellIndex;

    model.cells.insert(active, cell);

    // Make the newly inserted cell active.
    notebook.activeCellIndex = active;
    notebook.deselectAll();
    Private.handleState(notebook, state, true);
  }

  /**
   * Insert a new code cell below the active cell.
   *
   * @param notebook - The target notebook widget.
   *
   * #### Notes
   * The widget mode will be preserved.
   * This action can be undone.
   * The existing selection will be cleared.
   * The new cell will be the active cell.
   */
  export function insertBelow(notebook: Notebook): void {
    if (!notebook.model || !notebook.activeCell) {
      return;
    }

    if (!Private.isNotebookRendered(notebook)) {
      return;
    }
    const state = Private.getState(notebook);
    const model = notebook.model;
    const cell = model.contentFactory.createCell(
      notebook.notebookConfig.defaultCell,
      {}
    );

    model.cells.insert(notebook.activeCellIndex + 1, cell);

    // Make the newly inserted cell active.
    notebook.activeCellIndex++;
    notebook.deselectAll();
    Private.handleState(notebook, state, true);
  }

  /**
   * Move the selected cell(s) down.
   *
   * @param notebook = The target notebook widget.
   */
  export function moveDown(notebook: Notebook): void {
    if (!notebook.model || !notebook.activeCell) {
      return;
    }

    if (!Private.isNotebookRendered(notebook)) {
      return;
    }
    const state = Private.getState(notebook);
    const cells = notebook.model.cells;
    const widgets = notebook.widgets;

    cells.beginCompoundOperation();
    for (let i = cells.length - 2; i > -1; i--) {
      if (notebook.isSelectedOrActive(widgets[i])) {
        if (!notebook.isSelectedOrActive(widgets[i + 1])) {
          cells.move(i, i + 1);
          if (notebook.activeCellIndex === i) {
            notebook.activeCellIndex++;
          }
          notebook.select(widgets[i + 1]);
          notebook.deselect(widgets[i]);
        }
      }
    }
    cells.endCompoundOperation();
    Private.handleState(notebook, state, true);
  }

  /**
   * Move the selected cell(s) up.
   *
   * @param widget - The target notebook widget.
   */
  export function moveUp(notebook: Notebook): void {
    if (!notebook.model || !notebook.activeCell) {
      return;
    }

    if (!Private.isNotebookRendered(notebook)) {
      return;
    }
    const state = Private.getState(notebook);
    const cells = notebook.model.cells;
    const widgets = notebook.widgets;

    cells.beginCompoundOperation();
    for (let i = 1; i < cells.length; i++) {
      if (notebook.isSelectedOrActive(widgets[i])) {
        if (!notebook.isSelectedOrActive(widgets[i - 1])) {
          cells.move(i, i - 1);
          if (notebook.activeCellIndex === i) {
            notebook.activeCellIndex--;
          }
          notebook.select(widgets[i - 1]);
          notebook.deselect(widgets[i]);
        }
      }
    }
    cells.endCompoundOperation();
    Private.handleState(notebook, state, true);
  }

  /**
   * Change the selected cell type(s).
   *
   * @param notebook - The target notebook widget.
   *
   * @param value - The target cell type.
   *
   * #### Notes
   * It should preserve the widget mode.
   * This action can be undone.
   * The existing selection will be cleared.
   * Any cells converted to markdown will be unrendered.
   */
  export function changeCellType(
    notebook: Notebook,
    value: nbformat.CellType
  ): void {
    if (!notebook.model || !notebook.activeCell) {
      return;
    }

    const state = Private.getState(notebook);

    Private.changeCellType(notebook, value);
    Private.handleState(notebook, state);
  }

  /**
   * Run the selected cell(s).
   *
   * @param notebook - The target notebook widget.
   *
   * @param sessionContext - The optional client session object.
   *
   * #### Notes
   * The last selected cell will be activated, but not scrolled into view.
   * The existing selection will be cleared.
   * An execution error will prevent the remaining code cells from executing.
   * All markdown cells will be rendered.
   */
  export function run(
    notebook: Notebook,
    sessionContext?: ISessionContext
  ): Promise<boolean> {
    if (!notebook.model || !notebook.activeCell) {
      return Promise.resolve(false);
    }

    const state = Private.getState(notebook);
    const promise = Private.runSelected(notebook, sessionContext);

    Private.handleRunState(notebook, state, false);
    return promise;
  }

  /**
   * Run the selected cell(s) and advance to the next cell.
   *
   * @param notebook - The target notebook widget.
   *
   * @param sessionContext - The optional client session object.
   *
   * #### Notes
   * The existing selection will be cleared.
   * The cell after the last selected cell will be activated and scrolled into view.
   * An execution error will prevent the remaining code cells from executing.
   * All markdown cells will be rendered.
   * If the last selected cell is the last cell, a new code cell
   * will be created in `'edit'` mode.  The new cell creation can be undone.
   */
  export function runAndAdvance(
    notebook: Notebook,
    sessionContext?: ISessionContext
  ): Promise<boolean> {
    if (!notebook.model || !notebook.activeCell) {
      return Promise.resolve(false);
    }

    const state = Private.getState(notebook);
    const promise = Private.runSelected(notebook, sessionContext);
    const model = notebook.model;

    if (notebook.activeCellIndex === notebook.widgets.length - 1) {
      const cell = model.contentFactory.createCell(
        notebook.notebookConfig.defaultCell,
        {}
      );

      // Do not use push here, as we want an widget insertion
      // to make sure no placeholder widget is rendered.
      model.cells.insert(notebook.widgets.length, cell);
      notebook.activeCellIndex++;
      notebook.mode = 'edit';
    } else {
      notebook.activeCellIndex++;
    }
    Private.handleRunState(notebook, state, true);
    return promise;
  }

  /**
   * Run the selected cell(s) and insert a new code cell.
   *
   * @param notebook - The target notebook widget.
   *
   * @param sessionContext - The optional client session object.
   *
   * #### Notes
   * An execution error will prevent the remaining code cells from executing.
   * All markdown cells will be rendered.
   * The widget mode will be set to `'edit'` after running.
   * The existing selection will be cleared.
   * The cell insert can be undone.
   * The new cell will be scrolled into view.
   */
  export function runAndInsert(
    notebook: Notebook,
    sessionContext?: ISessionContext
  ): Promise<boolean> {
    if (!notebook.model || !notebook.activeCell) {
      return Promise.resolve(false);
    }

    if (!Private.isNotebookRendered(notebook)) {
      return Promise.resolve(false);
    }
    const state = Private.getState(notebook);
    const promise = Private.runSelected(notebook, sessionContext);
    const model = notebook.model;
    const cell = model.contentFactory.createCell(
      notebook.notebookConfig.defaultCell,
      {}
    );

    model.cells.insert(notebook.activeCellIndex + 1, cell);
    notebook.activeCellIndex++;
    notebook.mode = 'edit';
    Private.handleRunState(notebook, state, true);
    return promise;
  }

  /**
   * Run all of the cells in the notebook.
   *
   * @param notebook - The target notebook widget.
   *
   * @param sessionContext - The optional client session object.
   *
   * #### Notes
   * The existing selection will be cleared.
   * An execution error will prevent the remaining code cells from executing.
   * All markdown cells will be rendered.
   * The last cell in the notebook will be activated and scrolled into view.
   */
  export function runAll(
    notebook: Notebook,
    sessionContext?: ISessionContext
  ): Promise<boolean> {
    if (!notebook.model || !notebook.activeCell) {
      return Promise.resolve(false);
    }

    const state = Private.getState(notebook);

    notebook.widgets.forEach(child => {
      notebook.select(child);
    });

    const promise = Private.runSelected(notebook, sessionContext);

    Private.handleRunState(notebook, state, true);
    return promise;
  }

  export function renderAllMarkdown(
    notebook: Notebook,
    sessionContext?: ISessionContext
  ): Promise<boolean> {
    if (!notebook.model || !notebook.activeCell) {
      return Promise.resolve(false);
    }
    const previousIndex = notebook.activeCellIndex;
    const state = Private.getState(notebook);
    notebook.widgets.forEach((child, index) => {
      if (child.model.type === 'markdown') {
        notebook.select(child);
        // This is to make sure that the activeCell
        // does not get executed
        notebook.activeCellIndex = index;
      }
    });
    if (notebook.activeCell.model.type !== 'markdown') {
      return Promise.resolve(true);
    }
    const promise = Private.runSelected(notebook, sessionContext);
    notebook.activeCellIndex = previousIndex;
    Private.handleRunState(notebook, state, true);
    return promise;
  }

  /**
   * Run all of the cells before the currently active cell (exclusive).
   *
   * @param notebook - The target notebook widget.
   *
   * @param sessionContext - The optional client session object.
   *
   * #### Notes
   * The existing selection will be cleared.
   * An execution error will prevent the remaining code cells from executing.
   * All markdown cells will be rendered.
   * The currently active cell will remain selected.
   */
  export function runAllAbove(
    notebook: Notebook,
    sessionContext?: ISessionContext
  ): Promise<boolean> {
    const { activeCell, activeCellIndex, model } = notebook;

    if (!model || !activeCell || activeCellIndex < 1) {
      return Promise.resolve(false);
    }

    const state = Private.getState(notebook);

    notebook.activeCellIndex--;
    notebook.deselectAll();
    for (let i = 0; i < notebook.activeCellIndex; ++i) {
      notebook.select(notebook.widgets[i]);
    }

    const promise = Private.runSelected(notebook, sessionContext);

    notebook.activeCellIndex++;
    Private.handleRunState(notebook, state, true);
    return promise;
  }

  /**
   * Run all of the cells after the currently active cell (inclusive).
   *
   * @param notebook - The target notebook widget.
   *
   * @param sessionContext - The optional client session object.
   *
   * #### Notes
   * The existing selection will be cleared.
   * An execution error will prevent the remaining code cells from executing.
   * All markdown cells will be rendered.
   * The last cell in the notebook will be activated and scrolled into view.
   */
  export function runAllBelow(
    notebook: Notebook,
    sessionContext?: ISessionContext
  ): Promise<boolean> {
    if (!notebook.model || !notebook.activeCell) {
      return Promise.resolve(false);
    }

    const state = Private.getState(notebook);

    notebook.deselectAll();
    for (let i = notebook.activeCellIndex; i < notebook.widgets.length; ++i) {
      notebook.select(notebook.widgets[i]);
    }

    const promise = Private.runSelected(notebook, sessionContext);

    Private.handleRunState(notebook, state, true);
    return promise;
  }

  /**
   * Replaces the selection in the active cell of the notebook.
   *
   * @param notebook - The target notebook widget.
   * @param text - The text to replace the selection.
   */
  export function replaceSelection(notebook: Notebook, text: string): void {
    if (!notebook.model || !notebook.activeCell) {
      return;
    }
    notebook.activeCell.editor.replaceSelection?.(text);
  }

  /**
   * Select the above the active cell.
   *
   * @param notebook - The target notebook widget.
   *
   * #### Notes
   * The widget mode will be preserved.
   * This is a no-op if the first cell is the active cell.
   * This will skip any collapsed cells.
   * The existing selection will be cleared.
   */
  export function selectAbove(notebook: Notebook): void {
    if (!notebook.model || !notebook.activeCell) {
      return;
    }
    if (notebook.activeCellIndex === 0) {
      return;
    }

    let possibleNextCellIndex = notebook.activeCellIndex - 1;

    // find first non hidden cell above current cell
    while (possibleNextCellIndex >= 0) {
      const possibleNextCell = notebook.widgets[possibleNextCellIndex];
      if (!possibleNextCell.inputHidden && !possibleNextCell.isHidden) {
        break;
      }
      possibleNextCellIndex -= 1;
    }

    const state = Private.getState(notebook);

    notebook.activeCellIndex = possibleNextCellIndex;
    notebook.deselectAll();
    Private.handleState(notebook, state, true);
  }

  /**
   * Select the cell below the active cell.
   *
   * @param notebook - The target notebook widget.
   *
   * #### Notes
   * The widget mode will be preserved.
   * This is a no-op if the last cell is the active cell.
   * This will skip any collapsed cells.
   * The existing selection will be cleared.
   */
  export function selectBelow(notebook: Notebook): void {
    if (!notebook.model || !notebook.activeCell) {
      return;
    }
    let maxCellIndex = notebook.widgets.length - 1;
    // Find last non-hidden cell
    while (
      notebook.widgets[maxCellIndex].isHidden ||
      notebook.widgets[maxCellIndex].inputHidden
    ) {
      maxCellIndex -= 1;
    }
    if (notebook.activeCellIndex === maxCellIndex) {
      return;
    }

    let possibleNextCellIndex = notebook.activeCellIndex + 1;

    // find first non hidden cell below current cell
    while (possibleNextCellIndex < maxCellIndex) {
      let possibleNextCell = notebook.widgets[possibleNextCellIndex];
      if (!possibleNextCell.inputHidden && !possibleNextCell.isHidden) {
        break;
      }
      possibleNextCellIndex += 1;
    }

    const state = Private.getState(notebook);

    notebook.activeCellIndex = possibleNextCellIndex;
    notebook.deselectAll();
    Private.handleState(notebook, state, true);
  }

  /** Insert new heading of same level above active cell.
   *
   * @param notebook - The target notebook widget
   */
  export function insertSameLevelHeadingAbove(notebook: Notebook) {
    if (!notebook.model || !notebook.activeCell) {
      return;
    }
    let headingLevel = Private.Headings.determineHeadingLevel(
      notebook.activeCell,
      notebook
    );
    if (headingLevel == -1) {
      Private.Headings.insertHeadingAboveCellIndex(0, 1, notebook);
    } else {
      Private.Headings.insertHeadingAboveCellIndex(
        notebook.activeCellIndex!,
        headingLevel,
        notebook
      );
    }
  }

  /** Insert new heading of same level at end of current section.
   *
   * @param notebook - The target notebook widget
   */
  export function insertSameLevelHeadingBelow(notebook: Notebook) {
    if (!notebook.model || !notebook.activeCell) {
      return;
    }
    let headingLevel = Private.Headings.determineHeadingLevel(
      notebook.activeCell,
      notebook
    );
    headingLevel = headingLevel > -1 ? headingLevel : 1;
    let cellIdxOfHeadingBelow = Private.Headings.findLowerEqualLevelHeadingBelow(
      notebook.activeCell,
      notebook,
      true
    ) as number;
    Private.Headings.insertHeadingAboveCellIndex(
      cellIdxOfHeadingBelow == -1
        ? notebook.model.cells.length
        : cellIdxOfHeadingBelow,
      headingLevel,
      notebook
    );
  }

  /**
   * Select the heading above the active cell or, if already at heading, collapse it.
   *
   * @param notebook - The target notebook widget.
   *
   * #### Notes
   * The widget mode will be preserved.
   * This is a no-op if the active cell is the topmost heading in collapsed state
   * The existing selection will be cleared.
   */
  export function selectHeadingAboveOrCollapseHeading(
    notebook: Notebook
  ): void {
    if (!notebook.model || !notebook.activeCell) {
      return;
    }
    const state = Private.getState(notebook);
    let hInfoActiveCell = getHeadingInfo(notebook.activeCell);
    // either collapse or find the right heading to jump to
    if (hInfoActiveCell.isHeading && !hInfoActiveCell.collapsed) {
      setHeadingCollapse(notebook.activeCell, true, notebook);
    } else {
      let targetHeadingCellIdx = Private.Headings.findLowerEqualLevelParentHeadingAbove(
        notebook.activeCell,
        notebook,
        true
      ) as number;
      if (targetHeadingCellIdx > -1) {
        notebook.activeCellIndex = targetHeadingCellIdx;
      }
    }
    // clear selection and handle state
    notebook.deselectAll();
    Private.handleState(notebook, state, true);
  }

  /**
   * Select the heading below the active cell or, if already at heading, expand it.
   *
   * @param notebook - The target notebook widget.
   *
   * #### Notes
   * The widget mode will be preserved.
   * This is a no-op if the active cell is the last heading in expanded state
   * The existing selection will be cleared.
   */
  export function selectHeadingBelowOrExpandHeading(notebook: Notebook): void {
    if (!notebook.model || !notebook.activeCell) {
      return;
    }
    const state = Private.getState(notebook);
    let hInfo = getHeadingInfo(notebook.activeCell);
    if (hInfo.isHeading && hInfo.collapsed) {
      setHeadingCollapse(notebook.activeCell, false, notebook);
    } else {
      let targetHeadingCellIdx = Private.Headings.findHeadingBelow(
        notebook.activeCell,
        notebook,
        true // return index of heading cell
      ) as number;
      if (targetHeadingCellIdx > -1) {
        notebook.activeCellIndex = targetHeadingCellIdx;
      }
    }
    notebook.deselectAll();
    Private.handleState(notebook, state, true);
  }

  /**
   * Extend the selection to the cell above.
   *
   * @param notebook - The target notebook widget.
   * @param toTop - If true, denotes selection to extend to the top.
   *
   * #### Notes
   * This is a no-op if the first cell is the active cell.
   * The new cell will be activated.
   */
  export function extendSelectionAbove(
    notebook: Notebook,
    toTop: boolean = false
  ): void {
    if (!notebook.model || !notebook.activeCell) {
      return;
    }
    // Do not wrap around.
    if (notebook.activeCellIndex === 0) {
      return;
    }

    const state = Private.getState(notebook);

    notebook.mode = 'command';
    // Check if toTop is true, if yes, selection is made to the top.
    if (toTop) {
      notebook.extendContiguousSelectionTo(0);
    } else {
      notebook.extendContiguousSelectionTo(notebook.activeCellIndex - 1);
    }
    Private.handleState(notebook, state, true);
  }

  /**
   * Extend the selection to the cell below.
   *
   * @param notebook - The target notebook widget.
   * @param toBottom - If true, denotes selection to extend to the bottom.
   *
   * #### Notes
   * This is a no-op if the last cell is the active cell.
   * The new cell will be activated.
   */
  export function extendSelectionBelow(
    notebook: Notebook,
    toBottom: boolean = false
  ): void {
    if (!notebook.model || !notebook.activeCell) {
      return;
    }
    // Do not wrap around.
    if (notebook.activeCellIndex === notebook.widgets.length - 1) {
      return;
    }

    const state = Private.getState(notebook);

    notebook.mode = 'command';
    // Check if toBottom is true, if yes selection is made to the bottom.
    if (toBottom) {
      notebook.extendContiguousSelectionTo(notebook.widgets.length - 1);
    } else {
      notebook.extendContiguousSelectionTo(notebook.activeCellIndex + 1);
    }
    Private.handleState(notebook, state, true);
  }

  /**
   * Select all of the cells of the notebook.
   *
   * @param notebook - the target notebook widget.
   */
  export function selectAll(notebook: Notebook): void {
    if (!notebook.model || !notebook.activeCell) {
      return;
    }
    notebook.widgets.forEach(child => {
      notebook.select(child);
    });
  }

  /**
   * Deselect all of the cells of the notebook.
   *
   * @param notebook - the target notebook widget.
   */
  export function deselectAll(notebook: Notebook): void {
    if (!notebook.model || !notebook.activeCell) {
      return;
    }
    notebook.deselectAll();
  }

  /**
   * Copy the selected cell(s) data to a clipboard.
   *
   * @param notebook - The target notebook widget.
   */
  export function copy(notebook: Notebook): void {
    Private.copyOrCut(notebook, false);
  }

  /**
   * Cut the selected cell data to a clipboard.
   *
   * @param notebook - The target notebook widget.
   *
   * #### Notes
   * This action can be undone.
   * A new code cell is added if all cells are cut.
   */
  export function cut(notebook: Notebook): void {
    if (!Private.isNotebookRendered(notebook)) {
      return;
    }
    Private.copyOrCut(notebook, true);
  }

  /**
   * Paste cells from the application clipboard.
   *
   * @param notebook - The target notebook widget.
   *
   * @param mode - the mode of adding cells:
   *   'below' (default) adds cells below the active cell,
   *   'belowSelected' adds cells below all selected cells,
   *   'above' adds cells above the active cell, and
   *   'replace' removes the currently selected cells and adds cells in their place.
   *
   * #### Notes
   * The last pasted cell becomes the active cell.
   * This is a no-op if there is no cell data on the clipboard.
   * This action can be undone.
   */
  export function paste(
    notebook: Notebook,
    mode: 'below' | 'belowSelected' | 'above' | 'replace' = 'below'
  ): void {
    const clipboard = Clipboard.getInstance();

    if (!clipboard.hasData(JUPYTER_CELL_MIME)) {
      return;
    }

<<<<<<< HEAD
    const values = clipboard.getData(JUPYTER_CELL_MIME) as nbformat.IBaseCell[];
=======
    if (!Private.isNotebookRendered(notebook)) {
      return;
    }

    const clipboard = Clipboard.getInstance();
>>>>>>> 3963582c

    addCells(notebook, mode, values, true);
  }

  /**
   * Duplicate selected cells in the notebook without using the application clipboard.
   *
   * @param notebook - The target notebook widget.
   *
   * @param mode - the mode of adding cells:
   *   'below' (default) adds cells below the active cell,
   *   'belowSelected' adds cells below all selected cells,
   *   'above' adds cells above the active cell, and
   *   'replace' removes the currently selected cells and adds cells in their place.
   *
   * #### Notes
   * The last pasted cell becomes the active cell.
   * This is a no-op if there is no cell data on the clipboard.
   * This action can be undone.
   */
  export function duplicate(
    notebook: Notebook,
    mode: 'below' | 'belowSelected' | 'above' | 'replace' = 'below'
  ): void {
    const values = Private.selectedCells(notebook);

    if (!values || values.length === 0) {
      return;
    }

    addCells(notebook, mode, values, false); // Cells not from the clipboard
  }

  /**
   * Adds cells to the notebook.
   *
   * @param notebook - The target notebook widget.
   *
   * @param mode - the mode of adding cells:
   *   'below' (default) adds cells below the active cell,
   *   'belowSelected' adds cells below all selected cells,
   *   'above' adds cells above the active cell, and
   *   'replace' removes the currently selected cells and adds cells in their place.
   *
   * @param values — The cells to add to the notebook.
   *
   * @param cellsFromClipboard — True if the cells were sourced from the clipboard.
   *
   * #### Notes
   * The last added cell becomes the active cell.
   * This is a no-op if values is an empty array.
   * This action can be undone.
   */

  function addCells(
    notebook: Notebook,
    mode: 'below' | 'belowSelected' | 'above' | 'replace' = 'below',
    values: nbformat.IBaseCell[],
    cellsFromClipboard: boolean = false
  ): void {
    if (!notebook.model || !notebook.activeCell) {
      return;
    }

    const state = Private.getState(notebook);
    const model = notebook.model;

    notebook.mode = 'command';

    const newCells = values.map(cell => {
      switch (cell.cell_type) {
        case 'code':
          if (
            notebook.lastClipboardInteraction === 'cut' &&
            typeof cell.id === 'string'
          ) {
            let cellId = cell.id as string;
            return model.contentFactory.createCodeCell({
              id: cellId,
              cell: cell
            });
          } else {
            return model.contentFactory.createCodeCell({ cell });
          }
        case 'markdown':
          return model.contentFactory.createMarkdownCell({ cell });
        default:
          return model.contentFactory.createRawCell({ cell });
      }
    });

    const cells = notebook.model.cells;
    let index: number;

    cells.beginCompoundOperation();

    // Set the starting index of the paste operation depending upon the mode.
    switch (mode) {
      case 'below':
        index = notebook.activeCellIndex;
        break;
      case 'belowSelected':
        notebook.widgets.forEach((child, childIndex) => {
          if (notebook.isSelectedOrActive(child)) {
            index = childIndex;
          }
        });

        break;
      case 'above':
        index = notebook.activeCellIndex - 1;
        break;
      case 'replace': {
        // Find the cells to delete.
        const toDelete: number[] = [];

        notebook.widgets.forEach((child, index) => {
          const deletable = child.model.metadata.get('deletable') !== false;

          if (notebook.isSelectedOrActive(child) && deletable) {
            toDelete.push(index);
          }
        });

        // If cells are not deletable, we may not have anything to delete.
        if (toDelete.length > 0) {
          // Delete the cells as one undo event.
          toDelete.reverse().forEach(i => {
            cells.remove(i);
          });
        }
        index = toDelete[0];
        break;
      }
      default:
        break;
    }

    newCells.forEach(cell => {
      cells.insert(++index, cell);
    });
    cells.endCompoundOperation();

    notebook.activeCellIndex += newCells.length;
    notebook.deselectAll();
    if (cellsFromClipboard) {
      notebook.lastClipboardInteraction = 'paste';
    }
    Private.handleState(notebook, state);
  }

  /**
   * Undo a cell action.
   *
   * @param notebook - The target notebook widget.
   *
   * #### Notes
   * This is a no-op if if there are no cell actions to undo.
   */
  export function undo(notebook: Notebook): void {
    if (!notebook.model || !notebook.activeCell) {
      return;
    }

    if (!Private.isNotebookRendered(notebook)) {
      return;
    }
    const state = Private.getState(notebook);

    notebook.mode = 'command';
    notebook.model.sharedModel.undo();
    notebook.deselectAll();
    Private.handleState(notebook, state);
  }

  /**
   * Redo a cell action.
   *
   * @param notebook - The target notebook widget.
   *
   * #### Notes
   * This is a no-op if there are no cell actions to redo.
   */
  export function redo(notebook: Notebook): void {
    if (!notebook.model || !notebook.activeCell) {
      return;
    }

    const state = Private.getState(notebook);

    notebook.mode = 'command';
    notebook.model.sharedModel.redo();
    notebook.deselectAll();
    Private.handleState(notebook, state);
  }

  /**
   * Toggle the line number of all cells.
   *
   * @param notebook - The target notebook widget.
   *
   * #### Notes
   * The original state is based on the state of the active cell.
   * The `mode` of the widget will be preserved.
   */
  export function toggleAllLineNumbers(notebook: Notebook): void {
    if (!notebook.model || !notebook.activeCell) {
      return;
    }

    const state = Private.getState(notebook);
    const config = notebook.editorConfig;
    const lineNumbers = !(
      config.code.lineNumbers &&
      config.markdown.lineNumbers &&
      config.raw.lineNumbers
    );
    const newConfig = {
      code: { ...config.code, lineNumbers },
      markdown: { ...config.markdown, lineNumbers },
      raw: { ...config.raw, lineNumbers }
    };

    notebook.editorConfig = newConfig;
    Private.handleState(notebook, state);
  }

  /**
   * Clear the code outputs of the selected cells.
   *
   * @param notebook - The target notebook widget.
   *
   * #### Notes
   * The widget `mode` will be preserved.
   */
  export function clearOutputs(notebook: Notebook): void {
    if (!notebook.model || !notebook.activeCell) {
      return;
    }

    const state = Private.getState(notebook);

    each(notebook.model.cells, (cell: ICodeCellModel, index) => {
      const child = notebook.widgets[index];

      if (notebook.isSelectedOrActive(child) && cell.type === 'code') {
        cell.clearExecution();
        (child as CodeCell).outputHidden = false;
      }
    });
    Private.handleState(notebook, state, true);
  }

  /**
   * Clear all the code outputs on the widget.
   *
   * @param notebook - The target notebook widget.
   *
   * #### Notes
   * The widget `mode` will be preserved.
   */
  export function clearAllOutputs(notebook: Notebook): void {
    if (!notebook.model || !notebook.activeCell) {
      return;
    }

    const state = Private.getState(notebook);

    each(notebook.model.cells, (cell: ICodeCellModel, index) => {
      const child = notebook.widgets[index];

      if (cell.type === 'code') {
        cell.clearExecution();
        (child as CodeCell).outputHidden = false;
      }
    });
    Private.handleState(notebook, state, true);
  }

  /**
   * Hide the code on selected code cells.
   *
   * @param notebook - The target notebook widget.
   */
  export function hideCode(notebook: Notebook): void {
    if (!notebook.model || !notebook.activeCell) {
      return;
    }

    const state = Private.getState(notebook);

    notebook.widgets.forEach(cell => {
      if (notebook.isSelectedOrActive(cell) && cell.model.type === 'code') {
        cell.inputHidden = true;
      }
    });
    Private.handleState(notebook, state);
  }

  /**
   * Show the code on selected code cells.
   *
   * @param notebook - The target notebook widget.
   */
  export function showCode(notebook: Notebook): void {
    if (!notebook.model || !notebook.activeCell) {
      return;
    }

    const state = Private.getState(notebook);

    notebook.widgets.forEach(cell => {
      if (notebook.isSelectedOrActive(cell) && cell.model.type === 'code') {
        cell.inputHidden = false;
      }
    });
    Private.handleState(notebook, state);
  }

  /**
   * Hide the code on all code cells.
   *
   * @param notebook - The target notebook widget.
   */
  export function hideAllCode(notebook: Notebook): void {
    if (!notebook.model || !notebook.activeCell) {
      return;
    }

    const state = Private.getState(notebook);

    notebook.widgets.forEach(cell => {
      if (cell.model.type === 'code') {
        cell.inputHidden = true;
      }
    });
    Private.handleState(notebook, state);
  }

  /**
   * Show the code on all code cells.
   *
   * @param widget - The target notebook widget.
   */
  export function showAllCode(notebook: Notebook): void {
    if (!notebook.model || !notebook.activeCell) {
      return;
    }

    const state = Private.getState(notebook);

    notebook.widgets.forEach(cell => {
      if (cell.model.type === 'code') {
        cell.inputHidden = false;
      }
    });
    Private.handleState(notebook, state);
  }

  /**
   * Hide the output on selected code cells.
   *
   * @param notebook - The target notebook widget.
   */
  export function hideOutput(notebook: Notebook): void {
    if (!notebook.model || !notebook.activeCell) {
      return;
    }

    const state = Private.getState(notebook);

    notebook.widgets.forEach(cell => {
      if (notebook.isSelectedOrActive(cell) && cell.model.type === 'code') {
        (cell as CodeCell).outputHidden = true;
      }
    });
    Private.handleState(notebook, state, true);
  }

  /**
   * Show the output on selected code cells.
   *
   * @param notebook - The target notebook widget.
   */
  export function showOutput(notebook: Notebook): void {
    if (!notebook.model || !notebook.activeCell) {
      return;
    }

    const state = Private.getState(notebook);

    notebook.widgets.forEach(cell => {
      if (notebook.isSelectedOrActive(cell) && cell.model.type === 'code') {
        (cell as CodeCell).outputHidden = false;
      }
    });
    Private.handleState(notebook, state);
  }

  /**
   * Hide the output on all code cells.
   *
   * @param notebook - The target notebook widget.
   */
  export function hideAllOutputs(notebook: Notebook): void {
    if (!notebook.model || !notebook.activeCell) {
      return;
    }

    const state = Private.getState(notebook);

    notebook.widgets.forEach(cell => {
      if (cell.model.type === 'code') {
        (cell as CodeCell).outputHidden = true;
      }
    });
    Private.handleState(notebook, state, true);
  }

  /**
   * Render side-by-side.
   *
   * @param notebook - The target notebook widget.
   */
  export function renderSideBySide(notebook: Notebook): void {
    notebook.renderingLayout = 'side-by-side';
  }

  /**
   * Render not side-by-side.
   *
   * @param notebook - The target notebook widget.
   */
  export function renderDefault(notebook: Notebook): void {
    notebook.renderingLayout = 'default';
  }

  /**
   * Show the output on all code cells.
   *
   * @param notebook - The target notebook widget.
   */
  export function showAllOutputs(notebook: Notebook): void {
    if (!notebook.model || !notebook.activeCell) {
      return;
    }

    const state = Private.getState(notebook);

    notebook.widgets.forEach(cell => {
      if (cell.model.type === 'code') {
        (cell as CodeCell).outputHidden = false;
      }
    });
    Private.handleState(notebook, state);
  }

  /**
   * Enable output scrolling for all selected cells.
   *
   * @param notebook - The target notebook widget.
   */
  export function enableOutputScrolling(notebook: Notebook): void {
    if (!notebook.model || !notebook.activeCell) {
      return;
    }

    const state = Private.getState(notebook);

    notebook.widgets.forEach(cell => {
      if (notebook.isSelectedOrActive(cell) && cell.model.type === 'code') {
        (cell as CodeCell).outputsScrolled = true;
      }
    });
    Private.handleState(notebook, state, true);
  }

  /**
   * Disable output scrolling for all selected cells.
   *
   * @param notebook - The target notebook widget.
   */
  export function disableOutputScrolling(notebook: Notebook): void {
    if (!notebook.model || !notebook.activeCell) {
      return;
    }

    const state = Private.getState(notebook);

    notebook.widgets.forEach(cell => {
      if (notebook.isSelectedOrActive(cell) && cell.model.type === 'code') {
        (cell as CodeCell).outputsScrolled = false;
      }
    });
    Private.handleState(notebook, state);
  }

  /**
   * Go to the last cell that is run or current if it is running.
   *
   * Note: This requires execution timing to be toggled on or this will have
   * no effect.
   *
   * @param notebook - The target notebook widget.
   */
  export function selectLastRunCell(notebook: Notebook): void {
    let latestTime: Date | null = null;
    let latestCellIdx: number | null = null;
    notebook.widgets.forEach((cell, cellIndx) => {
      if (cell.model.type === 'code') {
        const execution = (cell as CodeCell).model.metadata.get('execution');
        if (
          execution &&
          JSONExt.isObject(execution) &&
          execution['iopub.status.busy'] !== undefined
        ) {
          // The busy status is used as soon as a request is received:
          // https://jupyter-client.readthedocs.io/en/stable/messaging.html
          const timestamp = execution['iopub.status.busy']!.toString();
          if (timestamp) {
            const startTime = new Date(timestamp);
            if (!latestTime || startTime >= latestTime) {
              latestTime = startTime;
              latestCellIdx = cellIndx;
            }
          }
        }
      }
    });
    if (latestCellIdx !== null) {
      notebook.activeCellIndex = latestCellIdx;
    }
  }

  /**
   * Set the markdown header level.
   *
   * @param notebook - The target notebook widget.
   *
   * @param level - The header level.
   *
   * #### Notes
   * All selected cells will be switched to markdown.
   * The level will be clamped between 1 and 6.
   * If there is an existing header, it will be replaced.
   * There will always be one blank space after the header.
   * The cells will be unrendered.
   */
  export function setMarkdownHeader(notebook: Notebook, level: number): void {
    if (!notebook.model || !notebook.activeCell) {
      return;
    }

    const state = Private.getState(notebook);
    const cells = notebook.model.cells;

    level = Math.min(Math.max(level, 1), 6);
    notebook.widgets.forEach((child, index) => {
      if (notebook.isSelectedOrActive(child)) {
        Private.setMarkdownHeader(cells.get(index), level);
      }
    });
    Private.changeCellType(notebook, 'markdown');
    Private.handleState(notebook, state);
  }

  /**
   * Collapse all cells in given notebook.
   *
   * @param notebook - The target notebook widget.
   */
  export function collapseAllHeadings(notebook: Notebook): any {
    for (const cell of notebook.widgets) {
      if (NotebookActions.getHeadingInfo(cell).isHeading) {
        NotebookActions.setHeadingCollapse(cell, true, notebook);
        NotebookActions.setCellCollapse(cell, true);
      }
    }
  }

  /**
   * Un-collapse all cells in given notebook.
   *
   * @param notebook - The target notebook widget.
   */
  export function expandAllHeadings(notebook: Notebook): any {
    for (const cell of notebook.widgets) {
      if (NotebookActions.getHeadingInfo(cell).isHeading) {
        NotebookActions.setHeadingCollapse(cell, false, notebook);
        // similar to collapseAll.
        NotebookActions.setCellCollapse(cell, false);
      }
    }
  }

  function findNearestParentHeader(
    cell: Cell,
    notebook: Notebook
  ): Cell | undefined {
    const index = findIndex(
      notebook.widgets,
      (possibleCell: Cell, index: number) => {
        return cell.model.id === possibleCell.model.id;
      }
    );
    if (index === -1) {
      return;
    }
    // Finds the nearest header above the given cell. If the cell is a header itself, it does not return itself;
    // this can be checked directly by calling functions.
    if (index >= notebook.widgets.length) {
      return;
    }
    let childHeaderInfo = getHeadingInfo(notebook.widgets[index]);
    for (let cellN = index - 1; cellN >= 0; cellN--) {
      if (cellN < notebook.widgets.length) {
        let hInfo = getHeadingInfo(notebook.widgets[cellN]);
        if (
          hInfo.isHeading &&
          hInfo.headingLevel < childHeaderInfo.headingLevel
        ) {
          return notebook.widgets[cellN];
        }
      }
    }
    // else no parent header found.
    return;
  }

  /**
   * Finds the "parent" heading of the given cell and expands.
   * Used for the case that a cell becomes active that is within a collapsed heading.
   * @param cell - "Child" cell that has become the active cell
   * @param notebook - The target notebook widget.
   */
  export function expandParent(cell: Cell, notebook: Notebook): void {
    let nearestParentCell = findNearestParentHeader(cell, notebook);
    if (!nearestParentCell) {
      return;
    }
    if (
      !getHeadingInfo(nearestParentCell).collapsed &&
      !nearestParentCell.isHidden
    ) {
      return;
    }
    if (nearestParentCell.isHidden) {
      expandParent(nearestParentCell, notebook);
    }
    if (getHeadingInfo(nearestParentCell).collapsed) {
      setHeadingCollapse(nearestParentCell, false, notebook);
    }
  }

  /**
   * Finds the next heading that isn't a child of the given markdown heading.
   * @param cell - "Child" cell that has become the active cell
   * @param notebook - The target notebook widget.
   */
  export function findNextParentHeading(
    cell: Cell,
    notebook: Notebook
  ): number {
    let index = findIndex(
      notebook.widgets,
      (possibleCell: Cell, index: number) => {
        return cell.model.id === possibleCell.model.id;
      }
    );
    if (index === -1) {
      return -1;
    }
    let childHeaderInfo = getHeadingInfo(cell);
    for (index = index + 1; index < notebook.widgets.length; index++) {
      let hInfo = getHeadingInfo(notebook.widgets[index]);
      if (
        hInfo.isHeading &&
        hInfo.headingLevel <= childHeaderInfo.headingLevel
      ) {
        return index;
      }
    }
    // else no parent header found. return the index of the last cell
    return notebook.widgets.length;
  }

  /**
   * Set the given cell and ** all "child" cells **
   * to the given collapse / expand if cell is
   * a markdown header.
   *
   * @param cell - The cell
   * @param collapsing - Whether to collapse or expand the cell
   * @param notebook - The target notebook widget.
   */
  export function setHeadingCollapse(
    cell: Cell,
    collapsing: boolean,
    notebook: StaticNotebook
  ): number {
    const which = findIndex(
      notebook.widgets,
      (possibleCell: Cell, index: number) => {
        return cell.model.id === possibleCell.model.id;
      }
    );
    if (which === -1) {
      return -1;
    }
    if (!notebook.widgets.length) {
      return which + 1;
    }
    let selectedHeadingInfo = NotebookActions.getHeadingInfo(cell);
    if (
      cell.isHidden ||
      !(cell instanceof MarkdownCell) ||
      !selectedHeadingInfo.isHeading
    ) {
      // otherwise collapsing and uncollapsing already hidden stuff can
      // cause some funny looking bugs.
      return which + 1;
    }
    let localCollapsed = false;
    let localCollapsedLevel = 0;
    // iterate through all cells after the active cell.
    let cellNum;
    for (cellNum = which + 1; cellNum < notebook.widgets.length; cellNum++) {
      let subCell = notebook.widgets[cellNum];
      let subCellHeadingInfo = NotebookActions.getHeadingInfo(subCell);
      if (
        subCellHeadingInfo.isHeading &&
        subCellHeadingInfo.headingLevel <= selectedHeadingInfo.headingLevel
      ) {
        // then reached an equivalent or higher heading level than the
        // original the end of the collapse.
        cellNum -= 1;
        break;
      }
      if (
        localCollapsed &&
        subCellHeadingInfo.isHeading &&
        subCellHeadingInfo.headingLevel <= localCollapsedLevel
      ) {
        // then reached the end of the local collapsed, so unset NotebookActions.
        localCollapsed = false;
      }

      if (collapsing || localCollapsed) {
        // then no extra handling is needed for further locally collapsed
        // headings.
        subCell.setHidden(true);
        continue;
      }

      if (subCellHeadingInfo.collapsed && subCellHeadingInfo.isHeading) {
        localCollapsed = true;
        localCollapsedLevel = subCellHeadingInfo.headingLevel;
        // but don't collapse the locally collapsed heading, so continue to
        // expand the heading. This will get noticed in the next round.
      }
      subCell.setHidden(false);
    }
    if (cellNum === notebook.widgets.length) {
      cell.numberChildNodes = cellNum - which - 1;
    } else {
      cell.numberChildNodes = cellNum - which;
    }
    NotebookActions.setCellCollapse(cell, collapsing);
    return cellNum + 1;
  }

  /**
   * Toggles the collapse state of the active cell of the given notebook
   * and ** all of its "child" cells ** if the cell is a heading.
   *
   * @param notebook - The target notebook widget.
   */
  export function toggleCurrentHeadingCollapse(notebook: Notebook): any {
    if (!notebook.activeCell || notebook.activeCellIndex === undefined) {
      return;
    }
    let headingInfo = NotebookActions.getHeadingInfo(notebook.activeCell);
    if (headingInfo.isHeading) {
      // Then toggle!
      NotebookActions.setHeadingCollapse(
        notebook.activeCell,
        !headingInfo.collapsed,
        notebook
      );
    }
    ElementExt.scrollIntoViewIfNeeded(notebook.node, notebook.activeCell.node);
  }

  /**
   * If cell is a markdown heading, sets the headingCollapsed field,
   * and otherwise hides the cell.
   *
   * @param cell - The cell to collapse / expand
   * @param collapsing - Whether to collapse or expand the given cell
   */
  export function setCellCollapse(cell: Cell, collapsing: boolean): any {
    if (cell instanceof MarkdownCell) {
      cell.headingCollapsed = collapsing;
    } else {
      cell.setHidden(collapsing);
    }
  }

  /**
   * If given cell is a markdown heading, returns the heading level.
   * If given cell is not markdown, returns 7 (there are only 6 levels of markdown headings)
   *
   * @param cell - The target cell widget.
   */
  export function getHeadingInfo(
    cell: Cell
  ): { isHeading: boolean; headingLevel: number; collapsed?: boolean } {
    if (!(cell instanceof MarkdownCell)) {
      return { isHeading: false, headingLevel: 7 };
    }
    let level = cell.headingInfo.level;
    let collapsed = cell.headingCollapsed;
    return { isHeading: level > 0, headingLevel: level, collapsed: collapsed };
  }

  /**
   * Trust the notebook after prompting the user.
   *
   * @param notebook - The target notebook widget.
   *
   * @returns a promise that resolves when the transaction is finished.
   *
   * #### Notes
   * No dialog will be presented if the notebook is already trusted.
   */
  export function trust(
    notebook: Notebook,
    translator?: ITranslator
  ): Promise<void> {
    translator = translator || nullTranslator;
    const trans = translator.load('jupyterlab');

    if (!notebook.model) {
      return Promise.resolve();
    }
    // Do nothing if already trusted.

    const cells = toArray(notebook.model.cells);
    const trusted = cells.every(cell => cell.trusted);
    // FIXME
    const trustMessage = (
      <p>
        {trans.__(
          'A trusted Jupyter notebook may execute hidden malicious code when you open it.'
        )}
        <br />
        {trans.__(
          'Selecting "Trust" will re-render this notebook in a trusted state.'
        )}
        <br />
        {trans.__('For more information, see')}{' '}
        <a
          href="https://jupyter-server.readthedocs.io/en/stable/operators/security.html"
          target="_blank"
          rel="noopener noreferrer"
        >
          {trans.__('the Jupyter security documentation')}
        </a>
        .
      </p>
    );

    if (trusted) {
      return showDialog({
        body: trans.__('Notebook is already trusted'),
        buttons: [Dialog.okButton({ label: trans.__('Ok') })]
      }).then(() => undefined);
    }

    return showDialog({
      body: trustMessage,
      title: trans.__('Trust this notebook?'),
      buttons: [
        Dialog.cancelButton({ label: trans.__('Cancel') }),
        Dialog.warnButton({ label: trans.__('Trust') })
      ] // FIXME?
    }).then(result => {
      if (result.button.accept) {
        cells.forEach(cell => {
          cell.trusted = true;
        });
      }
    });
  }
}

/**
 * A namespace for private data.
 */
namespace Private {
  /**
   * A signal that emits whenever a cell completes execution.
   */
  export const executed = new Signal<
    any,
    {
      notebook: Notebook;
      cell: Cell;
      success: boolean;
      error?: KernelError | null;
    }
  >({});

  /**
   * A signal that emits whenever a cell execution is scheduled.
   */
  export const executionScheduled = new Signal<
    any,
    { notebook: Notebook; cell: Cell }
  >({});

  /**
   * A signal that emits when one notebook's cells are all executed.
   */
  export const selectionExecuted = new Signal<
    any,
    { notebook: Notebook; lastCell: Cell }
  >({});

  /**
   * The interface for a widget state.
   */
  export interface IState {
    /**
     * Whether the widget had focus.
     */
    wasFocused: boolean;

    /**
     * The active cell before the action.
     */
    activeCell: Cell | null;
  }

  export function isNotebookRendered(notebook: Notebook): boolean {
    const translator = notebook.translator;
    const trans = translator.load('jupyterlab');

    if (notebook.remainingCellToRenderCount !== 0) {
      showDialog({
        body: trans.__(
          `Notebook is still rendering and has for now (%1) remaining cells to render.

Please wait for the complete rendering before invoking that action.`,
          notebook.remainingCellToRenderCount
        ),
        buttons: [Dialog.okButton({ label: trans.__('Ok') })]
      }).catch(reason => {
        console.error(
          'An error occurred when displaying notebook rendering warning',
          reason
        );
      });
      return false;
    }
    return true;
  }

  /**
   * Get the state of a widget before running an action.
   */
  export function getState(notebook: Notebook): IState {
    return {
      wasFocused: notebook.node.contains(document.activeElement),
      activeCell: notebook.activeCell
    };
  }

  /**
   * Handle the state of a widget after running an action.
   */
  export function handleState(
    notebook: Notebook,
    state: IState,
    scrollIfNeeded = false
  ): void {
    const { activeCell, node } = notebook;

    if (state.wasFocused || notebook.mode === 'edit') {
      notebook.activate();
    }

    if (scrollIfNeeded && activeCell) {
      ElementExt.scrollIntoViewIfNeeded(node, activeCell.node);
    }
  }

  /**
   * Handle the state of a widget after running a run action.
   */
  export function handleRunState(
    notebook: Notebook,
    state: IState,
    scroll = false
  ): void {
    if (state.wasFocused || notebook.mode === 'edit') {
      notebook.activate();
    }
    if (scroll && state.activeCell) {
      // Scroll to the top of the previous active cell output.
      const rect = state.activeCell.inputArea.node.getBoundingClientRect();

      notebook.scrollToPosition(rect.bottom, 45);
    }
  }

  /**
   * Clone a cell model.
   */
  export function cloneCell(
    model: INotebookModel,
    cell: ICellModel
  ): ICellModel {
    switch (cell.type) {
      case 'code':
        // TODO why isn't modeldb or id passed here?
        return model.contentFactory.createCodeCell({ cell: cell.toJSON() });
      case 'markdown':
        // TODO why isn't modeldb or id passed here?
        return model.contentFactory.createMarkdownCell({ cell: cell.toJSON() });
      default:
        // TODO why isn't modeldb or id passed here?
        return model.contentFactory.createRawCell({ cell: cell.toJSON() });
    }
  }

  /**
   * Run the selected cells.
   */
  export function runSelected(
    notebook: Notebook,
    sessionContext?: ISessionContext
  ): Promise<boolean> {
    notebook.mode = 'command';

    let lastIndex = notebook.activeCellIndex;
    const selected = notebook.widgets.filter((child, index) => {
      const active = notebook.isSelectedOrActive(child);

      if (active) {
        lastIndex = index;
      }

      return active;
    });

    notebook.activeCellIndex = lastIndex;
    notebook.deselectAll();

    return Promise.all(
      selected.map(child => runCell(notebook, child, sessionContext))
    )
      .then(results => {
        if (notebook.isDisposed) {
          return false;
        }
        selectionExecuted.emit({
          notebook,
          lastCell: notebook.widgets[lastIndex]
        });
        // Post an update request.
        notebook.update();

        return results.every(result => result);
      })
      .catch(reason => {
        if (reason.message.startsWith('KernelReplyNotOK')) {
          selected.map(cell => {
            // Remove '*' prompt from cells that didn't execute
            if (
              cell.model.type === 'code' &&
              (cell as CodeCell).model.executionCount == null
            ) {
              cell.setPrompt('');
            }
          });
        } else {
          throw reason;
        }

        selectionExecuted.emit({
          notebook,
          lastCell: notebook.widgets[lastIndex]
        });

        notebook.update();

        return false;
      });
  }

  /**
   * Run a cell.
   */
  function runCell(
    notebook: Notebook,
    cell: Cell,
    sessionContext?: ISessionContext,
    translator?: ITranslator
  ): Promise<boolean> {
    translator = translator || nullTranslator;
    const trans = translator.load('jupyterlab');
    switch (cell.model.type) {
      case 'markdown':
        (cell as MarkdownCell).rendered = true;
        cell.inputHidden = false;
        executed.emit({ notebook, cell, success: true });
        break;
      case 'code':
        if (sessionContext) {
          if (sessionContext.isTerminating) {
            void showDialog({
              title: trans.__('Kernel Terminating'),
              body: trans.__(
                'The kernel for %1 appears to be terminating. You can not run any cell for now.',
                sessionContext.session?.path
              ),
              buttons: [Dialog.okButton({ label: trans.__('Ok') })]
            });
            break;
          }
          if (sessionContext.pendingInput) {
            void showDialog({
              title: trans.__('Cell not executed due to pending input'),
              body: trans.__(
                'The cell has not been executed to avoid kernel deadlock as there is another pending input! Submit your pending input and try again.'
              ),
              buttons: [Dialog.okButton({ label: trans.__('Ok') })]
            });
            return Promise.resolve(false);
          }
          if (sessionContext.hasNoKernel) {
            void sessionContextDialogs.selectKernel(sessionContext);
            return Promise.resolve(false);
          }
          const deletedCells = notebook.model?.deletedCells ?? [];
          executionScheduled.emit({ notebook, cell });
          return CodeCell.execute(cell as CodeCell, sessionContext, {
            deletedCells,
            recordTiming: notebook.notebookConfig.recordTiming
          })
            .then(reply => {
              deletedCells.splice(0, deletedCells.length);
              if (cell.isDisposed) {
                return false;
              }

              if (!reply) {
                return true;
              }
              if (reply.content.status === 'ok') {
                const content = reply.content;

                if (content.payload && content.payload.length) {
                  handlePayload(content, notebook, cell);
                }

                return true;
              } else {
                throw new KernelError(reply.content);
              }
            })
            .catch(reason => {
              if (cell.isDisposed || reason.message.startsWith('Canceled')) {
                return false;
              }
              executed.emit({ notebook, cell, success: false, error: reason });
              throw reason;
            })
            .then(ran => {
              if (ran) {
                executed.emit({ notebook, cell, success: true });
              }

              return ran;
            });
        }
        (cell.model as ICodeCellModel).clearExecution();
        break;
      default:
        break;
    }

    return Promise.resolve(true);
  }

  /**
   * Handle payloads from an execute reply.
   *
   * #### Notes
   * Payloads are deprecated and there are no official interfaces for them in
   * the kernel type definitions.
   * See [Payloads (DEPRECATED)](https://jupyter-client.readthedocs.io/en/latest/messaging.html#payloads-deprecated).
   */
  function handlePayload(
    content: KernelMessage.IExecuteReply,
    notebook: Notebook,
    cell: Cell
  ) {
    const setNextInput = content.payload?.filter(i => {
      return (i as any).source === 'set_next_input';
    })[0];

    if (!setNextInput) {
      return;
    }

    const text = setNextInput.text as string;
    const replace = setNextInput.replace;

    if (replace) {
      cell.model.value.text = text;
      return;
    }

    // Create a new code cell and add as the next cell.
    const newCell = notebook.model!.contentFactory.createCodeCell({});
    const cells = notebook.model!.cells;
    const index = ArrayExt.firstIndexOf(toArray(cells), cell.model);

    newCell.value.text = text;
    if (index === -1) {
      cells.push(newCell);
    } else {
      cells.insert(index + 1, newCell);
    }
  }

  /**
   * Get the selected cell(s) without affecting the clipboard.
   *
   * @param notebook - The target notebook widget.
   *
   * @returns A list of 0 or more selected cells
   */
  export function selectedCells(notebook: Notebook): nbformat.ICell[] {
    return notebook.widgets
      .filter(cell => notebook.isSelectedOrActive(cell))
      .map(cell => cell.model.toJSON())
      .map(cellJSON => {
        if ((cellJSON.metadata as JSONObject).deletable !== undefined) {
          delete (cellJSON.metadata as JSONObject).deletable;
        }
        return cellJSON;
      });
  }

  /**
   * Copy or cut the selected cell data to the application clipboard.
   *
   * @param notebook - The target notebook widget.
   *
   * @param cut - True if the cells should be cut, false if they should be copied.
   */
  export function copyOrCut(notebook: Notebook, cut: boolean): void {
    if (!notebook.model || !notebook.activeCell) {
      return;
    }

    const state = getState(notebook);
    const clipboard = Clipboard.getInstance();

    notebook.mode = 'command';
    clipboard.clear();

    const data = Private.selectedCells(notebook);

    clipboard.setData(JUPYTER_CELL_MIME, data);
    if (cut) {
      deleteCells(notebook);
    } else {
      notebook.deselectAll();
    }
    if (cut) {
      notebook.lastClipboardInteraction = 'cut';
    } else {
      notebook.lastClipboardInteraction = 'copy';
    }
    handleState(notebook, state);
  }

  /**
   * Change the selected cell type(s).
   *
   * @param notebook - The target notebook widget.
   *
   * @param value - The target cell type.
   *
   * #### Notes
   * It should preserve the widget mode.
   * This action can be undone.
   * The existing selection will be cleared.
   * Any cells converted to markdown will be unrendered.
   */
  export function changeCellType(
    notebook: Notebook,
    value: nbformat.CellType
  ): void {
    const model = notebook.model!;
    const cells = model.cells;

    cells.beginCompoundOperation();
    notebook.widgets.forEach((child, index) => {
      if (!notebook.isSelectedOrActive(child)) {
        return;
      }
      if (child.model.type !== value) {
        const cell = child.model.toJSON();
        let newCell: ICellModel;

        switch (value) {
          case 'code':
            newCell = model.contentFactory.createCodeCell({ cell });
            break;
          case 'markdown':
            newCell = model.contentFactory.createMarkdownCell({ cell });
            if (child.model.type === 'code') {
              newCell.trusted = false;
            }
            break;
          default:
            newCell = model.contentFactory.createRawCell({ cell });
            if (child.model.type === 'code') {
              newCell.trusted = false;
            }
        }
        cells.set(index, newCell);
      }
      if (value === 'markdown') {
        // Fetch the new widget and unrender it.
        child = notebook.widgets[index];
        (child as MarkdownCell).rendered = false;
      }
    });
    cells.endCompoundOperation();
    notebook.deselectAll();
  }

  /**
   * Delete the selected cells.
   *
   * @param notebook - The target notebook widget.
   *
   * #### Notes
   * The cell after the last selected cell will be activated.
   * If the last cell is deleted, then the previous one will be activated.
   * It will add a code cell if all cells are deleted.
   * This action can be undone.
   */
  export function deleteCells(notebook: Notebook): void {
    const model = notebook.model!;
    const cells = model.cells;
    const toDelete: number[] = [];

    notebook.mode = 'command';

    // Find the cells to delete.
    notebook.widgets.forEach((child, index) => {
      const deletable = child.model.metadata.get('deletable') !== false;

      if (notebook.isSelectedOrActive(child) && deletable) {
        toDelete.push(index);
        model.deletedCells.push(child.model.id);
      }
    });

    // If cells are not deletable, we may not have anything to delete.
    if (toDelete.length > 0) {
      // Delete the cells as one undo event.
      cells.beginCompoundOperation();
      // Delete cells in reverse order to maintain the correct indices.
      toDelete.reverse().forEach(index => {
        cells.remove(index);
      });
      // Add a new cell if the notebook is empty. This is done
      // within the compound operation to make the deletion of
      // a notebook's last cell undoable.
      if (!cells.length) {
        cells.push(
          model.contentFactory.createCell(
            notebook.notebookConfig.defaultCell,
            {}
          )
        );
      }
      cells.endCompoundOperation();

      // Select the *first* interior cell not deleted or the cell
      // *after* the last selected cell.
      // Note: The activeCellIndex is clamped to the available cells,
      // so if the last cell is deleted the previous cell will be activated.
      // The *first* index is the index of the last cell in the initial
      // toDelete list due to the `reverse` operation above.
      notebook.activeCellIndex = toDelete[0] - toDelete.length + 1;
    }

    // Deselect any remaining, undeletable cells. Do this even if we don't
    // delete anything so that users are aware *something* happened.
    notebook.deselectAll();
  }

  /**
   * Set the markdown header level of a cell.
   */
  export function setMarkdownHeader(cell: ICellModel, level: number): void {
    // Remove existing header or leading white space.
    let source = cell.value.text;
    const regex = /^(#+\s*)|^(\s*)/;
    const newHeader = Array(level + 1).join('#') + ' ';
    const matches = regex.exec(source);

    if (matches) {
      source = source.slice(matches[0].length);
    }
    cell.value.text = newHeader + source;
  }

  /** Functionality related to collapsible headings */
  export namespace Headings {
    /** Find the heading that is parent to cell.
     *
     * @param childCell - The cell that is child to the sought heading
     * @param notebook - The target notebook widget
     * @param includeChildCell [default=false] - if set to true and childCell is a heading itself, the childCell will be returned
     * @param returnIndex [default=false] - if set to true, the cell index is returned rather than the cell object.
     *
     * @returns the (index | Cell object) of the parent heading or (-1 | null) if there is no parent heading.
     */
    export function findParentHeading(
      childCell: Cell,
      notebook: Notebook,
      includeChildCell = false,
      returnIndex = false
    ): number | Cell | null {
      let cellIdx =
        notebook.widgets.indexOf(childCell) - (includeChildCell ? 1 : 0);
      while (cellIdx >= 0) {
        let headingInfo = NotebookActions.getHeadingInfo(
          notebook.widgets[cellIdx]
        );
        if (headingInfo.isHeading) {
          return returnIndex ? cellIdx : notebook.widgets[cellIdx];
        }
        cellIdx--;
      }
      return returnIndex ? -1 : null;
    }

    /** Find heading above with leq level than baseCell heading level.
     *
     * @param baseCell - cell relative to which so search
     * @param notebook - target notebook widget
     * @param returnIndex [default=false] - if set to true, the cell index is returned rather than the cell object.
     *
     * @returns the (index | Cell object) of the found heading or (-1 | null) if no heading found.
     */
    export function findLowerEqualLevelParentHeadingAbove(
      baseCell: Cell,
      notebook: Notebook,
      returnIndex = false
    ): number | Cell | null {
      let baseHeadingLevel = Private.Headings.determineHeadingLevel(
        baseCell,
        notebook
      );
      if (baseHeadingLevel == -1) {
        baseHeadingLevel = 1; // if no heading level can be determined, assume we're on level 1
      }

      // find the heading above with heading level <= baseHeadingLevel and return its index
      let cellIdx = notebook.widgets.indexOf(baseCell) - 1;
      while (cellIdx >= 0) {
        let cell = notebook.widgets[cellIdx];
        let headingInfo = NotebookActions.getHeadingInfo(cell);
        if (
          headingInfo.isHeading &&
          headingInfo.headingLevel <= baseHeadingLevel
        ) {
          return returnIndex ? cellIdx : cell;
        }
        cellIdx--;
      }
      return returnIndex ? -1 : null; // no heading found
    }

    /** Find next heading with equal or lower level.
     *
     * @param baseCell - cell relative to which so search
     * @param notebook - target notebook widget
     * @param returnIndex [default=false] - if set to true, the cell index is returned rather than the cell object.
     *
     * @returns the (index | Cell object) of the found heading or (-1 | null) if no heading found.
     */
    export function findLowerEqualLevelHeadingBelow(
      baseCell: Cell,
      notebook: Notebook,
      returnIndex = false
    ): number | Cell | null {
      let baseHeadingLevel = Private.Headings.determineHeadingLevel(
        baseCell,
        notebook
      );
      if (baseHeadingLevel == -1) {
        baseHeadingLevel = 1; // if no heading level can be determined, assume we're on level 1
      }
      let cellIdx = notebook.widgets.indexOf(baseCell) + 1;
      while (cellIdx < notebook.widgets.length) {
        let cell = notebook.widgets[cellIdx];
        let headingInfo = NotebookActions.getHeadingInfo(cell);
        if (
          headingInfo.isHeading &&
          headingInfo.headingLevel <= baseHeadingLevel
        ) {
          return returnIndex ? cellIdx : cell;
        }
        cellIdx++;
      }
      return returnIndex ? -1 : null;
    }

    /** Find next heading.
     *
     * @param baseCell - cell relative to which so search
     * @param notebook - target notebook widget
     * @param returnIndex [default=false] - if set to true, the cell index is returned rather than the cell object.
     *
     * @returns the (index | Cell object) of the found heading or (-1 | null) if no heading found.
     */
    export function findHeadingBelow(
      baseCell: Cell,
      notebook: Notebook,
      returnIndex = false
    ): number | Cell | null {
      let cellIdx = notebook.widgets.indexOf(baseCell) + 1;
      while (cellIdx < notebook.widgets.length) {
        let cell = notebook.widgets[cellIdx];
        let headingInfo = NotebookActions.getHeadingInfo(cell);
        if (headingInfo.isHeading) {
          return returnIndex ? cellIdx : cell;
        }
        cellIdx++;
      }
      return returnIndex ? -1 : null;
    }

    /** Determine the heading level of a cell.
     *
     * @param baseCell - The cell of which the heading level shall be determined
     * @param notebook - The target notebook widget
     *
     * @returns the heading level or -1 if there is no parent heading
     *
     * #### Notes
     * If the baseCell is a heading itself, the heading level of baseCell is returned.
     * If the baseCell is not a heading itself, the level of the parent heading is returned.
     * If there is no parent heading, -1 is returned.
     */
    export function determineHeadingLevel(
      baseCell: Cell,
      notebook: Notebook
    ): number {
      let headingInfoBaseCell = NotebookActions.getHeadingInfo(baseCell);
      // fill baseHeadingLevel or return null if there is no heading at or above baseCell
      if (headingInfoBaseCell.isHeading) {
        return headingInfoBaseCell.headingLevel;
      } else {
        let parentHeading = findParentHeading(
          baseCell,
          notebook,
          true
        ) as Cell | null;
        if (parentHeading == null) {
          return -1;
        }
        return NotebookActions.getHeadingInfo(parentHeading).headingLevel;
      }
    }

    /** Insert a new heading cell at given position.
     *
     * @param cellIndex - where to insert
     * @param headingLevel - level of the new heading
     * @param notebook - target notebook
     *
     * #### Notes
     * Enters edit mode after insert.
     */
    export function insertHeadingAboveCellIndex(
      cellIndex: number,
      headingLevel: number,
      notebook: Notebook
    ) {
      const state = Private.getState(notebook);
      const newCell = notebook.model!.contentFactory.createMarkdownCell({});
      notebook.model!.cells.insert(cellIndex, newCell);
      Private.setMarkdownHeader(newCell, headingLevel);
      notebook.activeCellIndex = cellIndex;
      notebook.deselectAll();
      Private.handleState(notebook, state, true);
      notebook.mode = 'edit';
      notebook.widgets[cellIndex].setHidden(false);
    }
  }
}<|MERGE_RESOLUTION|>--- conflicted
+++ resolved
@@ -1117,21 +1117,15 @@
     notebook: Notebook,
     mode: 'below' | 'belowSelected' | 'above' | 'replace' = 'below'
   ): void {
+    if (!Private.isNotebookRendered(notebook)) {
+      return;
+    }
+
     const clipboard = Clipboard.getInstance();
 
     if (!clipboard.hasData(JUPYTER_CELL_MIME)) {
       return;
     }
-
-<<<<<<< HEAD
-    const values = clipboard.getData(JUPYTER_CELL_MIME) as nbformat.IBaseCell[];
-=======
-    if (!Private.isNotebookRendered(notebook)) {
-      return;
-    }
-
-    const clipboard = Clipboard.getInstance();
->>>>>>> 3963582c
 
     addCells(notebook, mode, values, true);
   }
