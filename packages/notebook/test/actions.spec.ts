--- conflicted
+++ resolved
@@ -13,20 +13,8 @@
 } from '@jupyterlab/testutils';
 import { JupyterServer } from '@jupyterlab/testutils/lib/start_jupyter_server';
 import { each } from '@lumino/algorithm';
-<<<<<<< HEAD
-
-import { JSONObject, JSONArray, UUID } from '@lumino/coreutils';
-
-import { NotebookModel } from '../src';
-
-import { NotebookActions, KernelError } from '../src';
-
-import { Notebook } from '../src';
-
-=======
 import { JSONArray, JSONObject, UUID } from '@lumino/coreutils';
-import { Notebook, NotebookActions, NotebookModel } from '../src';
->>>>>>> d5906e59
+import { KernelError, Notebook, NotebookActions, NotebookModel } from '../src';
 import * as utils from './utils';
 
 const ERROR_INPUT = 'a = foo';
