--- conflicted
+++ resolved
@@ -53,11 +53,8 @@
     pytest-cov
     pytest-console-scripts
     pytest-check-links>=0.5
-<<<<<<< HEAD
     pytest_tornasync
-=======
-    pytest-jupyter>=0.5.3
->>>>>>> e41d029a
+    pytest-jupyter>=0.6.0
     requests
     requests_cache
     virtualenv
